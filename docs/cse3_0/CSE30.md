---
layout: default
title: Introduction
---
# What's new in CSE 3.0?

For greenfield installations, please get started with [CSE introduction](INTRO.html).

<a name="overview"></a>
## 1. Overview
* Starting CSE 3.0, CLI for Container Service Extension and Kubernetes Clusters UI Plugin can be used to
manage Cloud Director provisioned [Tanzu Kubernetes Clusters](https://docs-staging.vmware.com/en/draft/VMware-Cloud-Director/10.2/VMware-Cloud-Director-Service-Provider-Admin-Portal-Guide/GUID-E9839D4E-3024-445E-9D08-372113CF6FE0.html)
 alongside Native and TKGI (Ent-PKS) clusters.

<<<<<<< HEAD
* CSE 3.0 has been redesigned to consume latest technology from Cloud Director 10.2, e.g. [Defined entity framework](https://docs-staging.vmware.com/en/draft/VMware-Cloud-Director/10.2/VMware-Cloud-Director-Service-Provider-Admin-Portal-Guide/GUID-0749DEA0-08A2-4F32-BDD7-D16869578F96.html), 
placement policies, etc. CSE native clusters are now represented as runtime
defined entities to leverage VCD database for persistence. CSE 3.0 also uses
placement Policies for [restricting native Clusters deployments](TEMPLATE_MANAGEMENT.html#restrict_templates)
to specific organization VDCs. Users will not see any functional difference 
between CSE 3.0 native clusters and previously deployed native clusters in the 
context of Kubernetes. Additionally, users can now leverage VCD’s defined 
entity APIs to query for CSE native clusters
=======
* CSE 3.0 has been architecturally redesigned to consume the latest technology of Cloud Director 10.2, like the [Defined entity framework](https://docs-staging.vmware.com/en/draft/VMware-Cloud-Director/10.2/VMware-Cloud-Director-Service-Provider-Admin-Portal-Guide/GUID-0749DEA0-08A2-4F32-BDD7-D16869578F96.html),
and placement policies. CSE's native clusters are now represented as runtime
defined entities to leverage VCD database for persistence. CSE 3.0 also uses
placement Policies for [restricting native Clusters deployments](TEMPLATE_MANAGEMENT.html#restrict_templates)
to specific organization VDCs. Users will not see any difference in the
functionality of native clusters. Users can now query native clusters using
VCD’s defined entity APIs.
>>>>>>> df0fa68e

* CSE 3.0 also offers a new command group for TKGI (Ent-PKS).

* Newer versions of native Kubernetes templates are available. 
<<<<<<< HEAD
Refer to [Template announcements](TEMPLATE_ANNOUNCEMENTS.html).
=======
Refer [Template announcements](TEMPLATE_ANNOUNCEMENTS.html).
>>>>>>> df0fa68e

**Terminology:**
* TKG cluster ~ Tanzu Kubernetes  cluster ~ Tanzu Kubernetes Grid cluster ~ vSphere with Tanzu cluster
* TKGI cluster ~ Ent-PKS cluster ~ Tanzu Kubernetes Grid Integrated Edition cluster
* Defined entities ~ Runtime defined entities ~ RDE ~ Defined Entity Framework
* Native entities: Native defined entities representing Native clusters.
* Tkg entities: Tkg defined entities representing Tkg clusters

![user-ctx](img/cse30-user-ctx.png)
![system-ctx](img/cse30-system-ctx.png)

<a name="provider-workflows"></a>
## 2. Provider workflows

<a name="cse30-compatibility-matrix"></a>
### 2.1 Compatibility matrix and relevant features

| CSE Server | CSE CLI | CSE UI | Cloud Director | Ent-PKS with NSX-T | Features offered                                                                                    |
|------------|---------|--------|----------------|--------------------|-----------------------------------------------------------------------------------------------------|
| 3.0        | 3.0     | 2.0*   | 10.2           | 1.7 with 2.5.1     | Native, Tkg, and Ent-PKS Cluster management; Defined entity representation for both native and tkg. |
| 3.0        | 3.0     | 1.0.3  | 10.1, 10.0     | 1.7 with 2.5.1     | Native and Ent-PKS cluster management                                                               |
| NA         | 3.0     | 2.0*   | 10.2           | NA                 | Tkg cluster management only                                                                         |

2.0* -> Kubernetes Clusters UI Plugin 2.0 ships with VCD 10.2

### 2.2 CSE Server
#### 2.2.1 Greenfield installation
When CSE 3.0 is configured with vCD 10.2, CSE installation command
<<<<<<< HEAD
`cse install -c config.yaml` does two additional steps over previous versions. 
Refer to [CSE 3.0 installation](CSE_SERVER_MANAGEMENT.html#cse30-greenfield).
=======
`cse install -c config.yaml` does two additional steps than what it used to do
in the earlier versions. Refer [CSE 3.0 installation](CSE_SERVER_MANAGEMENT.html#cse30-greenfield).
>>>>>>> df0fa68e

#### 2.2.2 Brownfield upgrade
CSE 3.0 has been architecturally redesigned to leverage the latest features of
Cloud Director like Defined entity framework and placement policies. The new
command `cse upgrade` has been introduced to make the old environment fully
forward compatible with the latest technologies used in CSE 3.0. Any previous
version of CSE can be directly upgraded to CSE 3.0 using `cse upgrade` command;
Refer to [CSE 3.0 upgrade command](CSE_SERVER_MANAGEMENT.html#cse30-upgrade-cmd).

#### 2.2.3 Tenant onboarding
The provider needs to perform below operations to enable Kubernetes cluster
deployments in tenant organizations and tenant virtual data centers.
1. Grant rights to the tenant users. Refer to [CSE 3.0 RBAC](RBAC.html#DEF-RBAC)
for more details.
2. Enable the desired organization virtual datacenter(s) for either Native or
Tkg cluster or Ent-PKS deployments.
    * Tkg clusters → [Publish Kubernetes policy on VDC for Tkg Clusters](https://docs-staging.vmware.com/en/draft/VMware-Cloud-Director/10.2/VMware-Cloud-Director-Service-Provider-Admin-Portal-Guide/GUID-E9839D4E-3024-445E-9D08-372113CF6FE0.html)
    * Native clusters → [Enable VDC for Native clusters](TEMPLATE_MANAGEMENT.html#restrict_templates).
    * Ent-PKS clusters → [Enable VDC for Ent-PKS clusters](ENT_PKS.html#cse-commands)
3. [Publish Kubernetes Clusters UI Plugin](https://docs-staging.vmware.com/en/draft/VMware-Cloud-Director/10.2/VMware-Cloud-
Director-Service-Provider-Admin-Portal-Guide/GUID-A1910FF9-B2CF-49DD-B031-D1245E8740AE.html)
to the desired organizations.

### 2.3 Kubernetes Clusters UI Plugin
Starting CSE 3.0 and VCD 10.2, Kubernetes Clusters UI Plugin 2.0 is available
out of the box with VCD 10.2. Provider can publish it to the desired tenants
to offer Kubernetes services. Refer to [publish Kubernetes Clusters UI Plugin](https://docs-staging.vmware.com/en/draft/VMware-Cloud-Director/10.2/VMware-Cloud-
Director-Service-Provider-Admin-Portal-Guide/GUID-A1910FF9-B2CF-49DD-B031-D1245E8740AE.html)

For VCD < 10.2 versions that inter-operate with CSE 3.0, Kubernetes Clusters UI Plugin 1.0.3 must be installed separately by a Provider and published to the desired tenants.
Refer to [Register CSE UI Plugin 1.0.3](CSE_UI_PLUGIN.html) for more details.

<a name="tenant-workflows"></a>
## 3. Tenant workflows
Tenant users can manage the Kubernetes cluster deployments either through CSE CLI or Kubernetes Clusters UI Plugin

### 3.1 CLI for Container Extension
CSE 3.0 introduces below changes in CLI

1. New command `vcd cse cluster apply <create_cluster.yaml>` has been introduced
 in CSE 3.0. Refer to [cluster apply usage](CLUSTER_MANAGEMENT.html#cse30_cluster_apply) for more details.
2. CLI is smart enough to display the most relevant commands and their options 
based on the API version with which the CSE server runs. This intelligence is 
enabled when the user logs into the environment using `vcd login` command. 
For example: `vcd cse cluster apply` is displayed only when CSE server runs at API version 35.0.
3. One can use CLI to deploy Tkg Clusters on VCD 10.2 without the installation 
of CSE server. CLI directly communicates with VCD to manage Tanzu Kubernetes clusters.
4. Node commands are deprecated in CSE 3.0 for VCD 10.2. All of the node 
management (or) resize operations are done through `vcd cse cluster apply` 
command in CSE 3.0 with VCD 10.2. Node commands continue to be operational for 
CSE server with VCD < 10.2.
5. New command is available for NFS deletion: `vcd cse cluster delete-nfs`
6. Separate command group is dedicated for Ent-PKS: `vcd cse pks –help`

### 3.2 Kubernetes Clusters UI Plugin

For VCD 10.2, you must use the [Kubernetes Clusters UI Plugin 2.0](https://docs-staging.vmware.com/en/draft/VMware-Cloud-Director/10.2/VMware-Cloud-Director-Tenant-Portal-Guide/GUID-8C05E8F0-2F08-44C9-A016-D383205039E1.html
) that comes with VCD to manage the cluster deployments.

If you are working with VCD < 10.2, you must use the [Kubernetes Clusters UI
Plugin 1.0.3](CSE_UI_PLUGIN.html) to manage the cluster deployments.

<a name="faq"></a>
## 4. FAQ
Refer to [Troubleshooting](TROUBLESHOOTING.html) and [Known issues](KNOWN_ISSUES.html) pages.<|MERGE_RESOLUTION|>--- conflicted
+++ resolved
@@ -12,7 +12,6 @@
 manage Cloud Director provisioned [Tanzu Kubernetes Clusters](https://docs-staging.vmware.com/en/draft/VMware-Cloud-Director/10.2/VMware-Cloud-Director-Service-Provider-Admin-Portal-Guide/GUID-E9839D4E-3024-445E-9D08-372113CF6FE0.html)
  alongside Native and TKGI (Ent-PKS) clusters.
 
-<<<<<<< HEAD
 * CSE 3.0 has been redesigned to consume latest technology from Cloud Director 10.2, e.g. [Defined entity framework](https://docs-staging.vmware.com/en/draft/VMware-Cloud-Director/10.2/VMware-Cloud-Director-Service-Provider-Admin-Portal-Guide/GUID-0749DEA0-08A2-4F32-BDD7-D16869578F96.html), 
 placement policies, etc. CSE native clusters are now represented as runtime
 defined entities to leverage VCD database for persistence. CSE 3.0 also uses
@@ -21,24 +20,11 @@
 between CSE 3.0 native clusters and previously deployed native clusters in the 
 context of Kubernetes. Additionally, users can now leverage VCD’s defined 
 entity APIs to query for CSE native clusters
-=======
-* CSE 3.0 has been architecturally redesigned to consume the latest technology of Cloud Director 10.2, like the [Defined entity framework](https://docs-staging.vmware.com/en/draft/VMware-Cloud-Director/10.2/VMware-Cloud-Director-Service-Provider-Admin-Portal-Guide/GUID-0749DEA0-08A2-4F32-BDD7-D16869578F96.html),
-and placement policies. CSE's native clusters are now represented as runtime
-defined entities to leverage VCD database for persistence. CSE 3.0 also uses
-placement Policies for [restricting native Clusters deployments](TEMPLATE_MANAGEMENT.html#restrict_templates)
-to specific organization VDCs. Users will not see any difference in the
-functionality of native clusters. Users can now query native clusters using
-VCD’s defined entity APIs.
->>>>>>> df0fa68e
 
 * CSE 3.0 also offers a new command group for TKGI (Ent-PKS).
 
 * Newer versions of native Kubernetes templates are available. 
-<<<<<<< HEAD
 Refer to [Template announcements](TEMPLATE_ANNOUNCEMENTS.html).
-=======
-Refer [Template announcements](TEMPLATE_ANNOUNCEMENTS.html).
->>>>>>> df0fa68e
 
 **Terminology:**
 * TKG cluster ~ Tanzu Kubernetes  cluster ~ Tanzu Kubernetes Grid cluster ~ vSphere with Tanzu cluster
@@ -67,13 +53,8 @@
 ### 2.2 CSE Server
 #### 2.2.1 Greenfield installation
 When CSE 3.0 is configured with vCD 10.2, CSE installation command
-<<<<<<< HEAD
 `cse install -c config.yaml` does two additional steps over previous versions. 
 Refer to [CSE 3.0 installation](CSE_SERVER_MANAGEMENT.html#cse30-greenfield).
-=======
-`cse install -c config.yaml` does two additional steps than what it used to do
-in the earlier versions. Refer [CSE 3.0 installation](CSE_SERVER_MANAGEMENT.html#cse30-greenfield).
->>>>>>> df0fa68e
 
 #### 2.2.2 Brownfield upgrade
 CSE 3.0 has been architecturally redesigned to leverage the latest features of
@@ -108,7 +89,8 @@
 
 <a name="tenant-workflows"></a>
 ## 3. Tenant workflows
-Tenant users can manage the Kubernetes cluster deployments either through CSE CLI or Kubernetes Clusters UI Plugin
+Tenant users can manage the Kubernetes cluster deployments either through 
+CSE CLI or Kubernetes Clusters UI Plugin
 
 ### 3.1 CLI for Container Extension
 CSE 3.0 introduces below changes in CLI

cachetools >= 2.0.1
humanfriendly >= 4.8
pika >= 0.11.2
<<<<<<< HEAD
pyvcloud >= 19.3.0
vcd-cli >= 20.3.0
vsphere-guest-run >= 0.0.7
=======
pyvcloud >= 20.0.0
vcd-cli >= 21.0.0
vsphere-guest-run >= 0.0.6
>>>>>>> 22d17932
<|MERGE_RESOLUTION|>--- conflicted
+++ resolved
@@ -1,12 +1,6 @@
 cachetools >= 2.0.1
 humanfriendly >= 4.8
 pika >= 0.11.2
-<<<<<<< HEAD
-pyvcloud >= 19.3.0
-vcd-cli >= 20.3.0
-vsphere-guest-run >= 0.0.7
-=======
 pyvcloud >= 20.0.0
 vcd-cli >= 21.0.0
-vsphere-guest-run >= 0.0.6
->>>>>>> 22d17932
+vsphere-guest-run >= 0.0.7
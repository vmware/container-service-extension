{
        "definitions": {
            "node": {
                "type": "object",
                "required": ["name", "ip"],
                "properties": {
                    "name": {"type": "string"},
                    "ip": {"type": "string"},
                    "status": {"type": "string"},
                    "cpu_count": {"type": "string"},
                    "memory_mb": {"type": "string"}
                }
            }
        },
        "type": "object",
        "required": [
            "kind",
            "spec",
            "metadata"
        ],
        "properties": {
            "kind": {
                "enum": [
                    "native",
                    "tkg",
                    "tanzu_plus"
                ],
                "type": "string"
            },
            "spec": {
                "type": "object",
                "required": [
                    "settings"
                ],
                "properties": {
                    "workers": {
                        "type": "object",
                        "required": [
                            "count"
                        ],
                        "properties": {
                            "count": {
                                "type": "integer",
                                "maximum": 100,
                                "minimum": 1
                            },
                            "sizing_class": {
                                "type": "string"
                            },
                            "storage_profile": {
                                "type": "string"
                            }
                        }
                    },
                    "control_plane": {
                        "type": "object",
                        "required": [
                            "count"
                        ],
                        "properties": {
                            "count": {
                                "type": "integer",
                                "maximum": 1,
                                "minimum": 1
                            },
                            "sizing_class": {
                                "type": "string"
                            },
                            "storage_profile": {
                                "type": "string"
                            }
                        }
                    },
                    "settings": {
                        "type": "object",
                        "required": [
                            "network"
                        ],
                        "properties": {
                            "network": {
                                "type": "string"
                            },
                            "ssh_key": {
                                "type": "string"
                            },
                            "enable_nfs": {
                                "type": "boolean"
                            },
                            "rollback_on_failure": {
                                "type": "boolean"
                            }
                        }
                    },
                    "k8_distribution": {
                        "type": "object",
                        "required": [
                            "template_name",
                            "template_revision"
                        ],
                        "properties": {
                            "template_name": {
                                "type": "string"
                            },
                            "template_revision": {
                                "type": "integer"
                            }
                        }
                    }
                }
            },
            "status": {
                "type": "object",
                "required": [
                    "master_ip", "nodes"
                ],
                "properties": {
                    "phase": {
                        "type": "string"
                    },
                    "master_ip": {
                        "type": "string"
                    },
<<<<<<< HEAD
                    "nodes": {
                        "type": "object",
                        "required": ["master"],
                        "properties": {
                            "master": {
                                "$ref": "#/definitions/node"
                            },
                            "workers": {
                                "type": "array",
                                "items": {"$ref": "#/definitions/node"},
                                "default": []
                            },
                            "nfs": {
                                "type": "array",
                                "items": {"$ref": "#/definitions/node"},
                                "default": []
                            }
                        }
=======
                    "kubernetes": {
                        "type": "string"
                    },
                    "cni": {
                        "type": "string"
                    },
                    "os": {
                        "type": "string"
                    },
                    "docker_version": {
                        "type": "string"
>>>>>>> 2380a87e
                    }
                },
                "additionalproperties": true
            },
            "metadata": {
                "type": "object",
                "required": [
                    "org_name",
                    "ovdc_name",
                    "cluster_name"
                ],
                "properties": {
                    "org_name": {
                        "type": "string"
                    },
                    "ovdc_name": {
                        "type": "string"
                    },
                    "cluster_name": {
                        "type": "string"
                    }
                }
            },
            "apiversion": {
                "type": "string"
            }
        },
        "additionalproperties": false
    }<|MERGE_RESOLUTION|>--- conflicted
+++ resolved
@@ -120,7 +120,18 @@
                     "master_ip": {
                         "type": "string"
                     },
-<<<<<<< HEAD
+                    "kubernetes": {
+                        "type": "string"
+                    },
+                    "cni": {
+                        "type": "string"
+                    },
+                    "os": {
+                        "type": "string"
+                    },
+                    "docker_version": {
+                        "type": "string"
+                    },
                     "nodes": {
                         "type": "object",
                         "required": ["master"],
@@ -139,20 +150,6 @@
                                 "default": []
                             }
                         }
-=======
-                    "kubernetes": {
-                        "type": "string"
-                    },
-                    "cni": {
-                        "type": "string"
-                    },
-                    "os": {
-                        "type": "string"
-                    },
-                    "docker_version": {
-                        "type": "string"
->>>>>>> 2380a87e
-                    }
                 },
                 "additionalproperties": true
             },

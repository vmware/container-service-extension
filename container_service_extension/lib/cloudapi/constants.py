--- conflicted
+++ resolved
@@ -32,13 +32,10 @@
     VDCS = 'vdcs'
     EDGE_GATEWAYS = 'edgeGateways'
     EXTERNAL_NETWORKS = 'externalNetworks'
-<<<<<<< HEAD
-=======
+    USED_IP_ADDRESSES = 'usedIpAddresses'
 
 
 class ResponseKeys(str, Enum):
     LINK = 'link'
     REL = 'rel'
-    URL = 'url'
->>>>>>> a829a037
-    USED_IP_ADDRESSES = 'usedIpAddresses'+    URL = 'url'
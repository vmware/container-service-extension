--- conflicted
+++ resolved
@@ -1,10 +1,6 @@
 # container-service-extension
 # Copyright (c) 2020 VMware, Inc. All Rights Reserved.
 # SPDX-License-Identifier: BSD-2-Clause
-<<<<<<< HEAD
-from dataclasses import dataclass, asdict
-=======
->>>>>>> 426b057f
 from enum import Enum
 from enum import unique
 
@@ -14,13 +10,13 @@
 
 # Defined Entity Framework related constants
 DEF_CSE_VENDOR = 'cse'
-DEF_NATIVE_INTERFACE_NSS = 'native1'
+DEF_NATIVE_INTERFACE_NSS = 'native'
 DEF_NATIVE_INTERFACE_VERSION = '1.0.0'
-DEF_NATIVE_INTERFACE_NAME = 'nativeClusterInterface1'
+DEF_NATIVE_INTERFACE_NAME = 'nativeClusterInterface'
 DEF_INTERFACE_ID_PREFIX = 'urn:vcloud:interface'
-DEF_NATIVE_ENTITY_TYPE_NSS = 'nativeCluster1'
+DEF_NATIVE_ENTITY_TYPE_NSS = 'nativeCluster'
 DEF_NATIVE_ENTITY_TYPE_VERSION = '1.0.0'
-DEF_NATIVE_ENTITY_TYPE_NAME = 'nativeClusterEntityType1'
+DEF_NATIVE_ENTITY_TYPE_NAME = 'nativeClusterEntityType'
 DEF_ENTITY_TYPE_ID_PREFIX = 'urn:vcloud:type'
 DEF_API_MIN_VERSION = 35.0
 DEF_SCHEMA_DIRECTORY = 'cse_def_schema'
@@ -53,185 +49,6 @@
 }
 
 
-<<<<<<< HEAD
-@dataclass(frozen=True)
-class DefInterface:
-    """Provides interface for the defined entity type."""
-
-    name: str
-    vendor: str = DEF_CSE_VENDOR
-    nss: str = DEF_NATIVE_INTERFACE_NSS
-    version: str = DEF_NATIVE_INTERFACE_VERSION
-    id: str = None
-    readonly: bool = False
-
-    def get_id(self):
-        """Get or generate interface id.
-
-        Example: urn:vcloud:interface:cse.native:1.0.0.
-
-        By no means, id generation in this method, guarantees the actual
-        interface registration with vCD.
-        """
-        if self.id is None:
-            return generate_interface_id(self.vendor, self.nss, self.version)
-        else:
-            return self.id
-
-
-@dataclass(frozen=True)
-class DefEntityType:
-    """Represents the schema for Defined Entities."""
-
-    name: str
-    description: str
-    schema: dict
-    interfaces: list
-    vendor: str = DEF_CSE_VENDOR
-    nss: str = DEF_NATIVE_ENTITY_TYPE_NSS
-    version: str = DEF_NATIVE_ENTITY_TYPE_VERSION
-    id: str = None
-    externalId: str = None
-    readonly: bool = False
-
-    def get_id(self):
-        """Get or generate entity type id.
-
-        Example : "urn:vcloud:interface:cse.native:1.0.0
-
-        By no means, id generation in this method, guarantees the actual
-        entity type registration with vCD.
-        """
-        if self.id is None:
-            return generate_entity_type_id(self.vendor, self.nss, self.version)
-        else:
-            return self.id
-
-@dataclass()
-class Metadata:
-    cluster_name: str
-    org_name: str
-    ovdc_name: str
-
-@dataclass()
-class ControlPlane:
-    sizing_class: str = None
-    storage_profile: str = None
-    count: int = 1
-
-
-@dataclass()
-class Workers:
-    sizing_class: str = None
-    storage_profile: str = None
-    count: int = 2
-
-
-@dataclass()
-class Distribution:
-    template_name: str
-    template_revision: int
-
-
-@dataclass()
-class Settings:
-    network: str
-    ssh_key: str = None
-    enable_nfs: bool = False
-    cleanup_on_failure = True
-
-
-@dataclass()
-class Status:
-    master_ip: str = None
-    phase: str = None
-    cni: str = None
-    id: str = None
-
-@dataclass()
-class ClusterSpec:
-    control_plane: ControlPlane
-    workers: Workers
-    k8_distribution: Distribution
-    settings: Settings
-
-    def __init__(self, control_plane: ControlPlane, workers: Workers,
-                 k8_distribution: Distribution, settings: Settings):
-        if isinstance(control_plane, {}.__class__):
-            self.control_plane = ControlPlane(**control_plane)
-        else:
-            self.control_plane = control_plane
-
-        if isinstance(workers, {}.__class__):
-            self.workers = Workers(**workers)
-        else:
-            self.workers = workers
-
-        if isinstance(k8_distribution, {}.__class__):
-            self.k8_distribution = Distribution(**k8_distribution)
-        else:
-            self.k8_distribution = k8_distribution
-
-        if isinstance(settings, {}.__class__):
-            self.settings = Settings(**settings)
-        else:
-            self.settings = settings
-
-@dataclass()
-class ClusterEntity:
-    metadata: Metadata
-    spec: ClusterSpec
-    status: Status = Status()
-    kind: str = DEF_NATIVE_INTERFACE_NSS
-    api_version: str = ''
-
-    def __init__(self, metadata: Metadata, spec: ClusterSpec, status=Status(),
-                 kind: str = DEF_NATIVE_INTERFACE_NSS, api_version: str = ''):
-        if isinstance(metadata, {}.__class__):
-            self.metadata = Metadata(**metadata)
-        else:
-            self.metadata = metadata
-
-        if isinstance(spec, {}.__class__):
-            self.spec = ClusterSpec(**spec)
-        else:
-            self.spec = spec
-
-        if isinstance(status, {}.__class__):
-            self.status = Status(**status)
-        else:
-            self.status = status
-
-        self.kind = kind
-        self.api_version = api_version
-
-@dataclass()
-class DefEntity:
-    """Represents defined entity instance."""
-
-    name: str
-    entity: ClusterEntity
-    id: str = None
-    entityType: str = None
-    externalId: str = None
-    state: str = None
-
-    def __init__(self, name: str, entity: ClusterEntity, id: str = None,
-                 entityType: str = None, externalId: str = None,
-                 state: str = None):
-        self.name = name
-        if isinstance(entity, {}.__class__):
-            self.entity = ClusterEntity(**entity)
-        else:
-            self.entity= entity
-        self.id = id
-        self.entityType = entityType
-        self.externalId = externalId
-        self.state = state
-
-
-=======
->>>>>>> 426b057f
 class DefNotSupportedException(OperationNotSupportedException):
     """Defined entity framework is not supported."""
 

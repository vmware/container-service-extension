# SPDX-License-Identifier: BSD-2-Clause

import functools
import logging
import re
import threading
import traceback
import uuid

import click
import pkg_resources
import requests
from pyvcloud.vcd.client import BasicLoginCredentials
from pyvcloud.vcd.client import Client
from pyvcloud.vcd.client import TaskStatus
from pyvcloud.vcd.client import VCLOUD_STATUS_MAP
from pyvcloud.vcd.client import _WellKnownEndpoint
from pyvcloud.vcd.org import Org
from pyvcloud.vcd.task import Task
from pyvcloud.vcd.vapp import VApp
from pyvcloud.vcd.vdc import VDC
from pyvcloud.vcd.vm import VM

from container_service_extension.cluster import TYPE_MASTER
from container_service_extension.cluster import TYPE_NFS
from container_service_extension.cluster import TYPE_NODE
from container_service_extension.cluster import add_nodes
from container_service_extension.cluster import delete_nodes_from_cluster
from container_service_extension.cluster import execute_script_in_nodes
from container_service_extension.cluster import get_cluster_config
from container_service_extension.cluster import get_master_ip
from container_service_extension.cluster import init_cluster
from container_service_extension.cluster import join_cluster
from container_service_extension.cluster import load_from_metadata
from container_service_extension.exceptions import ClusterAlreadyExistsError
from container_service_extension.exceptions import ClusterInitializationError
from container_service_extension.exceptions import ClusterJoiningError
from container_service_extension.exceptions import ClusterOperationError
from container_service_extension.exceptions import CseServerError
from container_service_extension.exceptions import MasterNodeCreationError
from container_service_extension.exceptions import NFSNodeCreationError
from container_service_extension.exceptions import NodeCreationError
from container_service_extension.exceptions import WorkerNodeCreationError
from container_service_extension.exceptions import NodeCreationError
from container_service_extension.utils import ERROR_DESCRIPTION
from container_service_extension.utils import ERROR_MESSAGE
from container_service_extension.utils import SYSTEM_ORG_NAME
from container_service_extension.utils import error_to_json


LOGGER = logging.getLogger('cse.broker')

OK = 200
CREATED = 201
ACCEPTED = 202
INTERNAL_SERVER_ERROR = 500

OP_CREATE_CLUSTER = 'create_cluster'
OP_DELETE_CLUSTER = 'delete_cluster'
OP_CREATE_NODES = 'create_nodes'
OP_DELETE_NODES = 'delete_nodes'

OP_MESSAGE = {
    OP_CREATE_CLUSTER: 'create cluster',
    OP_DELETE_CLUSTER: 'delete cluster',
    OP_CREATE_NODES: 'create nodes in cluster',
    OP_DELETE_NODES: 'delete nodes from cluster',
}

MAX_HOST_NAME_LENGTH = 25


def get_new_broker(config):
    if config['broker']['type'] == 'default':
        return DefaultBroker(config)
    else:
        return None


def spinning_cursor():
    while True:
        for cursor in '|/-\\':
            yield cursor


spinner = spinning_cursor()


def rollback(func):
    """Decorator for handling rollback for cluster and node creation

    :param func: reference to the original function that is decorated

    :return: reference to the decorator wrapper
    """
    def wrapper(*args, **kwargs):
        try:
            func(*args, **kwargs)
        except (MasterNodeCreationError, WorkerNodeCreationError,
                NFSNodeCreationError, ClusterJoiningError,
                ClusterInitializationError) as e:
            LOGGER.debug('Rollback started for cluster creation exception')
            try:
                '''arg[0] refers to the current instance of the broker thread'''
                broker_instance = args[0]
                broker_instance.cluster_rollback()
            except Exception as err:
                LOGGER.error('Failed to rollback cluster creation:%s', str(err))
        except (NodeCreationError) as e:
            LOGGER.debug('Rollback started for node creation exception')
            try:
                broker_instance = args[0]
                node_list = e.node_names
                broker_instance.node_rollback(node_list)
            except Exception as err:
                LOGGER.error('Failed to rollback node creation:%s', str(err))
    return wrapper


def exception_handler(func):
    """ This function is used as decorator, executes the function that is passed as argument.
    returns exactly what the passed function returns.

    If there is any exception, returns new dictionary with keys status code and body.

    NOTE: This decorator should be applied only on those functions that constructs the final
    HTTP responses and also needs exception handler as additional behaviour.

    :param func: original function that needs to be executed

    :return: reference to the function that executes the passed function 'func'
    """
    @functools.wraps(func)
    def exception_handler_wrapper(*args, **kwargs):
        result = {}
        try:
            result = func(*args, **kwargs)
        except Exception as err:
            result['status_code'] = INTERNAL_SERVER_ERROR
            result['body'] = error_to_json(err)
            LOGGER.error(traceback.format_exc())
        return result
    return exception_handler_wrapper


def task_callback(task):
    message = '\x1b[2K\r{}: {}, status: {}'.format(
        task.get('operationName'), task.get('operation'), task.get('status'))
    if hasattr(task, 'Progress'):
        message += ', progress: %s%%' % task.Progress
    if task.get('status').lower() in [
            TaskStatus.QUEUED.value, TaskStatus.PENDING.value,
            TaskStatus.PRE_RUNNING.value, TaskStatus.RUNNING.value
    ]:
        message += ' %s ' % spinner.next()
    click.secho(message)


class DefaultBroker(threading.Thread):
    def __init__(self, config):
        threading.Thread.__init__(self)
        self.config = config
        self.host = config['vcd']['host']
        self.username = config['vcd']['username']
        self.password = config['vcd']['password']
        self.version = config['vcd']['api_version']
        self.verify = config['vcd']['verify']
        self.log = config['vcd']['log']

    def _connect_sysadmin(self):
        if not self.verify:
            LOGGER.warning('InsecureRequestWarning: '
                           'Unverified HTTPS request is being made. '
                           'Adding certificate verification is strongly '
                           'advised.')
            requests.packages.urllib3.disable_warnings()
        self.client_sysadmin = Client(
            uri=self.host,
            api_version=self.version,
            verify_ssl_certs=self.verify,
            log_headers=True,
            log_bodies=True)
        credentials = BasicLoginCredentials(self.username,
                                            SYSTEM_ORG_NAME,
                                            self.password)
        self.client_sysadmin.set_credentials(credentials)

    def _connect_tenant(self, headers):
        token = headers.get('x-vcloud-authorization')
        accept_header = headers.get('Accept')
        version = accept_header.split('version=')[1]
        self.client_tenant = Client(
            uri=self.host,
            api_version=version,
            verify_ssl_certs=self.verify,
            log_headers=True,
            log_bodies=True)
        session = self.client_tenant.rehydrate_from_token(token)
        return {
            'user_name':
            session.get('user'),
            'user_id':
            session.get('userId'),
            'org_name':
            session.get('org'),
            'org_href':
            self.client_tenant._get_wk_endpoint(
                _WellKnownEndpoint.LOGGED_IN_ORG)
        }

    def _to_message(self, e):
        if hasattr(e, 'message'):
            return {'message': e.message}
        else:
            return {'message': str(e)}

    def update_task(self, status, message=None, error_message=None):
        if not hasattr(self, 'task'):
            self.task = Task(self.client_sysadmin)
        if message is None:
            message = OP_MESSAGE[self.op]
        if hasattr(self, 'task_resource'):
            task_href = self.task_resource.get('href')
        else:
            task_href = None
        self.task_resource = self.task.update(
            status.value,
            'vcloud.cse',
            message,
            self.op,
            '',
            None,
            'urn:cse:cluster:%s' % self.cluster_id,
            self.cluster_name,
            'application/vcloud.cse.cluster+xml',
            self.tenant_info['user_id'],
            self.tenant_info['user_name'],
            org_href=self.tenant_info['org_href'],
            task_href=task_href,
            error_message=error_message)

    def is_valid_name(self, name):
        """Validate that the cluster name against the pattern."""
        if len(name) > MAX_HOST_NAME_LENGTH:
            return False
        if name[-1] == '.':
            name = name[:-1]
        allowed = re.compile("(?!-)[A-Z\d-]{1,63}(?<!-)$", re.IGNORECASE)
        return all(allowed.match(x) for x in name.split("."))

    def get_template(self, name=None):
        if name is None:
            if 'template' in self.body and self.body['template'] is not None:
                name = self.body['template']
            else:
                name = self.config['broker']['default_template']
        for template in self.config['broker']['templates']:
            if template['name'] == name:
                return template
        raise Exception('Template %s not found' % name)

    def run(self):
        LOGGER.debug('thread started op=%s' % self.op)
        if self.op == OP_CREATE_CLUSTER:
            self.create_cluster_thread()
        elif self.op == OP_DELETE_CLUSTER:
            self.delete_cluster_thread()
        elif self.op == OP_CREATE_NODES:
            self.create_nodes_thread()
        elif self.op == OP_DELETE_NODES:
            self.delete_nodes_thread()

    @exception_handler
    def list_clusters(self, headers, body):
        result = {}
        result['body'] = []
        result['status_code'] = OK
        self._connect_tenant(headers)
        clusters = load_from_metadata(self.client_tenant)
        result['body'] = clusters
        return result

    @exception_handler
    def get_cluster_info(self, name, headers, body):
        """Get the info of the cluster.

        :param cluster_name: (str): Name of the cluster
        :param headers: (str): Request headers

        :return: (dict): Info of the cluster.
        """

        result = {}
        result['body'] = []
        result['status_code'] = OK
        self._connect_tenant(headers)
        clusters = load_from_metadata(self.client_tenant, name=name)
        if len(clusters) == 0:
            raise CseServerError('Cluster \'%s\' not found.' % name)
        vapp = VApp(self.client_tenant, href=clusters[0]['vapp_href'])
        vms = vapp.get_all_vms()
        for vm in vms:
            node_info = {
                'name': vm.get('name'),
                'ipAddress': ''
            }
            try:
                node_info['ipAddress'] = vapp.get_primary_ip(
                    vm.get('name'))
            except Exception:
                LOGGER.debug(
                    'cannot get ip address for node %s' % vm.get('name'))
            if vm.get('name').startswith(TYPE_MASTER):
                clusters[0].get('master_nodes').append(node_info)
            elif vm.get('name').startswith(TYPE_NODE):
                clusters[0].get('nodes').append(node_info)
            elif vm.get('name').startswith(TYPE_NFS):
                clusters[0].get('nfs_nodes').append(node_info)
        result['body'] = clusters[0]
        return result

    @exception_handler
    def get_node_info(self, cluster_name, node_name, headers):
        """Get the info of a given node in the cluster.

        :param cluster_name: (str): Name of the cluster
        :param node_name: (str): Name of the node
        :param headers: (str): Request headers

        :return: (dict): Info of the node.
        """
        result = {}

        result['body'] = []
        result['status_code'] = OK
        self._connect_tenant(headers)
        clusters = load_from_metadata(self.client_tenant,
                                      name=cluster_name)
        if len(clusters) == 0:
            raise CseServerError('Cluster \'%s\' not found.' % cluster_name)
        vapp = VApp(self.client_tenant, href=clusters[0]['vapp_href'])
        vms = vapp.get_all_vms()
        node_info = None
        for vm in vms:
            if (node_name == vm.get('name')):
                node_info = {
                    'name': vm.get('name'),
                    'numberOfCpus': '',
                    'memoryMB': '',
                    'status': VCLOUD_STATUS_MAP.get(int(vm.get('status'))),
                    'ipAddress': ''
                }
                if hasattr(vm, 'VmSpecSection'):
                    node_info[
                        'numberOfCpus'] = vm.VmSpecSection.NumCpus.text
                    node_info[
                        'memoryMB'] = \
                        vm.VmSpecSection.MemoryResourceMb.Configured.text
                try:
                    node_info['ipAddress'] = vapp.get_primary_ip(
                        vm.get('name'))
                except Exception:
                    LOGGER.debug('cannot get ip address '
                                 'for node %s' % vm.get('name'))
                if vm.get('name').startswith(TYPE_MASTER):
                    node_info['node_type'] = 'master'
                elif vm.get('name').startswith(TYPE_NODE):
                    node_info['node_type'] = 'node'
                elif vm.get('name').startswith(TYPE_NFS):
                    node_info['node_type'] = 'nfsd'
                    exports = self._get_nfs_exports(node_info['ipAddress'],
                                                    vapp,
                                                    vm)
                    node_info['exports'] = exports
        if node_info is None:
            raise CseServerError('Node \'%s\' not found in cluster \'%s\''
                                 % (node_name, cluster_name))
        result['body'] = node_info
        return result

    def _get_nfs_exports(self, ip, vapp, node):
        """Get the exports from remote NFS server (helper method).

        :param ip: (str): IP address of the NFS server
        :param vapp: (pyvcloud.vcd.vapp.VApp): The vApp or cluster
         to which node belongs
        :param node: (str): IP address of the NFS server
        :param node: (`lxml.objectify.StringElement`) object
        representing the vm resource.

        :return: (List): List of exports
        """
        # TODO(right template) find a right way to retrieve
        # the template from which nfs node was created.
        template = self.config['broker']['templates'][0]
        script = '#!/usr/bin/env bash\nshowmount -e %s' % ip
        result = execute_script_in_nodes(
            self.config, vapp, template['admin_password'],
            script, nodes=[node], check_tools=False)
        lines = result[0][1].content.decode().split('\n')
        exports = []
        for index in range(1, len(lines) - 1):
            export = lines[index].strip().split()[0]
            exports.append(export)
        return exports

    @exception_handler
    def create_cluster(self, headers, body):
        result = {}
        result['body'] = {}
        cluster_name = body['name']
        vdc_name = body['vdc']
        node_count = body['node_count']
        LOGGER.debug('about to create cluster %s on %s with %s nodes, sp=%s',
                     cluster_name, vdc_name, node_count,
                     body['storage_profile'])
        result['body'] = {
            'message': 'can\'t create cluster \'%s\'' % cluster_name
        }

        if not self.is_valid_name(cluster_name):
            raise CseServerError(f"Invalid cluster name \'{cluster_name}\'")
        self.tenant_info = self._connect_tenant(headers)
        self.headers = headers
        self.body = body
        self.cluster_name = cluster_name
        self.cluster_id = str(uuid.uuid4())
        self.op = OP_CREATE_CLUSTER
        self._connect_sysadmin()
        self.update_task(
            TaskStatus.RUNNING,
            message='Creating cluster %s(%s)' % (cluster_name,
                                                 self.cluster_id))
        self.daemon = True
        self.start()
        response_body = {}
        response_body['name'] = self.cluster_name
        response_body['cluster_id'] = self.cluster_id
        response_body['task_href'] = self.task_resource.get('href')
        result['body'] = response_body
        result['status_code'] = ACCEPTED
        return result

    @rollback
    def create_cluster_thread(self):
        network_name = self.body['network']
        try:
            clusters = load_from_metadata(
                self.client_tenant, name=self.cluster_name)
            if len(clusters) != 0:
                raise ClusterAlreadyExistsError(f'Cluster {self.cluster_name} already exists.')
            org_resource = self.client_tenant.get_org()
            org = Org(self.client_tenant, resource=org_resource)
            vdc_resource = org.get_vdc(self.body['vdc'])
            vdc = VDC(self.client_tenant, resource=vdc_resource)
            template = self.get_template()
            self.update_task(
                TaskStatus.RUNNING,
                message='Creating cluster vApp %s(%s)' % (self.cluster_name,
                                                          self.cluster_id))
            try:
                vapp_resource = vdc.create_vapp(
                    self.cluster_name,
                    description='cluster %s' % self.cluster_name,
                    network=network_name,
                    fence_mode='bridged')
            except Exception as e:
                raise ClusterOperationError('Error while creating vApp:', str(e))

            self.client_tenant.get_task_monitor().wait_for_status(
                vapp_resource.Tasks.Task[0])
            tags = {}
            tags['cse.cluster.id'] = self.cluster_id
            tags['cse.version'] = pkg_resources.require(
                'container-service-extension')[0].version
            tags['cse.template'] = template['name']
            vapp = VApp(self.client_tenant, href=vapp_resource.get('href'))
            for k, v in tags.items():
                task = vapp.set_metadata('GENERAL', 'READWRITE', k, v)
                self.client_tenant.get_task_monitor().wait_for_status(task)
            self.update_task(
                TaskStatus.RUNNING,
                message='Creating master node for %s(%s)' % (self.cluster_name,
                                                             self.cluster_id))
            vapp.reload()

            try:
                add_nodes(1, template, TYPE_MASTER, self.config,
                          self.client_tenant, org, vdc, vapp, self.body)
            except Exception as e:
                raise MasterNodeCreationError("Error while adding master node:", str(e))

            self.update_task(
                TaskStatus.RUNNING,
                message='Initializing cluster %s(%s)' % (self.cluster_name,
                                                         self.cluster_id))
            vapp.reload()
            init_cluster(self.config, vapp, template)
            master_ip = get_master_ip(self.config, vapp, template)
            task = vapp.set_metadata('GENERAL', 'READWRITE', 'cse.master.ip',
                                     master_ip)
            self.client_tenant.get_task_monitor().wait_for_status(task)
            if self.body['node_count'] > 0:
                self.update_task(
                    TaskStatus.RUNNING,
                    message='Creating %s node(s) for %s(%s)' %
                    (self.body['node_count'], self.cluster_name,
                     self.cluster_id))
                try:
                    add_nodes(self.body['node_count'], template, TYPE_NODE,
                              self.config, self.client_tenant, org, vdc, vapp,
                              self.body)
                except Exception as e:
                    raise WorkerNodeCreationError("Error while creating worker node:", str(e))

                self.update_task(
                    TaskStatus.RUNNING,
                    message='Adding %s node(s) to %s(%s)' %
                    (self.body['node_count'], self.cluster_name,
                     self.cluster_id))
                vapp.reload()
                join_cluster(self.config, vapp, template)
            if self.body['enable_nfs']:
                self.update_task(
                    TaskStatus.RUNNING,
                    message='Creating NFS node for %s(%s)' %
                            (self.cluster_name,
                             self.cluster_id))
                try:
                    add_nodes(1, template, TYPE_NFS,
                              self.config, self.client_tenant, org, vdc, vapp,
                              self.body)
                except Exception as e:
                    raise NFSNodeCreationError("Error while creating NFS node:", str(e))

            self.update_task(
                TaskStatus.SUCCESS,
                message='Created cluster %s(%s)' % (self.cluster_name,
                                                    self.cluster_id))
        except (MasterNodeCreationError, WorkerNodeCreationError,
                NFSNodeCreationError, ClusterJoiningError,
                ClusterInitializationError, ClusterOperationError) as e:
            LOGGER.error(traceback.format_exc())
            error_obj = error_to_json(e)
            self.update_task(TaskStatus.ERROR, error_message=error_obj[ERROR_MESSAGE][ERROR_DESCRIPTION])
            raise e
        except Exception as e:
            LOGGER.error(traceback.format_exc())
            error_obj = error_to_json(e)
            self.update_task(TaskStatus.ERROR, error_message=error_obj[ERROR_MESSAGE][ERROR_DESCRIPTION])
            raise CseServerError(e)

    @exception_handler
    def delete_cluster(self, headers, body):
        result = {}
        result['body'] = {}
        LOGGER.debug('about to delete cluster with name: %s' % body['name'])
        result['status_code'] = INTERNAL_SERVER_ERROR

        self.cluster_name = body['name']
        self.tenant_info = self._connect_tenant(headers)
        self.headers = headers
        self.body = body
        self.op = OP_DELETE_CLUSTER
        self._connect_sysadmin()
        clusters = load_from_metadata(
            self.client_tenant, name=self.cluster_name)
        if len(clusters) != 1:
            raise CseServerError('Cluster %s not found.' % self.cluster_name)
        self.cluster = clusters[0]
        self.cluster_id = self.cluster['cluster_id']
        self.update_task(
            TaskStatus.RUNNING,
            message='Deleting cluster %s(%s)' % (self.cluster_name,
                                                 self.cluster_id))
        self.daemon = True
        self.start()
        response_body = {}
        response_body['cluster_name'] = self.cluster_name
        response_body['task_href'] = self.task_resource.get('href')
        result['body'] = response_body
        result['status_code'] = ACCEPTED
        return result

    def delete_cluster_thread(self):
        LOGGER.debug('about to delete cluster with name: %s',
                     self.cluster_name)
        try:
            vdc = VDC(self.client_tenant, href=self.cluster['vdc_href'])
            task = vdc.delete_vapp(self.cluster['name'], force=True)
            self.client_tenant.get_task_monitor().wait_for_status(task)
            self.update_task(
                TaskStatus.SUCCESS,
                message='Deleted cluster %s(%s)' % (self.cluster_name,
                                                    self.cluster_id))
        except Exception as e:
            LOGGER.error(traceback.format_exc())
            self.update_task(TaskStatus.ERROR, error_message=str(e))

    @exception_handler
    def get_cluster_config(self, cluster_name, headers):
        result = {}
        self._connect_tenant(headers)
        clusters = load_from_metadata(
            self.client_tenant, name=cluster_name)
        if len(clusters) != 1:
            raise CseServerError('Cluster \'%s\' not found' % cluster_name)
        vapp = VApp(self.client_tenant, href=clusters[0]['vapp_href'])
        template = self.get_template(name=clusters[0]['template'])
        result['body'] = get_cluster_config(self.config, vapp,
                                            template['admin_password'])
        result['status_code'] = OK
        return result

    @exception_handler
    def create_nodes(self, headers, body):
        result = {'body': {}}
        self.cluster_name = body['name']
        LOGGER.debug('about to add %s nodes to cluster %s on VDC %s, sp=%s',
                     body['node_count'], self.cluster_name, body['vdc'],
                     body['storage_profile'])
        if body['node_count'] < 1:
            raise CseServerError('Invalid node count: %s.' % body['node_count'])
        self.tenant_info = self._connect_tenant(headers)
        clusters = load_from_metadata(
            self.client_tenant, name=self.cluster_name)
        if len(clusters) != 1:
            raise CseServerError(
                'Cluster \'%s\' not found.' % self.cluster_name)
        self.cluster = clusters[0]
        self.headers = headers
        self.body = body
        self.op = OP_CREATE_NODES
        self._connect_sysadmin()
        self.cluster_id = self.cluster['cluster_id']
        self.update_task(
            TaskStatus.RUNNING,
            message='Adding %s node(s) to cluster %s(%s)' %
                    (body['node_count'], self.cluster_name, self.cluster_id))
        self.daemon = True
        self.start()
        response_body = {}
        response_body['cluster_name'] = self.cluster_name
        response_body['task_href'] = self.task_resource.get('href')
        result['body'] = response_body
        result['status_code'] = ACCEPTED
        return result


    @rollback
    def create_nodes_thread(self):
        LOGGER.debug('about to add nodes to cluster with name: %s',
                     self.cluster_name)
        try:
            org_resource = self.client_tenant.get_org()
            org = Org(self.client_tenant, resource=org_resource)
            vdc = VDC(self.client_tenant, href=self.cluster['vdc_href'])
            vapp = VApp(self.client_tenant, href=self.cluster['vapp_href'])
            template = self.get_template()
            self.update_task(
                TaskStatus.RUNNING,
                message='Creating %s node(s) for %s(%s)' %
                        (self.body['node_count'],
                         self.cluster_name,
                         self.cluster_id))
            new_nodes = add_nodes(self.body['node_count'], template,
                                  self.body['node_type'],
                                  self.config, self.client_tenant,
                                  org, vdc, vapp, self.body)
            if self.body['node_type'] == TYPE_NFS:
                self.update_task(
                    TaskStatus.SUCCESS,
                    message='Created %s node(s) for %s(%s)' %
                            (self.body['node_count'],
                             self.cluster_name,
                             self.cluster_id))
            elif self.body['node_type'] == TYPE_NODE:
                self.update_task(
                    TaskStatus.RUNNING,
                    message='Adding %s node(s) to %s(%s)' %
                            (self.body['node_count'],
                             self.cluster_name,
                             self.cluster_id))
                target_nodes = []
                for spec in new_nodes['specs']:
                    target_nodes.append(spec['target_vm_name'])
                vapp.reload()
                join_cluster(self.config, vapp, template, target_nodes)
                self.update_task(
                    TaskStatus.SUCCESS,
                    message='Added %s node(s) to cluster %s(%s)' %
                            (self.body['node_count'],
                             self.cluster_name,
                             self.cluster_id))
        except NodeCreationError as e:
            error_obj = error_to_json(e)
            LOGGER.error(traceback.format_exc())
            self.update_task(TaskStatus.ERROR, error_message=error_obj[ERROR_MESSAGE][ERROR_DESCRIPTION])
<<<<<<< HEAD
            raise e
=======
            raise
>>>>>>> c1e0e200
        except Exception as e:
            error_obj = error_to_json(e)
            LOGGER.error(traceback.format_exc())
            self.update_task(TaskStatus.ERROR, error_message=error_obj[ERROR_MESSAGE][ERROR_DESCRIPTION])
            raise CseServerError(e)

    @exception_handler
    def delete_nodes(self, headers, body):
        result = {'body': {}}
        self.cluster_name = body['name']
        LOGGER.debug(
            'about to delete nodes from cluster with name: %s' % body['name'])

        if len(body['nodes']) < 1:
            raise CseServerError('Invalid list of nodes: %s.' % body['nodes'])
        for node in body['nodes']:
            if node.startswith(TYPE_MASTER):
                raise CseServerError(
                    'Can\'t delete a master node: \'%s\'.' % node)
        self.tenant_info = self._connect_tenant(headers)
        clusters = load_from_metadata(
            self.client_tenant, name=self.cluster_name)
        if len(clusters) != 1:
            raise CseServerError(
                'Cluster \'%s\' not found.' % self.cluster_name)
        self.cluster = clusters[0]
        self.headers = headers
        self.body = body
        self.op = OP_DELETE_NODES
        self._connect_sysadmin()
        self.cluster_id = self.cluster['cluster_id']
        self.update_task(
            TaskStatus.RUNNING,
            message='Deleting %s node(s) from cluster %s(%s)' %
                    (len(body['nodes']), self.cluster_name, self.cluster_id))
        self.daemon = True
        self.start()
        response_body = {}
        response_body['cluster_name'] = self.cluster_name
        response_body['task_href'] = self.task_resource.get('href')
        result['body'] = response_body
        result['status_code'] = ACCEPTED
        return result


    def delete_nodes_thread(self):
        LOGGER.debug('about to delete nodes from cluster with name: %s',
                     self.cluster_name)
        try:
            vapp = VApp(self.client_tenant, href=self.cluster['vapp_href'])
            template = self.get_template()
            self.update_task(
                TaskStatus.RUNNING,
                message='Deleting %s node(s) from %s(%s)' %
                (len(self.body['nodes']), self.cluster_name, self.cluster_id))
            try:
                delete_nodes_from_cluster(self.config, vapp, template,
                                      self.body['nodes'], self.body['force'])
            except Exception:
                LOGGER.error("Couldn't delete node %s from cluster:%s" % (self.body['nodes'], self.cluster_name))
            self.update_task(
                TaskStatus.RUNNING,
                message='Undeploying %s node(s) for %s(%s)' %
                (len(self.body['nodes']), self.cluster_name, self.cluster_id))
            for vm_name in self.body['nodes']:
                vm = VM(self.client_tenant, resource=vapp.get_vm(vm_name))
                try:
                    task = vm.undeploy()
                    self.client_tenant.get_task_monitor().wait_for_status(task)
                except Exception as e:
                    LOGGER.warning('couldn\'t undeploy VM %s' % vm_name)
            self.update_task(
                TaskStatus.RUNNING,
                message='Deleting %s VM(s) for %s(%s)' %
                (len(self.body['nodes']), self.cluster_name, self.cluster_id))
            task = vapp.delete_vms(self.body['nodes'])
            self.client_tenant.get_task_monitor().wait_for_status(task)
            self.update_task(
                TaskStatus.SUCCESS,
                message='Deleted %s node(s) to cluster %s(%s)' %
                (len(self.body['nodes']), self.cluster_name, self.cluster_id))
        except Exception as e:
            LOGGER.error(traceback.format_exc())
            self.update_task(TaskStatus.ERROR, error_message=str(e))


    def node_rollback(self, node_list):
        """Implements rollback for node creation failure

        :param list node_list: faulty nodes to be deleted
        """
        LOGGER.debug('About to rollback nodes from cluster with name: %s' %
                     self.cluster_name)
        LOGGER.debug('Node list to be deleted:%s' % node_list)
        vapp = VApp(self.client_tenant, href=self.cluster['vapp_href'])
        template = self.get_template()
        try:
            delete_nodes_from_cluster(self.config, vapp, template,node_list, force=True)
        except Exception:
            LOGGER.warning("Couldn't delete node %s from cluster:%s" % (node_list, self.cluster_name))
        for vm_name in node_list:
            vm = VM(self.client_tenant, resource=vapp.get_vm(vm_name))
            try:
                vm.undeploy()
            except Exception:
               LOGGER.warning("Couldn't undeploy VM %s" % vm_name)
        vapp.delete_vms(node_list)
        LOGGER.debug('Successfully deleted nodes: %s' % node_list)


    def cluster_rollback(self):
        """Implements rollback for cluster creation failure"""
        LOGGER.debug('About to rollback cluster with name: %s' %
                     self.cluster_name)
        clusters = load_from_metadata(
            self.client_tenant, name=self.cluster_name)
        if len(clusters) != 1:
            LOGGER.debug('Cluster %s not found.' % self.cluster_name)
            return
        self.cluster = clusters[0]
        vdc = VDC(self.client_tenant, href=self.cluster['vdc_href'])
        vdc.delete_vapp(self.cluster['name'], force=True)
        LOGGER.debug('Successfully deleted cluster: %s' % self.cluster_name)
<|MERGE_RESOLUTION|>--- conflicted
+++ resolved
@@ -106,7 +106,7 @@
                 broker_instance.cluster_rollback()
             except Exception as err:
                 LOGGER.error('Failed to rollback cluster creation:%s', str(err))
-        except (NodeCreationError) as e:
+        except NodeCreationError as e:
             LOGGER.debug('Rollback started for node creation exception')
             try:
                 broker_instance = args[0]
@@ -696,11 +696,7 @@
             error_obj = error_to_json(e)
             LOGGER.error(traceback.format_exc())
             self.update_task(TaskStatus.ERROR, error_message=error_obj[ERROR_MESSAGE][ERROR_DESCRIPTION])
-<<<<<<< HEAD
-            raise e
-=======
             raise
->>>>>>> c1e0e200
         except Exception as e:
             error_obj = error_to_json(e)
             LOGGER.error(traceback.format_exc())
@@ -745,7 +741,6 @@
         result['status_code'] = ACCEPTED
         return result
 
-
     def delete_nodes_thread(self):
         LOGGER.debug('about to delete nodes from cluster with name: %s',
                      self.cluster_name)
@@ -785,7 +780,6 @@
         except Exception as e:
             LOGGER.error(traceback.format_exc())
             self.update_task(TaskStatus.ERROR, error_message=str(e))
-
 
     def node_rollback(self, node_list):
         """Implements rollback for node creation failure

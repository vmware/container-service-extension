# container-service-extension
# Copyright (c) 2017 VMware, Inc. All Rights Reserved.
# SPDX-License-Identifier: BSD-2-Clause

import functools
import re
import threading
import traceback
import uuid

import click
import pkg_resources
from pyvcloud.vcd.client import _WellKnownEndpoint
from pyvcloud.vcd.client import TaskStatus
from pyvcloud.vcd.client import VCLOUD_STATUS_MAP
from pyvcloud.vcd.org import Org
from pyvcloud.vcd.task import Task
from pyvcloud.vcd.vapp import VApp
from pyvcloud.vcd.vdc import VDC
from pyvcloud.vcd.vm import VM

from container_service_extension.abstract_broker import AbstractBroker
from container_service_extension.authorization import secure
from container_service_extension.cluster import add_nodes
from container_service_extension.cluster import delete_nodes_from_cluster
from container_service_extension.cluster import execute_script_in_nodes
from container_service_extension.cluster import get_cluster_config
from container_service_extension.cluster import get_master_ip
from container_service_extension.cluster import init_cluster
from container_service_extension.cluster import join_cluster
from container_service_extension.cluster import load_from_metadata
from container_service_extension.cluster import TYPE_MASTER
from container_service_extension.cluster import TYPE_NFS
from container_service_extension.cluster import TYPE_NODE
from container_service_extension.exceptions import ClusterAlreadyExistsError
from container_service_extension.exceptions import ClusterInitializationError
from container_service_extension.exceptions import ClusterJoiningError
from container_service_extension.exceptions import ClusterOperationError
from container_service_extension.exceptions import CseServerError
from container_service_extension.exceptions import MasterNodeCreationError
from container_service_extension.exceptions import NFSNodeCreationError
from container_service_extension.exceptions import NodeCreationError
from container_service_extension.exceptions import WorkerNodeCreationError
from container_service_extension.logger import SERVER_LOGGER as LOGGER
<<<<<<< HEAD
from container_service_extension.ovdc_cache import OvdcCache
# from container_service_extension.server_constants import \
#     CSE_NATIVE_DEPLOY_RIGHT_NAME
=======
from container_service_extension.server_constants import \
    CSE_NATIVE_DEPLOY_RIGHT_NAME
>>>>>>> 3273aa29
from container_service_extension.utils import ACCEPTED
from container_service_extension.utils import connect_vcd_user_via_token
from container_service_extension.utils import ERROR_DESCRIPTION
from container_service_extension.utils import ERROR_MESSAGE
from container_service_extension.utils import ERROR_STACKTRACE
from container_service_extension.utils import error_to_json
from container_service_extension.utils import exception_handler
from container_service_extension.utils import get_server_runtime_config
from container_service_extension.utils import get_vcd_sys_admin_client
from container_service_extension.utils import OK

OP_CREATE_CLUSTER = 'create_cluster'
OP_DELETE_CLUSTER = 'delete_cluster'
OP_CREATE_NODES = 'create_nodes'
OP_DELETE_NODES = 'delete_nodes'

OP_MESSAGE = {
    OP_CREATE_CLUSTER: 'create cluster',
    OP_DELETE_CLUSTER: 'delete cluster',
    OP_CREATE_NODES: 'create nodes in cluster',
    OP_DELETE_NODES: 'delete nodes from cluster',
}

MAX_HOST_NAME_LENGTH = 25
ROLLBACK_FLAG = 'disable_rollback'


def spinning_cursor():
    while True:
        for cursor in '|/-\\':
            yield cursor


spinner = spinning_cursor()


def rollback(func):
    """Decorate to rollback on cluster and node creation failures.

    :param func: reference to the original function that is decorated

    :return: reference to the decorator wrapper
    """
    @functools.wraps(func)
    def wrapper(*args, **kwargs):
        try:
            return func(*args, **kwargs)
        except (MasterNodeCreationError, WorkerNodeCreationError,
                NFSNodeCreationError, ClusterJoiningError,
                ClusterInitializationError):
            try:
                # arg[0] refers to the current instance of the broker thread
                broker_instance = args[0]  # param self
                if broker_instance.body[ROLLBACK_FLAG]:
                    broker_instance.cluster_rollback()
            except Exception as err:
                LOGGER.error(f"Failed to rollback cluster creation:{str(err)}")
        except NodeCreationError as e:
            try:
                broker_instance = args[0]
                node_list = e.node_names
                if broker_instance.body[ROLLBACK_FLAG]:
                    broker_instance.node_rollback(node_list)
            except Exception as err:
                LOGGER.error('Failed to rollback node creation:%s', str(err))
    return wrapper


def task_callback(task):
    message = '\x1b[2K\r{}: {}, status: {}'.format(
        task.get('operationName'), task.get('operation'), task.get('status'))
    if hasattr(task, 'Progress'):
        message += ', progress: %s%%' % task.Progress
    if task.get('status').lower() in [
            TaskStatus.QUEUED.value, TaskStatus.PENDING.value,
            TaskStatus.PRE_RUNNING.value, TaskStatus.RUNNING.value
    ]:
        message += ' %s ' % spinner.next()
    click.secho(message)


class DefaultBroker(AbstractBroker, threading.Thread):
    def __init__(self, headers, request_body):
        threading.Thread.__init__(self)
        self.headers = headers
        self.body = request_body

        self.tenant_client = None
        self.client_session = None
        self.tenant_info = None

        self.sys_admin_client = None

        self.task = None
        self.task_resource = None
        self.op = None
        self.cluster_name = None
        self.cluster_id = None
        self.daemon = False

    def get_tenant_client_session(self):
        if self.client_session is None:
            self._connect_tenant()
        return self.client_session

    def _connect_tenant(self):
        server_config = get_server_runtime_config()
        host = server_config['vcd']['host']
        verify = server_config['vcd']['verify']
        self.tenant_client, self.client_session = connect_vcd_user_via_token(
            vcd_uri=host,
            headers=self.headers,
            verify_ssl_certs=verify)
        self.tenant_info = {
            'user_name': self.client_session.get('user'),
            'user_id': self.client_session.get('userId'),
            'org_name': self.client_session.get('org'),
            'org_href': self.tenant_client._get_wk_endpoint(
                _WellKnownEndpoint.LOGGED_IN_ORG)
        }

    def _connect_sys_admin(self):
        self.sys_admin_client = get_vcd_sys_admin_client()

    def _disconnect_sys_admin(self):
        if self.sys_admin_client is not None:
            self.sys_admin_client.logout()
            self.sys_admin_client = None

    def _to_message(self, e):
        if hasattr(e, 'message'):
            return {'message': e.message}
        else:
            return {'message': str(e)}

    def update_task(self,
                    status,
                    message=None,
                    error_message=None,
                    stack_trace=''):
        if not self.tenant_client.is_sysadmin():
            stack_trace = ''

        if self.task is None:
            self.task = Task(self.sys_admin_client)

        if message is None:
            message = OP_MESSAGE[self.op]

        if self.task_resource is not None:
            task_href = self.task_resource.get('href')
        else:
            task_href = None

        self.task_resource = self.task.update(
            status=status.value,
            namespace='vcloud.cse',
            operation=message,
            operation_name=self.op,
            details='',
            progress=None,
            owner_href='urn:cse:cluster:%s' % self.cluster_id,
            owner_name=self.cluster_name,
            owner_type='application/vcloud.cse.cluster+xml',
            user_href=self.tenant_info['user_id'],
            user_name=self.tenant_info['user_name'],
            org_href=self.tenant_info['org_href'],
            task_href=task_href,
            error_message=error_message,
            stack_trace=stack_trace
        )

    def is_valid_name(self, name):
        """Validate that the cluster name against the pattern."""
        if len(name) > MAX_HOST_NAME_LENGTH:
            return False
        if name[-1] == '.':
            name = name[:-1]
        allowed = re.compile("(?!-)[A-Z\d-]{1,63}(?<!-)$", re.IGNORECASE)
        return all(allowed.match(x) for x in name.split("."))

    def get_template(self, name=None):
        server_config = get_server_runtime_config()
        if name is None:
            if 'template' in self.body and self.body['template'] is not None:
                name = self.body['template']
            else:
                name = server_config['broker']['default_template']
        for template in server_config['broker']['templates']:
            if template['name'] == name:
                return template
        raise Exception('Template %s not found' % name)

    def run(self):
        LOGGER.debug('thread started op=%s' % self.op)
        if self.op == OP_CREATE_CLUSTER:
            self.create_cluster_thread()
        elif self.op == OP_DELETE_CLUSTER:
            self.delete_cluster_thread()
        elif self.op == OP_CREATE_NODES:
            self.create_nodes_thread()
        elif self.op == OP_DELETE_NODES:
            self.delete_nodes_thread()

    @exception_handler
    def list_clusters(self):
        result = {}
        result['body'] = []
        result['status_code'] = OK
        self._connect_tenant()
        clusters = load_from_metadata(self.tenant_client)
        result['body'] = clusters
        return result

    @exception_handler
    def get_cluster_info(self, name):
        """Get the info of the cluster.

        :param cluster_name: (str): Name of the cluster

        :return: (dict): Info of the cluster.
        """
        result = {}
        result['body'] = []
        result['status_code'] = OK

        self._connect_tenant()
        clusters = load_from_metadata(self.tenant_client, name=name)
        if len(clusters) == 0:
            raise CseServerError('Cluster \'%s\' not found.' % name)
        vapp = VApp(self.tenant_client, href=clusters[0]['vapp_href'])
        vms = vapp.get_all_vms()
        for vm in vms:
            node_info = {
                'name': vm.get('name'),
                'ipAddress': ''
            }
            try:
                node_info['ipAddress'] = vapp.get_primary_ip(
                    vm.get('name'))
            except Exception:
                LOGGER.debug(
                    'cannot get ip address for node %s' % vm.get('name'))
            if vm.get('name').startswith(TYPE_MASTER):
                clusters[0].get('master_nodes').append(node_info)
            elif vm.get('name').startswith(TYPE_NODE):
                clusters[0].get('nodes').append(node_info)
            elif vm.get('name').startswith(TYPE_NFS):
                clusters[0].get('nfs_nodes').append(node_info)
        result['body'] = clusters[0]
        return result

    @exception_handler
    def get_node_info(self, cluster_name, node_name):
        """Get the info of a given node in the cluster.

        :param cluster_name: (str): Name of the cluster
        :param node_name: (str): Name of the node

        :return: (dict): Info of the node.
        """
        result = {}
        result['body'] = []
        result['status_code'] = OK
        self._connect_tenant()
        clusters = load_from_metadata(self.tenant_client,
                                      name=cluster_name)
        if len(clusters) == 0:
            raise CseServerError(f"Cluster \'{cluster_name}\' not found.")
        vapp = VApp(self.tenant_client, href=clusters[0]['vapp_href'])
        vms = vapp.get_all_vms()
        node_info = None
        for vm in vms:
            if (node_name == vm.get('name')):
                node_info = {
                    'name': vm.get('name'),
                    'numberOfCpus': '',
                    'memoryMB': '',
                    'status': VCLOUD_STATUS_MAP.get(int(vm.get('status'))),
                    'ipAddress': ''
                }
                if hasattr(vm, 'VmSpecSection'):
                    node_info[
                        'numberOfCpus'] = vm.VmSpecSection.NumCpus.text
                    node_info[
                        'memoryMB'] = \
                        vm.VmSpecSection.MemoryResourceMb.Configured.text
                try:
                    node_info['ipAddress'] = vapp.get_primary_ip(
                        vm.get('name'))
                except Exception:
                    LOGGER.debug('cannot get ip address '
                                 'for node %s' % vm.get('name'))
                if vm.get('name').startswith(TYPE_MASTER):
                    node_info['node_type'] = 'master'
                elif vm.get('name').startswith(TYPE_NODE):
                    node_info['node_type'] = 'node'
                elif vm.get('name').startswith(TYPE_NFS):
                    node_info['node_type'] = 'nfsd'
                    exports = self._get_nfs_exports(node_info['ipAddress'],
                                                    vapp,
                                                    vm)
                    node_info['exports'] = exports
        if node_info is None:
            raise CseServerError('Node \'%s\' not found in cluster \'%s\''
                                 % (node_name, cluster_name))
        result['body'] = node_info
        return result

    def _get_nfs_exports(self, ip, vapp, node):
        """Get the exports from remote NFS server (helper method).

        :param ip: (str): IP address of the NFS server
        :param vapp: (pyvcloud.vcd.vapp.VApp): The vApp or cluster
         to which node belongs
        :param node: (str): IP address of the NFS server
        :param node: (`lxml.objectify.StringElement`) object
        representing the vm resource.

        :return: (List): List of exports
        """
        # TODO(right template) find a right way to retrieve
        # the template from which nfs node was created.
        server_config = get_server_runtime_config()
        template = server_config['broker']['templates'][0]
        script = '#!/usr/bin/env bash\nshowmount -e %s' % ip
        result = execute_script_in_nodes(
            server_config, vapp, template['admin_password'],
            script, nodes=[node], check_tools=False)
        lines = result[0][1].content.decode().split('\n')
        exports = []
        for index in range(1, len(lines) - 1):
            export = lines[index].strip().split()[0]
            exports.append(export)
        return exports

    @exception_handler
    @secure(required_rights=[CSE_NATIVE_DEPLOY_RIGHT_NAME])
    def create_cluster(self):
        result = {}
        result['body'] = {}

        cluster_name = self.body['name']
        vdc_name = self.body['vdc']
        node_count = self.body['node_count']
        LOGGER.debug('About to create cluster %s on %s with %s nodes, sp=%s',
                     cluster_name, vdc_name, node_count,
                     self.body['storage_profile'])
        result['body'] = {
            'message': 'can\'t create cluster \'%s\'' % cluster_name
        }

        if not self.is_valid_name(cluster_name):
            raise CseServerError(f"Invalid cluster name \'{cluster_name}\'")
        self._connect_tenant()
        self._connect_sys_admin()
        self.cluster_name = cluster_name
        self.cluster_id = str(uuid.uuid4())
        self.op = OP_CREATE_CLUSTER
        self.update_task(
            TaskStatus.RUNNING,
            message='Creating cluster %s(%s)' % (cluster_name,
                                                 self.cluster_id))
        self.daemon = True
        self.start()
        response_body = {}
        response_body['name'] = self.cluster_name
        response_body['cluster_id'] = self.cluster_id
        response_body['task_href'] = self.task_resource.get('href')
        result['body'] = response_body
        result['status_code'] = ACCEPTED
        return result

    @rollback
    def create_cluster_thread(self):
        network_name = self.body['network']
        try:
            clusters = load_from_metadata(
                self.tenant_client, name=self.cluster_name)
            if len(clusters) != 0:
                raise ClusterAlreadyExistsError(f"Cluster {self.cluster_name} "
                                                "already exists.")
            org_resource = self.tenant_client.get_org()
            org = Org(self.tenant_client, resource=org_resource)
            vdc_resource = org.get_vdc(self.body['vdc'])
            vdc = VDC(self.tenant_client, resource=vdc_resource)
            template = self.get_template()
            self.update_task(
                TaskStatus.RUNNING,
                message='Creating cluster vApp %s(%s)' % (self.cluster_name,
                                                          self.cluster_id))
            try:
                vapp_resource = vdc.create_vapp(
                    self.cluster_name,
                    description='cluster %s' % self.cluster_name,
                    network=network_name,
                    fence_mode='bridged')
            except Exception as e:
                raise ClusterOperationError(
                    'Error while creating vApp:', str(e))

            self.tenant_client.get_task_monitor().wait_for_status(
                vapp_resource.Tasks.Task[0])
            tags = {}
            tags['cse.cluster.id'] = self.cluster_id
            tags['cse.version'] = pkg_resources.require(
                'container-service-extension')[0].version
            tags['cse.template'] = template['name']
            vapp = VApp(self.tenant_client, href=vapp_resource.get('href'))
            for k, v in tags.items():
                task = vapp.set_metadata('GENERAL', 'READWRITE', k, v)
                self.tenant_client.get_task_monitor().wait_for_status(task)
            self.update_task(
                TaskStatus.RUNNING,
                message='Creating master node for %s(%s)' % (self.cluster_name,
                                                             self.cluster_id))
            vapp.reload()

            server_config = get_server_runtime_config()
            try:
                add_nodes(1, template, TYPE_MASTER, server_config,
                          self.tenant_client, org, vdc, vapp, self.body)
            except Exception as e:
                raise MasterNodeCreationError(
                    "Error while adding master node:", str(e))

            self.update_task(
                TaskStatus.RUNNING,
                message='Initializing cluster %s(%s)' % (self.cluster_name,
                                                         self.cluster_id))
            vapp.reload()
            init_cluster(server_config, vapp, template)
            master_ip = get_master_ip(server_config, vapp, template)
            task = vapp.set_metadata('GENERAL', 'READWRITE', 'cse.master.ip',
                                     master_ip)
            self.tenant_client.get_task_monitor().wait_for_status(task)
            if self.body['node_count'] > 0:
                self.update_task(
                    TaskStatus.RUNNING,
                    message='Creating %s node(s) for %s(%s)' %
                    (self.body['node_count'], self.cluster_name,
                     self.cluster_id))
                try:
                    add_nodes(self.body['node_count'], template, TYPE_NODE,
                              server_config, self.tenant_client, org, vdc,
                              vapp, self.body)
                except Exception as e:
                    raise WorkerNodeCreationError(
                        "Error while creating worker node:", str(e))

                self.update_task(
                    TaskStatus.RUNNING,
                    message='Adding %s node(s) to %s(%s)' %
                    (self.body['node_count'], self.cluster_name,
                     self.cluster_id))
                vapp.reload()
                join_cluster(server_config, vapp, template)
            if self.body['enable_nfs']:
                self.update_task(
                    TaskStatus.RUNNING,
                    message='Creating NFS node for %s(%s)' %
                            (self.cluster_name,
                             self.cluster_id))
                try:
                    add_nodes(1, template, TYPE_NFS,
                              server_config, self.tenant_client, org, vdc,
                              vapp, self.body)
                except Exception as e:
                    raise NFSNodeCreationError(
                        "Error while creating NFS node:", str(e))

            self.update_task(
                TaskStatus.SUCCESS,
                message='Created cluster %s(%s)' % (self.cluster_name,
                                                    self.cluster_id))
        except (MasterNodeCreationError, WorkerNodeCreationError,
                NFSNodeCreationError, ClusterJoiningError,
                ClusterInitializationError, ClusterOperationError) as e:
            LOGGER.error(traceback.format_exc())
            error_obj = error_to_json(e)
            stack_trace = ''.join(error_obj[ERROR_MESSAGE][ERROR_STACKTRACE])
            self.update_task(
                TaskStatus.ERROR,
                error_message=error_obj[ERROR_MESSAGE][ERROR_DESCRIPTION],
                stack_trace=stack_trace)
            raise e
        except Exception as e:
            LOGGER.error(traceback.format_exc())
            error_obj = error_to_json(e)
            stack_trace = ''.join(error_obj[ERROR_MESSAGE][ERROR_STACKTRACE])
            self.update_task(
                TaskStatus.ERROR,
                error_message=error_obj[ERROR_MESSAGE][ERROR_DESCRIPTION],
                stack_trace=stack_trace)
        finally:
            self._disconnect_sys_admin()

    @exception_handler
    @secure(required_rights=[CSE_NATIVE_DEPLOY_RIGHT_NAME])
    def delete_cluster(self):
        result = {}
        result['body'] = {}
        LOGGER.debug(f"About to delete cluster with name: {self.body['name']}")

        self.cluster_name = self.body['name']
        self._connect_tenant()
        self._connect_sys_admin()
        self.op = OP_DELETE_CLUSTER
        clusters = load_from_metadata(
            self.tenant_client, name=self.cluster_name)
        if len(clusters) != 1:
            raise CseServerError(f"Cluster {self.cluster_name} not found.")
        self.cluster = clusters[0]
        self.cluster_id = self.cluster['cluster_id']
        self.update_task(
            TaskStatus.RUNNING,
            message='Deleting cluster %s(%s)' % (self.cluster_name,
                                                 self.cluster_id))
        self.daemon = True
        self.start()
        response_body = {}
        response_body['cluster_name'] = self.cluster_name
        response_body['task_href'] = self.task_resource.get('href')
        result['body'] = response_body
        result['status_code'] = ACCEPTED
        return result

    def delete_cluster_thread(self):
        LOGGER.debug('About to delete cluster with name: %s',
                     self.cluster_name)
        try:
            vdc = VDC(self.tenant_client, href=self.cluster['vdc_href'])
            task = vdc.delete_vapp(self.cluster['name'], force=True)
            self.tenant_client.get_task_monitor().wait_for_status(task)
            self.update_task(
                TaskStatus.SUCCESS,
                message='Deleted cluster %s(%s)' % (self.cluster_name,
                                                    self.cluster_id))
        except Exception as e:
            LOGGER.error(traceback.format_exc())
            self.update_task(TaskStatus.ERROR, error_message=str(e))
        finally:
            self._disconnect_sys_admin()

    @exception_handler
    def get_cluster_config(self, cluster_name):
        result = {}
        self._connect_tenant()
        clusters = load_from_metadata(
            self.tenant_client, name=cluster_name)
        if len(clusters) != 1:
            raise CseServerError('Cluster \'%s\' not found' % cluster_name)
        vapp = VApp(self.tenant_client, href=clusters[0]['vapp_href'])
        template = self.get_template(name=clusters[0]['template'])
        result['body'] = get_cluster_config(self.config, vapp,
                                            template['admin_password'])
        result['status_code'] = OK
        return result

    @exception_handler
    @secure(required_rights=[CSE_NATIVE_DEPLOY_RIGHT_NAME])
    def create_nodes(self):
        result = {'body': {}}
        self.cluster_name = self.body['name']
        LOGGER.debug(f"About to add {self.body['node_count']} nodes to cluster"
                     " {self.cluster_name} on VDC {self.body['vdc']}, "
                     "sp={self.body['storage_profile']}")
        if self.body['node_count'] < 1:
            raise CseServerError(f"Invalid node count: "
                                 f"{self.body['node_count']}.")
        self._connect_tenant()
        self._connect_sys_admin()
        clusters = load_from_metadata(
            self.tenant_client, name=self.cluster_name)
        if len(clusters) != 1:
            raise CseServerError(
                'Cluster \'%s\' not found.' % self.cluster_name)
        self.cluster = clusters[0]
        self.op = OP_CREATE_NODES
        self.cluster_id = self.cluster['cluster_id']
        self.update_task(
            TaskStatus.RUNNING,
            message=f"Adding {self.body['node_count']} node(s) to cluster "
                    "{self.cluster_name}({self.cluster_id})")
        self.daemon = True
        self.start()
        response_body = {}
        response_body['cluster_name'] = self.cluster_name
        response_body['task_href'] = self.task_resource.get('href')
        result['body'] = response_body
        result['status_code'] = ACCEPTED
        return result

    @rollback
    def create_nodes_thread(self):
        LOGGER.debug('About to add nodes to cluster with name: %s',
                     self.cluster_name)
        try:
            server_config = get_server_runtime_config()
            org_resource = self.tenant_client.get_org()
            org = Org(self.tenant_client, resource=org_resource)
            vdc = VDC(self.tenant_client, href=self.cluster['vdc_href'])
            vapp = VApp(self.tenant_client, href=self.cluster['vapp_href'])
            template = self.get_template()
            self.update_task(
                TaskStatus.RUNNING,
                message='Creating %s node(s) for %s(%s)' %
                        (self.body['node_count'],
                         self.cluster_name,
                         self.cluster_id))
            new_nodes = add_nodes(self.body['node_count'], template,
                                  self.body['node_type'],
                                  server_config, self.tenant_client,
                                  org, vdc, vapp, self.body)
            if self.body['node_type'] == TYPE_NFS:
                self.update_task(
                    TaskStatus.SUCCESS,
                    message='Created %s node(s) for %s(%s)' %
                            (self.body['node_count'],
                             self.cluster_name,
                             self.cluster_id))
            elif self.body['node_type'] == TYPE_NODE:
                self.update_task(
                    TaskStatus.RUNNING,
                    message='Adding %s node(s) to %s(%s)' %
                            (self.body['node_count'],
                             self.cluster_name,
                             self.cluster_id))
                target_nodes = []
                for spec in new_nodes['specs']:
                    target_nodes.append(spec['target_vm_name'])
                vapp.reload()
                join_cluster(server_config, vapp, template, target_nodes)
                self.update_task(
                    TaskStatus.SUCCESS,
                    message='Added %s node(s) to cluster %s(%s)' %
                            (self.body['node_count'],
                             self.cluster_name,
                             self.cluster_id))
        except NodeCreationError as e:
            error_obj = error_to_json(e)
            LOGGER.error(traceback.format_exc())
            stack_trace = ''.join(error_obj[ERROR_MESSAGE][ERROR_STACKTRACE])
            self.update_task(
                TaskStatus.ERROR,
                error_message=error_obj[ERROR_MESSAGE][ERROR_DESCRIPTION],
                stack_trace=stack_trace)
            raise
        except Exception as e:
            error_obj = error_to_json(e)
            LOGGER.error(traceback.format_exc())
            stack_trace = ''.join(error_obj[ERROR_MESSAGE][ERROR_STACKTRACE])
            self.update_task(
                TaskStatus.ERROR,
                error_message=error_obj[ERROR_MESSAGE][ERROR_DESCRIPTION],
                stack_trace=stack_trace)
        finally:
            self._disconnect_sys_admin()

    @exception_handler
    @secure(required_rights=[CSE_NATIVE_DEPLOY_RIGHT_NAME])
    def delete_nodes(self):
        result = {'body': {}}
        self.cluster_name = self.body['name']
        LOGGER.debug(f"About to delete nodes from cluster with name: "
                     "{self.body['name']}")

        if len(self.body['nodes']) < 1:
            raise CseServerError(f"Invalid list of nodes: "
                                 f"{self.body['nodes']}.")
        for node in self.body['nodes']:
            if node.startswith(TYPE_MASTER):
                raise CseServerError(
                    'Can\'t delete a master node: \'%s\'.' % node)
        self._connect_tenant()
        self._connect_sys_admin()
        clusters = load_from_metadata(
            self.tenant_client, name=self.cluster_name)
        if len(clusters) != 1:
            raise CseServerError(
                'Cluster \'%s\' not found.' % self.cluster_name)
        self.cluster = clusters[0]
        self.op = OP_DELETE_NODES
        self.cluster_id = self.cluster['cluster_id']
        self.update_task(
            TaskStatus.RUNNING,
            message=f"Deleting {len(self.body['nodes'])} node(s) from cluster "
                    "{self.cluster_name}({self.cluster_id})")
        self.daemon = True
        self.start()
        response_body = {}
        response_body['cluster_name'] = self.cluster_name
        response_body['task_href'] = self.task_resource.get('href')
        result['body'] = response_body
        result['status_code'] = ACCEPTED
        return result

    def delete_nodes_thread(self):
        LOGGER.debug('About to delete nodes from cluster with name: %s',
                     self.cluster_name)
        try:
            vapp = VApp(self.tenant_client, href=self.cluster['vapp_href'])
            template = self.get_template()
            self.update_task(
                TaskStatus.RUNNING,
                message='Deleting %s node(s) from %s(%s)' %
                (len(self.body['nodes']), self.cluster_name, self.cluster_id))
            try:
                server_config = get_server_runtime_config()
                delete_nodes_from_cluster(server_config,
                                          vapp,
                                          template,
                                          self.body['nodes'],
                                          self.body['force'])
            except Exception:
                LOGGER.error(f"Couldn't delete node {self.body['nodes']} from "
                             "cluster:{self.cluster_name}")
            self.update_task(
                TaskStatus.RUNNING,
                message='Undeploying %s node(s) for %s(%s)' %
                (len(self.body['nodes']), self.cluster_name, self.cluster_id))
            for vm_name in self.body['nodes']:
                vm = VM(self.tenant_client, resource=vapp.get_vm(vm_name))
                try:
                    task = vm.undeploy()
                    self.tenant_client.get_task_monitor().wait_for_status(task)
                except Exception:
                    LOGGER.warning('couldn\'t undeploy VM %s' % vm_name)
            self.update_task(
                TaskStatus.RUNNING,
                message='Deleting %s VM(s) for %s(%s)' %
                (len(self.body['nodes']), self.cluster_name, self.cluster_id))
            task = vapp.delete_vms(self.body['nodes'])
            self.tenant_client.get_task_monitor().wait_for_status(task)
            self.update_task(
                TaskStatus.SUCCESS,
                message='Deleted %s node(s) to cluster %s(%s)' %
                (len(self.body['nodes']), self.cluster_name, self.cluster_id))
        except Exception as e:
            LOGGER.error(traceback.format_exc())
            error_obj = error_to_json(e)
            stack_trace = ''.join(error_obj[ERROR_MESSAGE][ERROR_STACKTRACE])
            self.update_task(
                TaskStatus.ERROR,
                error_message=error_obj[ERROR_MESSAGE][ERROR_DESCRIPTION],
                stack_trace=stack_trace)
        finally:
            self._disconnect_sys_admin()

    @exception_handler
    def enable_ovdc_for_kubernetes(self):
        """Enable a given ovdc for k8s on the given cloud provider.

        :return: result object

        :rtype: dict

        :raises CseServerError: if the user is not system administrator.
        """
        result = dict()
        self._connect_tenant()
        if self.tenant_client.is_sysadmin():
            ovdc_cache = OvdcCache(self.tenant_client)
            task = ovdc_cache.set_container_provider_metadata_of_ovdc(
                self.body['ovdc_name'],
                ovdc_id=self.body.get('ovdc_id', None),
                container_provider=self.body.get('container_provider', None),
                pks_plans=self.body['pks_plans'],
                org_name=self.body.get('org_name', None))
            response_body = dict()
            response_body['ovdc_name'] = self.body['ovdc_name']
            response_body['task_href'] = task.get('href')
            result['body'] = response_body
            result['status_code'] = ACCEPTED
            return result
        else:
            raise CseServerError("Unauthorized Operation")

    @exception_handler
    def ovdc_info_for_kubernetes(self):
        """Info on ovdc for k8s on the given cloud provider.

        :return: result object

        :rtype: dict

        :raises CseServerError: if the user is not system administrator.
        """
        result = dict()
        self._connect_tenant()
        if self.tenant_client.is_sysadmin():
            ovdc_cache = OvdcCache(self.tenant_client)
            meta_data = ovdc_cache.get_container_provider_metadata_of_ovdc(
                self.body.get('ovdc_name', None),
                ovdc_id=self.body.get('ovdc_id', None),
                org_name=self.body.get('org_name', None))
            result = dict()
            result['status_code'] = OK
            result['body'] = meta_data
            LOGGER.debug(f'ovdc_metata_for_kubernetes={meta_data}')
            return result
        else:
            raise CseServerError("Unauthorized Operation")

    def node_rollback(self, node_list):
        """Rollback for node creation failure.

        :param list node_list: faulty nodes to be deleted
        """
        LOGGER.info(f"About to rollback nodes from cluster with name: "
                    "{self.cluster_name}")
        LOGGER.info(f"Node list to be deleted:{node_list}")
        vapp = VApp(self.tenant_client, href=self.cluster['vapp_href'])
        template = self.get_template()
        try:
            delete_nodes_from_cluster(self.config, vapp, template,
                                      node_list, force=True)
        except Exception:
            LOGGER.warning("Couldn't delete node {node_list} from cluster:"
                           "{self.cluster_name}")
        for vm_name in node_list:
            vm = VM(self.tenant_client, resource=vapp.get_vm(vm_name))
            try:
                vm.undeploy()
            except Exception:
                LOGGER.warning(f"Couldn't undeploy VM {vm_name}")
        vapp.delete_vms(node_list)
        LOGGER.info(f"Successfully deleted nodes: {node_list}")

    def cluster_rollback(self):
        """Rollback for cluster creation failure."""
        LOGGER.info(f"About to rollback cluster with name: "
                    "{self.cluster_name}")
        self._connect_tenant()
        clusters = load_from_metadata(
            self.tenant_client, name=self.cluster_name)
        if len(clusters) != 1:
            LOGGER.debug('Cluster %s not found.' % self.cluster_name)
            return
        self.cluster = clusters[0]
        vdc = VDC(self.tenant_client, href=self.cluster['vdc_href'])
        vdc.delete_vapp(self.cluster['name'], force=True)
        LOGGER.info(f"Successfully deleted cluster: {self.cluster_name}")<|MERGE_RESOLUTION|>--- conflicted
+++ resolved
@@ -42,14 +42,9 @@
 from container_service_extension.exceptions import NodeCreationError
 from container_service_extension.exceptions import WorkerNodeCreationError
 from container_service_extension.logger import SERVER_LOGGER as LOGGER
-<<<<<<< HEAD
 from container_service_extension.ovdc_cache import OvdcCache
-# from container_service_extension.server_constants import \
-#     CSE_NATIVE_DEPLOY_RIGHT_NAME
-=======
 from container_service_extension.server_constants import \
     CSE_NATIVE_DEPLOY_RIGHT_NAME
->>>>>>> 3273aa29
 from container_service_extension.utils import ACCEPTED
 from container_service_extension.utils import connect_vcd_user_via_token
 from container_service_extension.utils import ERROR_DESCRIPTION
@@ -801,7 +796,7 @@
 
     @exception_handler
     def enable_ovdc_for_kubernetes(self):
-        """Enable a given ovdc for k8s on the given cloud provider.
+        """Enable ovdc for k8-cluster deployment on given container provider.
 
         :return: result object
 
@@ -830,7 +825,7 @@
 
     @exception_handler
     def ovdc_info_for_kubernetes(self):
-        """Info on ovdc for k8s on the given cloud provider.
+        """Info on ovdc for k8s deployment on the given container provider.
 
         :return: result object
 
@@ -842,14 +837,16 @@
         self._connect_tenant()
         if self.tenant_client.is_sysadmin():
             ovdc_cache = OvdcCache(self.tenant_client)
-            meta_data = ovdc_cache.get_container_provider_metadata_of_ovdc(
+            metadata = ovdc_cache.get_container_provider_metadata_of_ovdc(
                 self.body.get('ovdc_name', None),
                 ovdc_id=self.body.get('ovdc_id', None),
                 org_name=self.body.get('org_name', None))
+            # remove username, secret from sending to client
+            metadata.pop('username', None)
+            metadata.pop('secret', None)
             result = dict()
             result['status_code'] = OK
-            result['body'] = meta_data
-            LOGGER.debug(f'ovdc_metata_for_kubernetes={meta_data}')
+            result['body'] = metadata
             return result
         else:
             raise CseServerError("Unauthorized Operation")

# container-service-extension
# Copyright (c) 2017 VMware, Inc. All Rights Reserved.
# SPDX-License-Identifier: BSD-2-Clause

from urllib.parse import urlparse

import click
import pika
from pyvcloud.vcd.amqp import AmqpService
from pyvcloud.vcd.api_extension import APIExtension
from pyvcloud.vcd.client import BasicLoginCredentials
from pyvcloud.vcd.client import Client
from pyvcloud.vcd.client import FenceMode
from pyvcloud.vcd.exceptions import EntityNotFoundException
from pyvcloud.vcd.exceptions import MissingRecordException
from pyvcloud.vcd.exceptions import OperationNotSupportedException
from pyvcloud.vcd.org import Org
from pyvcloud.vcd.platform import Platform
from pyvcloud.vcd.vapp import VApp
import requests
from vcd_cli.utils import stdout
from vcd_cli.utils import to_dict
from vsphere_guest_run.vsphere import VSphere
import yaml

from container_service_extension.exceptions import AmqpConnectionError
from container_service_extension.exceptions import AmqpError
<<<<<<< HEAD
from container_service_extension.logger import INSTALL_LOGGER as LOGGER
from container_service_extension.logger import INSTALL_LOG_FILEPATH
from container_service_extension.logger import configure_install_logger
from container_service_extension.utils import EXCHANGE_TYPE
from container_service_extension.utils import SYSTEM_ORG_NAME
=======
from container_service_extension.logger import configure_install_logger
from container_service_extension.logger import INSTALL_LOG_FILEPATH
from container_service_extension.logger import INSTALL_LOGGER as LOGGER
from container_service_extension.server_constants import CSE_SERVICE_NAME
from container_service_extension.server_constants import CSE_SERVICE_NAMESPACE
>>>>>>> 84be62a4
from container_service_extension.utils import catalog_exists
from container_service_extension.utils import catalog_item_exists
from container_service_extension.utils import check_file_permissions
from container_service_extension.utils import check_keys_and_value_types
from container_service_extension.utils import create_and_share_catalog
from container_service_extension.utils import download_file
from container_service_extension.utils import get_data_file
from container_service_extension.utils import get_org
from container_service_extension.utils import get_vdc
from container_service_extension.utils import get_vsphere
from container_service_extension.utils import upload_ova_to_catalog
from container_service_extension.utils import vgr_callback
from container_service_extension.utils import wait_for_catalog_item_to_resolve
from container_service_extension.utils import wait_until_tools_ready

# used for creating temp vapp
TEMP_VAPP_NETWORK_ADAPTER_TYPE = 'vmxnet3'
TEMP_VAPP_FENCE_MODE = FenceMode.BRIDGED.value

SAMPLE_AMQP_CONFIG = {
    'amqp': {
        'host': 'amqp.vmware.com',
        'port': 5672,
        'prefix': 'vcd',
        'username': 'guest',
        'password': 'guest',
        'exchange': 'vcdext',
        'routing_key': 'cse',
        'ssl': False,
        'ssl_accept_all': False,
        'vhost': '/'
    }
}

SAMPLE_VCD_CONFIG = {
    'vcd': {
        'host': 'vcd.vmware.com',
        'port': 443,
        'username': 'administrator',
        'password': 'my_secret_password',
        'api_version': '29.0',
        'verify': False,
        'log': True
    }
}

SAMPLE_VCS_CONFIG = {
    'vcs': [{
        'name': 'vc1',
        'username': 'cse_user@vsphere.local',
        'password': 'my_secret_password',
        'verify': False
    }, {
        'name': 'vc2',
        'username': 'cse_user@vsphere.local',
        'password': 'my_secret_password',
        'verify': False
    }]
}

SAMPLE_PKS_CONFIG_FILE_LOCATION = {
    #Absolute path to pks config file location
    'pks_config': 'pks.yaml'
}

SAMPLE_PKS_CONFIG = {
    'orgs': [{
        'name': 'Pepsi',
        'pks_accounts': ['PepsiServiceAccount1', 'PepsiServiceAccount2']
    },{
        'name': 'Coke',
        'pks_accounts': ['CokeServiceAccount']
    }],
    'pks_accounts': [{
        'name' : 'PepsiServiceAccount1',
        'vc': 'vc1',
        'host' : '10.161.148.112',
        'port' : '9021',
        'uaac' : {
            'port': '8443',
            'secret' : 'YtAU6Rl2dEvj1_hH9wEQxDUkxO1Lcjm3',
            'username': 'pepsiSvcAccount'
        }
    },{
        'name' : 'PepsiServiceAccount2',
        'vc': 'vc2',
        'host' : '10.160.146.163',
        'port' : '9021',
        'uaac' : {
            'port': '8443',
            'secret' : 'jsfgYikddEvj1_hH9wEQxdsfgdfghlkl78',
            'username': 'pepsiSvcAccount'
        }
    },{
        'name' : 'CokeServiceAccount',
        'vc': 'vc1',
        'host' : '10.161.148.113',
        'port' : '9021',
        'uaac' : {
            'port': '8443',
            'secret' : 'GhujkdfRl2dEvj1_hH9wEQxDUkxO1Lcjm3',
            'username': 'cokeSvcAccount'
        }
    }],
    #Only mention the provider vDCs dedicated for PKS enabled CSE set up
    'pvdcs':[{
        'name': 'pvdc1',
        'vc_name_in_vcd': 'vc1',
        'rp_paths': ['datacenter1/cluster1/rp1', 'datacenter1/cluster1/rp2']
    },{
        'name': 'pvdc2',
        'vc_name_in_vcd': 'vc1',
        'rp_paths': ['HA_datacenter/HA_cluster1/gold_rp/sub-rp', 'datacenter1/cluster1/ssd_rp']
    },{
        'name': 'pvdc3',
        'vc_name_in_vcd': 'vc2',
        'rp_paths': ['datacenter/cluster1/rp1/sub-rp1/sub-rp2', 'datacenter1/cluster1/rp2']
    }]
}

SAMPLE_SERVICE_CONFIG = {'service': {'listeners': 5}}

SAMPLE_TEMPLATE_PHOTON_V2 = {
    'name': 'photon-v2',
    'catalog_item': 'photon-custom-hw11-2.0-304b817-k8s',
    'source_ova_name': 'photon-custom-hw11-2.0-304b817.ova',
    'source_ova': 'http://dl.bintray.com/vmware/photon/2.0/GA/ova/photon-custom-hw11-2.0-304b817.ova',  # noqa
    'sha256_ova': 'cb51e4b6d899c3588f961e73282709a0d054bb421787e140a1d80c24d4fd89e1',  # noqa
    'temp_vapp': 'photon2-temp',
    'cleanup': True,
    'cpu': 2,
    'mem': 2048,
    'admin_password': 'guest_os_admin_password',
    'description': 'PhotonOS v2\nDocker 17.06.0-4\nKubernetes 1.9.1\nweave 2.3.0'  # noqa
}

SAMPLE_TEMPLATE_UBUNTU_16_04 = {
    'name': 'ubuntu-16.04',
    'catalog_item': 'ubuntu-16.04-server-cloudimg-amd64-k8s',
    'source_ova_name': 'ubuntu-16.04-server-cloudimg-amd64.ova',
    'source_ova': 'https://cloud-images.ubuntu.com/releases/xenial/release-20180418/ubuntu-16.04-server-cloudimg-amd64.ova',  # noqa
    'sha256_ova': '3c1bec8e2770af5b9b0462e20b7b24633666feedff43c099a6fb1330fcc869a9',  # noqa
    'temp_vapp': 'ubuntu1604-temp',
    'cleanup': True,
    'cpu': 2,
    'mem': 2048,
    'admin_password': 'guest_os_admin_password',
    'description': 'Ubuntu 16.04\nDocker 18.03.0~ce\nKubernetes 1.10.1\nweave 2.3.0'  # noqa
}

SAMPLE_BROKER_CONFIG = {
    'broker': {
        'type': 'default',
        'org': 'Admin',
        'vdc': 'Catalog',
        'catalog': 'cse',
        'network': 'admin_network',
        'ip_allocation_mode': 'pool',
        'storage_profile': '*',
        'default_template': SAMPLE_TEMPLATE_PHOTON_V2['name'],
        'templates': [SAMPLE_TEMPLATE_PHOTON_V2, SAMPLE_TEMPLATE_UBUNTU_16_04],
        'cse_msg_dir': '/tmp/cse'
    }
}

# This allows us to compare top-level config keys and value types
SAMPLE_CONFIG = {**SAMPLE_AMQP_CONFIG, **SAMPLE_VCD_CONFIG,
                 **SAMPLE_VCS_CONFIG, **SAMPLE_SERVICE_CONFIG,
                 **SAMPLE_BROKER_CONFIG}

# This allows us to compare top-level config keys and value types
# for pks enabled customers
SAMPLE_CONFIG_WITH_PKS = {**SAMPLE_AMQP_CONFIG, **SAMPLE_VCD_CONFIG,
                 **SAMPLE_VCS_CONFIG,**SAMPLE_PKS_CONFIG_FILE_LOCATION, **SAMPLE_SERVICE_CONFIG,
                 **SAMPLE_BROKER_CONFIG}


def get_pks_config_instructions():
    instructions = '''##Config file for PKS enabled CSE Server.
    ##1. Includes PKS accounts information for the set up
    ##2. [Optional]Tenant/Org associations of PKS accounts if set up has pks accounts per tenant per vcenter
    ##3. List of Provider vDCs dedicated for PKS enabled CSE set up only\n'''
    instructions +='''##Each PKS account has the following information:
    ## 1. PKS account name
    ## 2. vCenter name associated with this account
    ## 3. PKS server host
    ## 4. PKS server port
    ## 5. PKS UAAC account information\n'''
    return instructions


<<<<<<< HEAD
def generate_sample_config(with_pks=False, default_flow_style=False):
    """Generates a sample config file for cse.
=======
def generate_sample_config():
    """Generate a sample config file for cse.
>>>>>>> 84be62a4

    :param bool with_pks: flag to generate config with pks configs.

    :return: sample config as dict.

    :rtype: dict
    """
    sample_config = yaml.safe_dump(SAMPLE_AMQP_CONFIG,
                                   default_flow_style=False) + '\n'
    sample_config += yaml.safe_dump(SAMPLE_VCD_CONFIG,
                                    default_flow_style=False) + '\n'
    sample_config += yaml.safe_dump(SAMPLE_VCS_CONFIG,
                                    default_flow_style=False) + '\n'
    if with_pks:
        sample_config += yaml.safe_dump(SAMPLE_PKS_CONFIG_FILE_LOCATION,
                                        default_flow_style=False) + '\n'
        sample_pks_config = yaml.safe_dump(SAMPLE_PKS_CONFIG)
        instructions = get_pks_config_instructions()
        with open('pks.yaml', 'w') as f:
            f.write(instructions)
            f.write(sample_pks_config)
    sample_config += yaml.safe_dump(SAMPLE_SERVICE_CONFIG,
                                    default_flow_style=False) + '\n'
    sample_config += yaml.safe_dump(SAMPLE_BROKER_CONFIG,
                                    default_flow_style=False) + '\n'
    return sample_config.strip() + '\n'

<<<<<<< HEAD
def get_validated_config(config_file_name, pks_config_file_name):
    """Gets the config file as a dictionary and checks for validity.
=======

def get_validated_config(config_file_name):
    """Get the config file as a dictionary and checks for validity.
>>>>>>> 84be62a4

    Ensures that all properties exist and all values are the expected type.
    Checks that AMQP connection is available, and vCD/VCs are valid.
    Does not guarantee that CSE has been installed according to this
    config file.

    :param str config_file_name: path to config file.

    :param str pks_config_file_name: path to pks config file.

    :return: CSE config.

    :rtype: dict

    :raises KeyError: if config file has missing or extra properties.
    :raises ValueError: if the value type for a config file property
        is incorrect.
    :raises AmqpConnectionError: if AMQP connection failed.
    """
    check_file_permissions(config_file_name)
    with open(config_file_name) as config_file:
        config = yaml.safe_load(config_file)

    click.secho(f"Validating config file '{config_file_name}'", fg='yellow')
    if config.get('pks_config', None) is not None:
        check_keys_and_value_types(config, SAMPLE_CONFIG_WITH_PKS, location='PKS config file')
        check_file_permissions(pks_config_file_name)
        with open(pks_config_file_name) as pks_config_file:
            pks_config = yaml.safe_load(pks_config_file)
        click.secho(f"Validating PKS config file '{pks_config_file_name}'", fg='yellow')
        check_keys_and_value_types(pks_config, SAMPLE_PKS_CONFIG, location='PKS config file')
        click.secho(f"PKS Config file '{pks_config_file_name}' is valid", fg='green')
        config['pks_config'] = pks_config
    else:
        check_keys_and_value_types(config, SAMPLE_CONFIG, location='config file')
    validate_amqp_config(config['amqp'])
    validate_vcd_and_vcs_config(config['vcd'], config['vcs'])
    validate_broker_config(config['broker'])
    check_keys_and_value_types(config['service'],
                               SAMPLE_SERVICE_CONFIG['service'],
                               location="config file 'service' section")
    click.secho(f"Config file '{config_file_name}' is valid", fg='green')
    return config

def validate_amqp_config(amqp_dict):
    """Ensure that 'amqp' section of config is correct.

    Checks that 'amqp' section of config has correct keys and value types.
    Also ensures that connection to AMQP server is valid.

    :param dict amqp_dict: 'amqp' section of config file as a dict.

    :raises KeyError: if @amqp_dict has missing or extra properties.
    :raises ValueError: if the value type for an @amqp_dict property
        is incorrect.
    :raises AmqpConnectionError: if AMQP connection failed.
    """
    check_keys_and_value_types(amqp_dict, SAMPLE_AMQP_CONFIG['amqp'],
                               location="config file 'amqp' section")
    credentials = pika.PlainCredentials(amqp_dict['username'],
                                        amqp_dict['password'])
    parameters = pika.ConnectionParameters(amqp_dict['host'],
                                           amqp_dict['port'],
                                           amqp_dict['vhost'],
                                           credentials,
                                           ssl=amqp_dict['ssl'],
                                           connection_attempts=3,
                                           retry_delay=2,
                                           socket_timeout=5)
    connection = None
    try:
        connection = pika.BlockingConnection(parameters)
        click.secho(f"Connected to AMQP server "
                    f"({amqp_dict['host']}:{amqp_dict['port']})", fg='green')
    except Exception as err:
        raise AmqpConnectionError("Amqp connection failed:", str(err))
    finally:
        if connection is not None:
            connection.close()


def validate_vcd_and_vcs_config(vcd_dict, vcs):
    """Ensure that 'vcd' and vcs' section of config are correct.

    Checks that 'vcd' and 'vcs' section of config have correct keys and value
    types. Also checks that vCD and all registered VCs in vCD are accessible.

    :param dict vcd_dict: 'vcd' section of config file as a dict.
    :param list vcs: 'vcs' section of config file as a list of dicts.

    :raises KeyError: if @vcd_dict or a vc in @vcs has missing or
        extra properties.
    :raises: ValueError: if the value type for a @vcd_dict or vc property
        is incorrect, or if vCD has a VC that is not listed in the config file.
    """
    check_keys_and_value_types(vcd_dict, SAMPLE_VCD_CONFIG['vcd'],
                               location="config file 'vcd' section")
    if not vcd_dict['verify']:
        click.secho('InsecureRequestWarning: Unverified HTTPS request is '
                    'being made. Adding certificate verification is '
                    'strongly advised.', fg='yellow', err=True)
        requests.packages.urllib3.disable_warnings()

    client = None
    try:
        client = Client(vcd_dict['host'],
                        api_version=vcd_dict['api_version'],
                        verify_ssl_certs=vcd_dict['verify'])
        client.set_credentials(BasicLoginCredentials(vcd_dict['username'],
                                                     SYSTEM_ORG_NAME,
                                                     vcd_dict['password']))
        click.secho(f"Connected to vCloud Director "
                    f"({vcd_dict['host']}:{vcd_dict['port']})", fg='green')

        for index, vc in enumerate(vcs, 1):
            check_keys_and_value_types(vc, SAMPLE_VCS_CONFIG['vcs'][0],
                                           location=f"config file 'vcs' section, "
                                                    f"vc #{index}")

        # Check that all registered VCs in vCD are listed in config file
        platform = Platform(client)
        config_vc_names = [vc['name'] for vc in vcs]
        for platform_vc in platform.list_vcenters():
            platform_vc_name = platform_vc.get('name')
            if platform_vc_name not in config_vc_names:
                raise ValueError(f"vCenter '{platform_vc_name}' registered in "
                                 f"vCD but not found in config file")

        # Check that all VCs listed in config file are registered in vCD
        for vc in vcs:
            vcenter = platform.get_vcenter(vc['name'])
            vsphere_url = urlparse(vcenter.Url.text)
            v = VSphere(vsphere_url.hostname, vc['username'],
                        vc['password'], vsphere_url.port)
            v.connect()
            click.secho(f"Connected to vCenter Server '{vc['name']}' as "
                        f"'{vc['username']}' ({vsphere_url.hostname}:"
                        f"{vsphere_url.port})", fg='green')
    finally:
        if client is not None:
            client.logout()


def validate_broker_config(broker_dict):
    """Ensure that 'broker' section of config is correct.

    Checks that 'broker' section of config has correct keys and value
    types. Also checks that 'default_broker' property is a valid template.

    :param dict broker_dict: 'broker' section of config file as a dict.

    :raises KeyError: if @broker_dict has missing or extra properties.
    :raises ValueError: if the value type for a @broker_dict property is
        incorrect, or if 'default_template' has a value not listed in the
        'templates' property.
    """
    check_keys_and_value_types(broker_dict, SAMPLE_BROKER_CONFIG['broker'],
                               location="config file 'broker' section")

    default_exists = False
    for template in broker_dict['templates']:
        check_keys_and_value_types(template, SAMPLE_TEMPLATE_PHOTON_V2,
                                   location="config file broker "
                                            "template section")
        if template['name'] == broker_dict['default_template']:
            default_exists = True

    if not default_exists:
        msg = f"Default template '{broker_dict['default_template']}' not " \
              f"found in listed templates"
        click.secho(msg, fg='red')
        raise ValueError(msg)


def check_cse_installation(config, check_template='*'):
    """Ensure that CSE is installed on vCD according to the config file.

    Checks if CSE is registered to vCD, if catalog exists, and if templates
    exist.

    :param dict config: config yaml file as a dictionary
    :param str check_template: which template to check for. Default value of
        '*' means to check all templates specified in @config

    :raises EntityNotFoundException: if CSE is not registered to vCD as an
        extension, or if specified catalog does not exist, or if specified
        template(s) do not exist.
    """
    click.secho(f"Validating CSE installation according to config file",
                fg='yellow')
    err_msgs = []
    client = None
    try:
        client = Client(config['vcd']['host'],
                        api_version=config['vcd']['api_version'],
                        verify_ssl_certs=config['vcd']['verify'])
        credentials = BasicLoginCredentials(config['vcd']['username'],
                                            SYSTEM_ORG_NAME,
                                            config['vcd']['password'])
        client.set_credentials(credentials)

        # check that AMQP exchange exists
        amqp = config['amqp']
        credentials = pika.PlainCredentials(amqp['username'], amqp['password'])
        parameters = pika.ConnectionParameters(amqp['host'], amqp['port'],
                                               amqp['vhost'], credentials,
                                               ssl=amqp['ssl'],
                                               connection_attempts=3,
                                               retry_delay=2, socket_timeout=5)
        connection = None
        try:
            connection = pika.BlockingConnection(parameters)
            channel = connection.channel()
            try:
                channel.exchange_declare(exchange=amqp['exchange'],
                                         exchange_type=EXCHANGE_TYPE,
                                         durable=True,
                                         passive=True,
                                         auto_delete=False)
                click.secho(f"AMQP exchange '{amqp['exchange']}' exists",
                            fg='green')
            except pika.exceptions.ChannelClosed:
                msg = f"AMQP exchange '{amqp['exchange']}' does not exist"
                click.secho(msg, fg='red')
                err_msgs.append(msg)
        except Exception:  # TODO() replace raw exception with specific
            msg = f"Could not connect to AMQP exchange '{amqp['exchange']}'"
            click.secho(msg, fg='red')
            err_msgs.append(msg)
        finally:
            if connection is not None:
                connection.close()

        # check that CSE is registered to vCD
        ext = APIExtension(client)
        try:
            cse_info = ext.get_extension(CSE_SERVICE_NAME,
                                         namespace=CSE_SERVICE_NAMESPACE)
            if cse_info['enabled'] == 'true':
                click.secho("CSE is registered to vCD and is currently "
                            "enabled", fg='green')
            else:
                click.secho("CSE is registered to vCD and is currently "
                            "disabled", fg='yellow')
        except MissingRecordException:
            msg = "CSE is not registered to vCD"
            click.secho(msg, fg='red')
            err_msgs.append(msg)

        # check that catalog exists in vCD
        org = Org(client, resource=client.get_org())
        catalog_name = config['broker']['catalog']
        if catalog_exists(org, catalog_name):
            click.secho(f"Found catalog '{catalog_name}'", fg='green')
            # check that templates exist in vCD
            for template in config['broker']['templates']:
                if check_template != '*' and \
                        check_template != template['name']:
                    continue
                catalog_item_name = template['catalog_item']
                if catalog_item_exists(org, catalog_name, catalog_item_name):
                    click.secho(f"Found template '{catalog_item_name}' in "
                                f"catalog '{catalog_name}'", fg='green')
                else:
                    msg = f"Template '{catalog_item_name}' not found in " \
                          f"catalog '{catalog_name}'"
                    click.secho(msg, fg='red')
                    err_msgs.append(msg)
        else:
            msg = f"Catalog '{catalog_name}' not found"
            click.secho(msg, fg='red')
            err_msgs.append(msg)
    finally:
        if client is not None:
            client.logout()

    if err_msgs:
        raise EntityNotFoundException(err_msgs)

    click.secho(f"CSE installation is valid", fg='green')


def install_cse(ctx, config_file_name='config.yaml', template_name='*',
                update=False, no_capture=False, ssh_key=None,
                amqp_install='prompt', ext_install='prompt'):
    """Handle logistics for CSE installation.

    Handles decision making for configuring AMQP exchange/settings,
    extension registration, catalog setup, and template creation.

    :param click.core.Context ctx:
    :param str config_file_name: config file name.
    :param str template_name: which templates to create/update. A value of '*'
        means to create/update all templates specified in config file.
    :param bool update: if True and templates already exist in vCD,
        overwrites existing templates.
    :param bool no_capture: if True, temporary vApp will not be captured or
        destroyed, so the user can ssh into and debug the VM.
    :param str ssh_key: public ssh key to place into template vApp(s).
    :param str amqp_install: 'prompt' asks the user if vCD AMQP should be
        configured. 'skip' does not configure vCD AMQP. 'config' configures
        vCD AMQP without asking the user.
    :param str ext_install: 'prompt' asks the user if CSE should be registered
        to vCD. 'skip' does not register CSE to vCD. 'config' registers CSE
        to vCD without asking the user.

    :raises AmqpError: if AMQP exchange could not be created.
    """
    config = get_validated_config(config_file_name)
    configure_install_logger()
    msg = f"Installing CSE on vCloud Director using config file " \
          f"'{config_file_name}'"
    click.secho(msg, fg='yellow')
    LOGGER.info(msg)
    client = None
    try:
        client = Client(config['vcd']['host'],
                        api_version=config['vcd']['api_version'],
                        verify_ssl_certs=config['vcd']['verify'],
                        log_file=INSTALL_LOG_FILEPATH,
                        log_headers=True,
                        log_bodies=True)
        credentials = BasicLoginCredentials(config['vcd']['username'],
                                            SYSTEM_ORG_NAME,
                                            config['vcd']['password'])
        client.set_credentials(credentials)
        msg = f"Connected to vCD as system administrator: " \
              f"{config['vcd']['host']}:{config['vcd']['port']}"
        click.secho(msg, fg='green')
        LOGGER.info(msg)

        # configure amqp
        amqp = config['amqp']
        create_amqp_exchange(amqp['exchange'], amqp['host'], amqp['port'],
                             amqp['vhost'], amqp['ssl'], amqp['username'],
                             amqp['password'])
        if should_configure_amqp(client, amqp, amqp_install):
            configure_vcd_amqp(client, amqp['exchange'], amqp['host'],
                               amqp['port'], amqp['prefix'],
                               amqp['ssl_accept_all'], amqp['ssl'],
                               amqp['vhost'], amqp['username'],
                               amqp['password'])

        # register cse as extension to vCD
        if should_register_cse(client, ext_install):
            register_cse(client, amqp['routing_key'], amqp['exchange'])

        # set up cse catalog
        org = get_org(client, org_name=config['broker']['org'])
        create_and_share_catalog(org, config['broker']['catalog'],
                                 catalog_desc='CSE templates')
        # create, customize, capture VM templates
        for template in config['broker']['templates']:
            if template_name == '*' or template['name'] == template_name:
                create_template(ctx, client, config, template, update=update,
                                no_capture=no_capture, ssh_key=ssh_key,
                                org=org)
    except Exception:
        click.secho("CSE Installation Error. Check CSE install logs", fg='red')
        LOGGER.error("CSE Installation Error", exc_info=True)
        raise  # TODO() need installation relevant exceptions for rollback
    finally:
        if client is not None:
            client.logout()


def create_template(ctx, client, config, template_config, update=False,
                    no_capture=False, ssh_key=None, org=None, vdc=None):
    """Handle template creation phase during CSE installation.

    :param click.core.Context ctx: click context object.
    :param pyvcloud.vcd.client.Client client:
    :param dict config: CSE config.
    :param dict template_config: specific template section of @config.
    :param bool update: if True and templates already exist in vCD, overwrites
        existing templates.
    :param bool no_capture: if True, temporary vApp will not be captured or
        destroyed, so the user can ssh into the VM and debug.
    :param str ssh_key: public ssh key to place into the template vApp(s).
    :param pyvcloud.vcd.org.Org org: specific org to use. If None, uses org
        specified in @config.
    :param pyvcloud.vcd.vdc.VDC vdc: specific vdc to use. If None, uses vdc
        specified in @config.
    """
    if org is None:
        org = get_org(client, org_name=config['broker']['org'])
    if vdc is None:
        vdc = get_vdc(client, config['broker']['vdc'], org=org)
    ctx.obj = {'client': client}
    catalog_name = config['broker']['catalog']
    template_name = template_config['catalog_item']
    vapp_name = template_config['temp_vapp']
    ova_name = template_config['source_ova_name']

    if not update and catalog_item_exists(org, catalog_name, template_name):
        msg = f"Found template '{template_name}' in catalog '{catalog_name}'"
        click.secho(msg, fg='green')
        LOGGER.info(msg)
        return

    # if update flag is set, delete existing template/ova file/temp vapp
    if update:
        msg = f"--update flag set. If template, source ova file, " \
              f"and temporary vApp exist, they will be deleted"
        click.secho(msg, fg='yellow')
        LOGGER.info(msg)
        try:
            org.delete_catalog_item(catalog_name, template_name)
            wait_for_catalog_item_to_resolve(client, catalog_name,
                                             template_name, org=org)
            org.reload()
            msg = "Deleted vApp template"
            click.secho(msg, fg='green')
            LOGGER.info(msg)
        except EntityNotFoundException:
            pass
        try:
            org.delete_catalog_item(catalog_name, ova_name)
            wait_for_catalog_item_to_resolve(client, catalog_name, ova_name,
                                             org=org)
            org.reload()
            msg = "Deleted ova file"
            click.secho(msg, fg='green')
            LOGGER.info(msg)
        except EntityNotFoundException:
            pass
        try:
            task = vdc.delete_vapp(vapp_name, force=True)
            stdout(task, ctx=ctx)
            vdc.reload()
            msg = "Deleted temporary vApp"
            click.secho(msg, fg='green')
            LOGGER.info(msg)
        except EntityNotFoundException:
            pass

    # if needed, upload ova and create temp vapp
    msg = f"Creating template '{template_name}' in catalog '{catalog_name}'"
    click.secho(msg, fg='yellow')
    LOGGER.info(msg)
    temp_vapp_exists = True
    try:
        vapp = VApp(client, resource=vdc.get_vapp(vapp_name))
        msg = f"Found vApp '{vapp_name}'"
        click.secho(msg, fg='green')
        LOGGER.info(msg)
    except EntityNotFoundException:
        temp_vapp_exists = False

    # flag is used to hide previous try/except error if an error occurs below
    if not temp_vapp_exists:
        if catalog_item_exists(org, catalog_name, ova_name):
            msg = f"Found ova file '{ova_name}' in catalog '{catalog_name}'"
            click.secho(msg, fg='green')
            LOGGER.info(msg)
        else:
            # download/upload files to catalog if necessary
            ova_filepath = f"cse_cache/{ova_name}"
            download_file(template_config['source_ova'], ova_filepath,
                          sha256=template_config['sha256_ova'], logger=LOGGER)
            upload_ova_to_catalog(client, catalog_name, ova_filepath, org=org,
                                  logger=LOGGER)

        vapp = _create_temp_vapp(ctx, client, vdc, config, template_config,
                                 ssh_key)

    if no_capture:
        msg = f"'--no-capture' flag set. " \
              f"Not capturing vApp '{vapp.name}' as a template"
        click.secho(msg, fg='yellow')
        LOGGER.info(msg)
        return

    # capture temp vapp as template
    msg = f"Creating template '{template_name}' from vApp '{vapp.name}'"
    click.secho(msg, fg='yellow')
    LOGGER.info(msg)
    capture_vapp_to_template(ctx, vapp, catalog_name, template_name,
                             org=org, desc=template_config['description'],
                             power_on=not template_config['cleanup'])
    msg = f"Created template '{template_name}' from vApp '{vapp_name}'"
    click.secho(msg, fg='green')
    LOGGER.info(msg)

    # delete temp vapp
    if template_config['cleanup']:
        msg = f"Deleting vApp '{vapp_name}'"
        click.secho(msg, fg='yellow')
        LOGGER.info(msg)
        task = vdc.delete_vapp(vapp_name, force=True)
        stdout(task, ctx=ctx)
        vdc.reload()
        msg = f"Deleted vApp '{vapp_name}'"
        click.secho(msg, fg='green')
        LOGGER.info(msg)


def _create_temp_vapp(ctx, client, vdc, config, template_config, ssh_key):
    """Handle temporary VApp creation and customization step of CSE install.

    Initializes and customizes VApp.

    :param click.core.Context ctx: click context object.
    :param pyvcloud.vcd.client.Client client:
    :param dict config: CSE config.
    :param dict template_config: specific template config section of @config.
    :param str ssh_key: ssh key to use in temporary VApp's VM. Can be None.

    :return: VApp object for temporary VApp.

    :rtype: pyvcloud.vcd.vapp.VApp

    :raises FileNotFoundError: if init/customization scripts are not found.
    :raises Exception: if VM customization fails.
    """
    vapp_name = template_config['temp_vapp']
    init_script = get_data_file(f"init-{template_config['name']}.sh",
                                logger=LOGGER)
    if ssh_key is not None:
        init_script += \
            f"""
            mkdir -p /root/.ssh
            echo '{ssh_key}' >> /root/.ssh/authorized_keys
            chmod -R go-rwx /root/.ssh
            """
    msg = f"Creating vApp '{vapp_name}'"
    click.secho(msg, fg='yellow')
    LOGGER.info(msg)
    vapp = _create_vapp_from_config(client, vdc, config, template_config,
                                    init_script)
    msg = f"Created vApp '{vapp_name}'"
    click.secho(msg, fg='green')
    LOGGER.info(msg)
    msg = f"Customizing vApp '{vapp_name}'"
    click.secho(msg, fg='yellow')
    LOGGER.info(msg)
    cust_script = get_data_file(f"cust-{template_config['name']}.sh",
                                logger=LOGGER)
    ova_name = template_config['source_ova_name']
    is_photon = True if 'photon' in ova_name else False
    _customize_vm(ctx, config, vapp, vapp.name, cust_script,
                  is_photon=is_photon)
    msg = f"Customized vApp '{vapp_name}'"
    click.secho(msg, fg='green')
    LOGGER.info(msg)

    return vapp


def _create_vapp_from_config(client, vdc, config, template_config,
                             init_script):
    """Create a VApp from a specific template config.

    This vApp is intended to be captured as a vApp template for CSE.
    Fence mode and network adapter type are fixed.

    :param pyvcloud.vcd.client.Client client:
    :param dict config: CSE config.
    :param dict template_config: specific template section of CSE config.
    :param str init_script: initialization script for VApp.

    :return: initialized VApp object.

    :rtype: pyvcloud.vcd.vapp.VApp
    """
    vapp_sparse_resource = vdc.instantiate_vapp(
        template_config['temp_vapp'],
        config['broker']['catalog'],
        template_config['source_ova_name'],
        network=config['broker']['network'],
        fence_mode=TEMP_VAPP_FENCE_MODE,
        ip_allocation_mode=config['broker']['ip_allocation_mode'],
        network_adapter_type=TEMP_VAPP_NETWORK_ADAPTER_TYPE,
        deploy=True,
        power_on=True,
        memory=template_config['mem'],
        cpu=template_config['cpu'],
        password=None,
        cust_script=init_script,
        accept_all_eulas=True,
        vm_name=template_config['temp_vapp'],
        hostname=template_config['temp_vapp'],
        storage_profile=config['broker']['storage_profile'])
    task = vapp_sparse_resource.Tasks.Task[0]
    client.get_task_monitor().wait_for_success(task)
    vdc.reload()
    # we don't do lazy loading here using vapp_sparse_resource.get('href'),
    # because VApp would have an uninitialized attribute (vapp.name)
    vapp = VApp(client, resource=vapp_sparse_resource)
    vapp.reload()
    return vapp


def _customize_vm(ctx, config, vapp, vm_name, cust_script, is_photon=False):
    """Customize a VM in a VApp using the customization script @cust_script.

    :param click.core.Context ctx: click context object. Needed to pass to
        stdout.
    :param dict config: CSE config.
    :param pyvcloud.vcd.vapp.VApp vapp:
    :param str vm_name:
    :param str cust_script: the customization script to run on
    :param bool is_photon: True if the vapp was instantiated from
        a 'photon' ova file, False otherwise (False is safe even if
        the vapp is photon-based).

    :raises Exception: if unable to execute the customization script in
        VSphere.
    """
    callback = vgr_callback(prepend_msg='Waiting for guest tools, status: "')
    if not is_photon:
        vs = get_vsphere(config, vapp, vm_name, logger=LOGGER)
        wait_until_tools_ready(vapp, vs, callback=callback)

        vapp.reload()
        task = vapp.shutdown()
        stdout(task, ctx=ctx)
        vapp.reload()
        task = vapp.power_on()
        stdout(task, ctx=ctx)
        vapp.reload()

    vs = get_vsphere(config, vapp, vm_name, logger=LOGGER)
    wait_until_tools_ready(vapp, vs, callback=callback)
    password_auto = vapp.get_admin_password(vm_name)

    try:
        result = vs.execute_script_in_guest(
            vs.get_vm_by_moid(vapp.get_vm_moid(vm_name)),
            'root',
            password_auto,
            cust_script,
            target_file=None,
            wait_for_completion=True,
            wait_time=10,
            get_output=True,
            delete_script=True,
            callback=vgr_callback())
    except Exception as err:
        # TODO() replace raw exception with specific exception
        # unsure all errors execute_script_in_guest can result in
        # Docker TLS handshake timeout can occur when internet is slow
        click.secho("Failed VM customization. Check CSE install log", fg='red')
        LOGGER.error(f"Failed VM customization with error: f{err}",
                     exc_info=True)
        raise

    if len(result) > 0:
        msg = f'Result: {result}'
        click.echo(msg)
        LOGGER.debug(msg)
        result_stdout = result[1].content.decode()
        result_stderr = result[2].content.decode()
        msg = 'stderr:'
        click.echo(msg)
        LOGGER.debug(msg)
        if len(result_stderr) > 0:
            click.echo(result_stderr)
            LOGGER.debug(result_stderr)
        msg = 'stdout:'
        click.echo(msg)
        LOGGER.debug(msg)
        if len(result_stdout) > 0:
            click.echo(result_stdout)
            LOGGER.debug(result_stdout)
    if len(result) == 0 or result[0] != 0:
        msg = "Failed VM customization"
        click.secho(f"{msg}. Check CSE install log", fg='red')
        LOGGER.error(msg, exc_info=True)
        # TODO() replace raw exception with specific exception
        raise Exception(msg)


def capture_vapp_to_template(ctx, vapp, catalog_name, catalog_item_name,
                             desc='', power_on=False, org=None, org_name=None):
    """Shutdown and capture existing VApp as a template in @catalog.

    VApp should have tools ready, or shutdown will fail, and VApp will be
    unavailable to be captured.

    :param click.core.Context ctx: click context object needed for stdout.
    :param pyvcloud.vcd.vapp.VApp vapp:
    :param str catalog_name:
    :param str catalog_item_name: catalog item name for the template.
    :param str desc: template description.
    :param bool power_on: if True, turns on VApp after capturing.
    :param pyvcloud.vcd.org.Org org: specific org to use.
    :param str org_name: specific org to use if @org is not given.
        If None, uses currently logged-in org from @vapp (vapp.client).

    :raises EntityNotFoundException: if the org could not be found.
    """
    if org is None:
        org = get_org(vapp.client, org_name=org_name)
    catalog = org.get_catalog(catalog_name)
    try:
        task = vapp.shutdown()
        stdout(task, ctx=ctx)
        vapp.reload()
    except OperationNotSupportedException:
        pass

    task = org.capture_vapp(catalog, vapp.href, catalog_item_name, desc,
                            customize_on_instantiate=True, overwrite=True)
    stdout(task, ctx=ctx)
    org.reload()

    if power_on:
        task = vapp.power_on()
        stdout(task, ctx=ctx)
        vapp.reload()


def create_amqp_exchange(exchange_name, host, port, vhost, use_ssl,
                         username, password):
    """Create the specified AMQP exchange if it does not exist.

    If specified AMQP exchange exists already, does nothing.

    :param str exchange_name: The AMQP exchange name to check for or create.
    :param str host: AMQP host name.
    :param str password: AMQP password.
    :param int port: AMQP port number.
    :param bool use_ssl: Enable ssl.
    :param str username: AMQP username.
    :param str vhost: AMQP vhost.

    :raises AmqpError: if AMQP exchange could not be created.
    """
    msg = f"Checking for AMQP exchange '{exchange_name}'"
    click.secho(msg, fg='yellow')
    LOGGER.info(msg)
    credentials = pika.PlainCredentials(username, password)
    parameters = pika.ConnectionParameters(host, port, vhost, credentials,
                                           ssl=use_ssl, connection_attempts=3,
                                           retry_delay=2, socket_timeout=5)
    connection = None
    try:
        connection = pika.BlockingConnection(parameters)
        channel = connection.channel()
        channel.exchange_declare(exchange=exchange_name,
                                 exchange_type=EXCHANGE_TYPE,
                                 durable=True, auto_delete=False)
    except Exception as err:
        msg = f"Cannot create AMQP exchange '{exchange_name}'"
        click.secho(msg, fg='red')
        LOGGER.error(msg, exc_info=True)
        raise AmqpError(msg, str(err))
    finally:
        if connection is not None:
            connection.close()
    msg = f"AMQP exchange '{exchange_name}' is ready"
    click.secho(msg, fg='green')
    LOGGER.info(msg)


def should_configure_amqp(client, amqp_config, amqp_install):
    """Decide if CSE installation should configure vCD AMQP settings.

    Returns False if config file AMQP settings are the same as vCD AMQP
    settings, or if the user declines configuration.

    :param pyvcloud.vcd.client.Client client:
    :param dict amqp_config: 'amqp' section of the config file
    :param str amqp_install: 'skip' skips vCD AMQP configuration,
        'config' configures vCD AMQP settings without prompting user,
        'prompt' asks user before configuring vCD AMQP settings.

    :return: boolean that signals whether we should configure AMQP settings.

    :rtype: bool
    """
    if amqp_install == 'skip':
        msg = f"Skipping AMQP configuration. vCD and config file may have " \
              f"different AMQP settings"
        click.secho(msg, fg='yellow')
        LOGGER.warning(msg)
        return False

    current_settings = to_dict(AmqpService(client).get_settings())
    amqp = {
        'AmqpExchange': amqp_config['exchange'],
        'AmqpHost': amqp_config['host'],
        'AmqpPort': str(amqp_config['port']),
        'AmqpPrefix': amqp_config['prefix'],
        'AmqpSslAcceptAll': str(amqp_config['ssl_accept_all']).lower(),
        'AmqpUseSSL': str(amqp_config['ssl']).lower(),
        'AmqpUsername': amqp_config['username'],
        'AmqpVHost': amqp_config['vhost']
    }

    diff_settings = [k for k, v in current_settings.items() if amqp[k] != v]
    if diff_settings:
        msg = 'current vCD AMQP setting(s):'
        click.secho(msg, fg='blue')
        LOGGER.info(msg)
        for setting in diff_settings:
            msg = f"{setting}: {current_settings[setting]}"
            click.echo(msg)
            LOGGER.info(msg)
        msg = '\nconfig file AMQP setting(s):'
        click.secho(msg, fg='blue')
        LOGGER.info(msg)
        for setting in diff_settings:
            msg = f"{setting}: {amqp[setting]}"
            click.echo(msg)
            LOGGER.info(msg)
        msg = '\nConfigure AMQP with the config file settings?'
        if amqp_install == 'prompt' and not click.confirm(msg):
            msg = f"Skipping AMQP configuration. vCD and config file may " \
                  f"have different AMQP settings"
            click.secho(msg, fg='yellow')
            LOGGER.warning(msg)
            return False
        return True

    msg = "vCD and config file AMQP settings are the same, " \
          "skipping AMQP configuration"
    click.secho(msg, fg='green')
    LOGGER.info(msg)
    return False


def configure_vcd_amqp(client, exchange_name, host, port, prefix,
                       ssl_accept_all, use_ssl, vhost, username, password,
                       quiet=False):
    """Configure vCD AMQP settings/exchange using parameter values.

    :param pyvcloud.vcd.client.Client client:
    :param str exchange_name: name of exchange.
    :param str host: AMQP host name.
    :param int port: AMQP port.
    :param str prefix:
    :param bool ssl_accept_all:
    :param bool use_ssl: Enable ssl.
    :param str vhost: AMQP vhost.
    :param str username: AMQP username.
    :param str password: AMQP password.
    :param bool quiet: if True, disables all console and log output

    :raises Exception: if could not set AMQP configuration.
    """
    amqp_service = AmqpService(client)
    amqp = {
        'AmqpExchange': exchange_name,
        'AmqpHost': host,
        'AmqpPort': port,
        'AmqpPrefix': prefix,
        'AmqpSslAcceptAll': ssl_accept_all,
        'AmqpUseSSL': use_ssl,
        'AmqpUsername': username,
        'AmqpVHost': vhost
    }

    # This block sets the AMQP setting values on the
    # vCD "System Administration Extensibility page"
    result = amqp_service.test_config(amqp, password)
    if not quiet:
        msg = f"AMQP test settings, result: {result['Valid'].text}"
        click.secho(msg, fg='yellow')
        LOGGER.info(msg)
    if result['Valid'].text == 'true':
        amqp_service.set_config(amqp, password)
        if not quiet:
            msg = "Updated vCD AMQP configuration"
            click.secho(msg, fg='green')
            LOGGER.info(msg)
    else:
        msg = "Couldn't set vCD AMQP configuration"
        if not quiet:
            click.secho(msg, fg='red')
            LOGGER.error(msg, exc_info=True)
        # TODO() replace raw exception with specific
        raise Exception(msg)


def should_register_cse(client, ext_install):
    """Decide if CSE installation should register CSE to vCD.

    Returns False if CSE is already registered, or if the user declines
    registration.

    :param pyvcloud.vcd.client.Client client:
    :param str ext_install: 'skip' skips registration,
        'config' allows registration without prompting user,
        'prompt' asks user before registration.

    :return: boolean that signals whether we should register CSE to vCD.

    :rtype: bool
    """
    if ext_install == 'skip':
        return False

    ext = APIExtension(client)

    try:
        cse_info = ext.get_extension_info(CSE_SERVICE_NAME,
                                          namespace=CSE_SERVICE_NAMESPACE)
        msg = f"Found '{CSE_SERVICE_NAME}' extension on vCD, enabled=" \
            f"{cse_info['enabled']}"
        click.secho(msg, fg='green')
        LOGGER.info(msg)
        return False
    except MissingRecordException:
        prompt_msg = f"Register '{CSE_SERVICE_NAME}' as an API extension in " \
            "vCD?"
        if ext_install == 'prompt' and not click.confirm(prompt_msg):
            msg = f"Skipping CSE registration."
            click.secho(msg, fg='yellow')
            LOGGER.warning(msg)
            return False

    return True


def register_cse(client, amqp_routing_key, exchange_name):
    """Register CSE to vCD.

    :param pyvcloud.vcd.client.Client client:
    :param str amqp_routing_key:
    :param str exchange_name: AMQP exchange name.
    """
    ext = APIExtension(client)
    patterns = [
        f'/api/{CSE_SERVICE_NAME}',
        f'/api/{CSE_SERVICE_NAME}/.*',
        f'/api/{CSE_SERVICE_NAME}/.*/.*'
    ]

    ext.add_extension(CSE_SERVICE_NAME, CSE_SERVICE_NAMESPACE,
                      amqp_routing_key, exchange_name, patterns)
    msg = f"Registered {CSE_SERVICE_NAME} as an API extension in vCD"
    click.secho(msg, fg='green')
    LOGGER.info(msg)<|MERGE_RESOLUTION|>--- conflicted
+++ resolved
@@ -25,29 +25,25 @@
 
 from container_service_extension.exceptions import AmqpConnectionError
 from container_service_extension.exceptions import AmqpError
-<<<<<<< HEAD
-from container_service_extension.logger import INSTALL_LOGGER as LOGGER
-from container_service_extension.logger import INSTALL_LOG_FILEPATH
-from container_service_extension.logger import configure_install_logger
-from container_service_extension.utils import EXCHANGE_TYPE
-from container_service_extension.utils import SYSTEM_ORG_NAME
-=======
+
 from container_service_extension.logger import configure_install_logger
 from container_service_extension.logger import INSTALL_LOG_FILEPATH
 from container_service_extension.logger import INSTALL_LOGGER as LOGGER
 from container_service_extension.server_constants import CSE_SERVICE_NAME
 from container_service_extension.server_constants import CSE_SERVICE_NAMESPACE
->>>>>>> 84be62a4
+
 from container_service_extension.utils import catalog_exists
 from container_service_extension.utils import catalog_item_exists
 from container_service_extension.utils import check_file_permissions
 from container_service_extension.utils import check_keys_and_value_types
 from container_service_extension.utils import create_and_share_catalog
 from container_service_extension.utils import download_file
+from container_service_extension.utils import EXCHANGE_TYPE
 from container_service_extension.utils import get_data_file
 from container_service_extension.utils import get_org
 from container_service_extension.utils import get_vdc
 from container_service_extension.utils import get_vsphere
+from container_service_extension.utils import SYSTEM_ORG_NAME
 from container_service_extension.utils import upload_ova_to_catalog
 from container_service_extension.utils import vgr_callback
 from container_service_extension.utils import wait_for_catalog_item_to_resolve
@@ -229,13 +225,9 @@
     return instructions
 
 
-<<<<<<< HEAD
+
 def generate_sample_config(with_pks=False, default_flow_style=False):
     """Generates a sample config file for cse.
-=======
-def generate_sample_config():
-    """Generate a sample config file for cse.
->>>>>>> 84be62a4
 
     :param bool with_pks: flag to generate config with pks configs.
 
@@ -263,14 +255,8 @@
                                     default_flow_style=False) + '\n'
     return sample_config.strip() + '\n'
 
-<<<<<<< HEAD
 def get_validated_config(config_file_name, pks_config_file_name):
     """Gets the config file as a dictionary and checks for validity.
-=======
-
-def get_validated_config(config_file_name):
-    """Get the config file as a dictionary and checks for validity.
->>>>>>> 84be62a4
 
     Ensures that all properties exist and all values are the expected type.
     Checks that AMQP connection is available, and vCD/VCs are valid.

# container-service-extension
# Copyright (c) 2019 VMware, Inc. All Rights Reserved.
# SPDX-License-Identifier: BSD-2-Clause

from collections import namedtuple
from enum import Enum
from enum import unique

from pyvcloud.vcd.org import Org

from container_service_extension.exceptions import ClusterNotFoundError
from container_service_extension.exceptions import CseServerError
from container_service_extension.logger import SERVER_LOGGER as LOGGER
from container_service_extension.ovdc_cache import CONTAINER_PROVIDER
from container_service_extension.ovdc_cache import CtrProvType
from container_service_extension.ovdc_cache import OvdcCache
from container_service_extension.pksbroker import PKSBroker
from container_service_extension.utils import ACCEPTED
from container_service_extension.utils import connect_vcd_user_via_token
from container_service_extension.utils import exception_handler
from container_service_extension.utils import get_server_runtime_config
from container_service_extension.utils import get_vcd_sys_admin_client
from container_service_extension.utils import OK
from container_service_extension.vcdbroker import VcdBroker

# TODO(Constants)
#  1. Scan and classify all broker-related constants in server code into
#  either common, vcd_broker_specific, pks_broker_specific constants.
#  Design and refactor them into one or more relevant files.
#  2. Scan through both CSE client and server to identify HTTP request/response
#  body params and define all of them as constants into a file
#  from where both client and server can access them.
#  3. Refactor both client and server code accordingly
#  4. As part of refactoring, avoid accessing HTTP request body directly
#  from VcdBroker and PksBroker. We should try to limit processing request to
#  processor.py and broker_manager.py.
@unique
class Operation(Enum):
    CREATE_CLUSTER = 'create cluster'
    DELETE_CLUSTER = 'delete cluster'
    GET_CLUSTER = 'get cluster info'
    LIST_CLUSTERS = 'list clusters'
    RESIZE_CLUSTER = 'resize cluster'
    ENABLE_OVDC = 'enable ovdc'
    INFO_OVDC = 'info ovdc'


class BrokerManager(object):
    """Manage calls to vCD and PKS brokers.

    Handles:
    Pre-processing of requests to brokers
    Post-processing of results from brokers.
    """

    def __init__(self, request_headers, request_query_params, request_spec):
        self.req_headers = request_headers
        self.req_qparams = request_query_params
        self.req_spec = request_spec
        config = get_server_runtime_config()
        from container_service_extension.service import Service
        self.pks_cache = Service().get_pks_cache()
        self.ovdc_cache = OvdcCache(get_vcd_sys_admin_client())
        self.is_ovdc_present_in_request = False
        self.vcd_client, self.session = connect_vcd_user_via_token(
            vcd_uri=config['vcd']['host'],
            headers=self.req_headers,
            verify_ssl_certs=config['vcd']['verify'])

    @exception_handler
    def invoke(self, op):
        """Invoke right broker(s) to perform the operation requested.

        Might result in further (pre/post)processing on the request/result(s).

        Depending on the operation requested, this method may do one or more
        of below mentioned points.
        1. Extract and construct the relevant params for the operation.
        2. Choose right broker to perform the operation/method requested.
        3. Scan through available brokers to aggregate (or) filter results.
        4. Construct and return the HTTP response

        :param Operation op: Operation to be performed by one of the brokers.

        :return result: HTTP response

        :rtype: dict
        """
        result = {}
        result['body'] = []
        result['status_code'] = OK

        self.is_ovdc_present_in_request = self.req_spec.get('vdc', None) or \
            self.req_qparams.get('vdc', None)
        if op == Operation.INFO_OVDC:
            ovdc_id = self.req_spec.get('ovdc_id', None)
            # TODO() Constructing response should be moved out of this layer
            result['body'] = self.ovdc_cache. \
                get_ovdc_container_provider_metadata(ovdc_id=ovdc_id)
            result['status_code'] = OK
        elif op == Operation.ENABLE_OVDC:
            pks_ctx, ovdc = self._get_ovdc_params()
            if self.req_spec[CONTAINER_PROVIDER] == CtrProvType.PKS.value:
                self._create_pks_compute_profile(pks_ctx)
            task = self.ovdc_cache. \
                set_ovdc_container_provider_metadata(
                    ovdc, pks_ctx, self.req_spec[CONTAINER_PROVIDER])
            # TODO() Constructing response should be moved out of this layer
            result['body'] = {'task_href': task.get('href')}
            result['status_code'] = ACCEPTED
        elif op == Operation.GET_CLUSTER:
            cluster_spec = \
                {'cluster_name': self.req_spec.get('cluster_name', None)}
            result['body'] = self._get_cluster_info(**cluster_spec)[0]
        elif op == Operation.LIST_CLUSTERS:
            result['body'] = self._list_clusters()
        elif op == Operation.DELETE_CLUSTER:
            cluster_spec = \
                {'cluster_name': self.req_spec.get('cluster_name', None)}
            self._delete_cluster(**cluster_spec)
            result['status_code'] = ACCEPTED
        elif op == Operation.RESIZE_CLUSTER:
            # TODO(resize_cluster) Once VcdBroker.create_nodes() is hooked to
            #  broker_manager, ensure broker.resize_cluster returns only
            #  response body. Construct the remainder of the response here.
            #  This cannot be done at the moment as @exception_handler cannot
            #  be removed on create_nodes() as of today (Mar 15, 2019).
            cluster_spec = \
                {'cluster_name': self.req_spec.get('cluster_name', None),
                 'node_count': self.req_spec.get('node_count', None)
                 }
            result = self._resize_cluster(**cluster_spec)
        elif op == Operation.CREATE_CLUSTER:
            # TODO(ClusterSpec) Create an inner class "ClusterSpec"
            #  in abstract_broker.py and have subclasses define and use it
            #  as instance variable.
            #  Method 'Create_cluster' in VcdBroker and PksBroker should take
            #  ClusterSpec either as a param (or)
            #  read from instance variable (if needed only).
            cluster_spec = {
                'cluster_name': self.req_spec.get('cluster_name', None),
                'vdc_name': self.req_spec.get('vdc', None),
                'node_count': self.req_spec.get('node_count', None),
                'storage_profile': self.req_spec.get('storage_profile', None),
                'network_name': self.req_spec.get('network', None),
                'template': self.req_spec.get('template', None),
                'pks_plan': self.req_spec.get('pks_plan', None),
                'pks_ext_host': self.req_spec.get('pks_ext_host', None)
            }
            result['body'] = self._create_cluster(**cluster_spec)
            result['status_code'] = ACCEPTED

        return result

    def _get_cluster_info(self, **cluster_spec):
        """Logic of the method is as follows.

        If 'ovdc' is present in the body,
            choose the right broker (by identifying the container_provider
            (vcd|pks) defined for that ovdc) to do get_cluster operation.
        Else
            Invoke set of all (vCD/PKS)brokers in the org to find the cluster

        Returns a tuple of (cluster and the broker instance used to find the
        cluster)
        """
        cluster_name = cluster_spec['cluster_name']
        if self.is_ovdc_present_in_request:
            broker = self.get_broker_based_on_vdc()
            return broker.get_cluster_info(cluster_name=cluster_name), broker
        else:
            cluster, broker = self._find_cluster_in_org(cluster_name)
            if cluster is not None:
                return cluster, broker

        raise ClusterNotFoundError(f'cluster {cluster_name} not found '
                                   f'either in vCD or PKS')

    def _list_clusters(self):
        """Logic of the method is as follows.

        If 'ovdc' is present in the body,
            choose the right broker (by identifying the container_provider
            (vcd|pks) defined for that ovdc) to do list_clusters operation.
        Else
            Invoke set of all (vCD/PKS)brokers in the org to do list_clusters.
            Post-process the result returned by each broker.
            Aggregate all the results into one.
        """
        if self.is_ovdc_present_in_request:
            broker = self.get_broker_based_on_vdc()
            return broker.list_clusters()
        else:
            common_cluster_properties = ('name', 'vdc', 'status')
            vcd_broker = VcdBroker(self.req_headers, self.req_spec)
            vcd_clusters = []
            for cluster in vcd_broker.list_clusters():
                vcd_cluster = {k: cluster.get(k, None) for k in
                               common_cluster_properties}
                vcd_cluster[CONTAINER_PROVIDER] = CtrProvType.VCD.value
                vcd_clusters.append(vcd_cluster)

            pks_clusters = []
            pks_ctx_list = self._get_all_pks_accounts_in_org()
            for pks_ctx in pks_ctx_list:
                pks_broker = PKSBroker(self.req_headers, self.req_spec,
                                       pks_ctx)
                for cluster in pks_broker.list_clusters():
                    pks_cluster = self._get_truncated_cluster_info(
                        cluster, pks_broker, common_cluster_properties)
                    pks_cluster[CONTAINER_PROVIDER] = CtrProvType.PKS.value
                    pks_clusters.append(pks_cluster)
            return vcd_clusters + pks_clusters

    def _resize_cluster(self, **cluster_spec):
        cluster, broker = self._get_cluster_info(**cluster_spec)
        return broker.resize_cluster(curr_cluster_info=cluster, **cluster_spec)

    def _delete_cluster(self, **cluster_spec):
        cluster_name = cluster_spec['cluster_name']
        broker = self._get_cluster_info(**cluster_spec)[1]
        return broker.delete_cluster(cluster_name)

    def _create_cluster(self, **cluster_spec):
        cluster_name = cluster_spec['cluster_name']
        cluster = self._find_cluster_in_org(cluster_name)[0]
        if cluster is None:
            broker = self.get_broker_based_on_vdc()
            return broker.create_cluster(**cluster_spec)
        else:
            raise CseServerError(f'Cluster with name: {cluster_name} '
                                 f'already found')

    def _find_cluster_in_org(self, cluster_name):
        """Invoke set of all (vCD/PKS)brokers in the org to find the cluster.

        If cluster found:
            Return a tuple of (cluster and the broker instance used to find
            the cluster)
        Else:
            (None, None) if cluster not found.
        """
        vcd_broker = VcdBroker(self.req_headers, self.req_spec)
        try:
            return vcd_broker.get_cluster_info(cluster_name), vcd_broker
        except Exception as err:
            LOGGER.debug(f"Get cluster info on {cluster_name} failed "
                         f"on vCD with error: {err}")

        pks_ctx_list = self._get_all_pks_accounts_in_org()
        for pks_ctx in pks_ctx_list:
            pksbroker = PKSBroker(self.req_headers, self.req_spec, pks_ctx)
            try:
                return pksbroker.get_cluster_info(cluster_name=cluster_name),\
                    pksbroker
            except Exception as err:
                LOGGER.debug(f"Get cluster info on {cluster_name} failed "
                             f"on {pks_ctx['host']} with error: {err}")

        return None, None

    def _get_all_pks_accounts_in_org(self):
        """Get a set of PKS accounts in a given Org or System.

        If user is Sysadmin
            Gets all PKS accounts defined in the entire System.
        Else
            Gets either PKS accounts 'per org per vc' (or) 'per vc' based on
            the admin configuration specified in pks.yaml

        :return:
        """
        if self.pks_cache is None:
            return []

        if self.vcd_client.is_sysadmin():
            pks_acc_list = self.pks_cache.get_all_pks_accounts_in_system()
            pks_ctx_list = [OvdcCache.construct_pks_context(
                pks_account, credentials_required=True)
                for pks_account in pks_acc_list]
            return pks_ctx_list

        if self.pks_cache.are_svc_accounts_per_org_per_vc():
            pks_acc_list = \
                self.pks_cache.get_all_pks_accounts_per_org_per_vc_in_org(
                    self.session.get('org'))
            pks_ctx_list = [OvdcCache.construct_pks_context
                            (pks_account, credentials_required=True)
                            for pks_account in pks_acc_list]
        else:
            pks_ctx_list = self._get_all_pks_accounts_per_vc_in_org()

        return pks_ctx_list

    def _get_all_pks_accounts_per_vc_in_org(self):
        """Get a set of PKS accounts in a given Org based on 'vc' as a key."""
        org_resource = self.vcd_client.get_org()
        org = Org(self.vcd_client, resource=org_resource)
        vdc_list = org.list_vdcs()

        # Constructing dict instead of list to avoid duplicates
        # TODO() figure out a way to add dicts to sets directly
        pks_ctx_dict = {}
        for vdc in vdc_list:
            ctr_prov_ctx = \
                self.ovdc_cache.get_ovdc_container_provider_metadata(
                    ovdc_name=vdc['name'], org_name=org.get_name(),
                    credentials_required=True)
            if ctr_prov_ctx[CONTAINER_PROVIDER] == CtrProvType.PKS.value:
                pks_ctx_dict[ctr_prov_ctx['vc']] = ctr_prov_ctx

        return pks_ctx_dict.values()

    def _get_truncated_cluster_info(self, cluster, pks_broker,
                                    cluster_property_keys):
        pks_cluster = {k: cluster.get(k, None) for k in
                       cluster_property_keys}
<<<<<<< HEAD
        cluster_info = pks_broker. \
            get_cluster_info(cluster_name=pks_cluster['name'])
        # computer_profile_name has got vdc as last token
        pks_cluster['vdc'] = cluster_info. \
            get('compute_profile_name', '').split('--')[-1]
        pks_cluster['status'] = \
            cluster_info.get('last_action', '').lower() + ' ' + \
            pks_cluster.get('status', '').lower()
=======
        pks_cluster['vdc'] = cluster. \
            get('compute-profile-name', '').split('--')[-1]
        pks_cluster['status'] = cluster.get('last-action', '').lower() + \
                                    ' ' + pks_cluster.get('status', '').lower()
>>>>>>> f9e9e60e
        return pks_cluster

    def get_broker_based_on_vdc(self):
        """Get the broker based on ovdc.

        :return: broker

        :rtype: container_service_extension.abstract_broker.AbstractBroker
        """
        ovdc_name = self.req_spec.get('vdc', None) or \
            self.req_qparams.get('vdc', None)
        org_name = self.session.get('org')
        LOGGER.debug(f"org_name={org_name};vdc_name=\'{ovdc_name}\'")

        # Get the ovdc metadata from the logged-in org and ovdc.
        # Create the right broker based on value of 'container_provider'.
        # Fall back to DefaultBroker for missing ovdc or org.
        if ovdc_name and org_name:
            ctr_prov_ctx = \
                self.ovdc_cache.get_ovdc_container_provider_metadata(
                    ovdc_name=ovdc_name, org_name=org_name,
                    credentials_required=True)
            LOGGER.debug(
                f"ovdc metadata for {ovdc_name}-{org_name}=>{ctr_prov_ctx}")
            if ctr_prov_ctx.get('container_provider') == CtrProvType.PKS.value:
                return PKSBroker(self.req_headers, self.req_spec,
                                 pks_ctx=ctr_prov_ctx)
            else:
                return VcdBroker(self.req_headers, self.req_spec)
        else:
            # TODO() - This call should be based on a boolean flag
            # Specify flag in config file whether to have default
            # handling is required for missing ovdc or org.
            return VcdBroker(self.req_headers, self.req_spec)

    def _get_ovdc_params(self):
        ovdc_id = self.req_spec.get('ovdc_id')
        org_name = self.req_spec.get('org_name')
        pks_plans = self.req_spec['pks_plans']
        ovdc = self.ovdc_cache.get_ovdc(ovdc_id=ovdc_id)
        pvdc_id = self.ovdc_cache.get_pvdc_id(ovdc)
        pvdc_info = self.pks_cache.get_pvdc_info(pvdc_id)
        pks_info = self.pks_cache.get_pks_account_details(
            org_name, pvdc_info.vc)
        pks_compute_profile_name = self. \
            ovdc_cache.get_compute_profile_name(ovdc_id,
                                                ovdc.resource.get('name'))
        pks_context = OvdcCache.construct_pks_context(
            pks_info, pvdc_info, pks_compute_profile_name,
            pks_plans, credentials_required=True)
        return pks_context, ovdc

    def _create_pks_compute_profile(self, pks_ctx):
        ovdc_id = self.req_spec.get('ovdc_id')
        org_name = self.req_spec.get('org_name')
        ovdc_name = self.req_spec.get('ovdc_name')
        # Compute profile creation
        pks_compute_profile_name = self.\
            ovdc_cache.get_compute_profile_name(ovdc_id, ovdc_name)
        pks_compute_profile_description = f"{org_name}--{ovdc_name}" \
            f"--{ovdc_id}"
        pks_az_name = f"az-{ovdc_id}"
        ovdc_rp_name = f"{ovdc_name} ({ovdc_id})"

        compute_profile_params = PksComputeProfileParams(
            pks_compute_profile_name, pks_az_name,
            pks_compute_profile_description,
            pks_ctx.get('cpi'),
            pks_ctx.get('datacenter'),
            pks_ctx.get('cluster'),
            ovdc_rp_name).to_dict()

        LOGGER.debug(f"Creating PKS Compute Profile with name:"
                     f"{pks_compute_profile_name}")

        pksbroker = PKSBroker(self.req_headers, self.req_spec, pks_ctx)
        pksbroker.create_compute_profile(**compute_profile_params)


class PksComputeProfileParams(namedtuple("PksComputeProfileParams",
                                         'cp_name, az_name, description,'
                                         'cpi,datacenter_name, '
                                         'cluster_name, ovdc_rp_name')):
    """Construct PKS ComputeProfile Parameters ."""

    def __str__(self):
        return f"class:{PksComputeProfileParams.__name__}," \
            f" cp_name:{self.cp_name}, az_name:{self.az_name}, " \
            f" description:{self.description}, cpi:{self.cpi}, " \
            f" datacenter_name:{self.datacenter_name}, " \
            f" cluster_name:{self.cluster_name}, " \
            f" ovdc_rp_name:{self.ovdc_rp_name}"

    def to_dict(self):
        return dict(self._asdict())<|MERGE_RESOLUTION|>--- conflicted
+++ resolved
@@ -315,21 +315,11 @@
                                     cluster_property_keys):
         pks_cluster = {k: cluster.get(k, None) for k in
                        cluster_property_keys}
-<<<<<<< HEAD
-        cluster_info = pks_broker. \
-            get_cluster_info(cluster_name=pks_cluster['name'])
-        # computer_profile_name has got vdc as last token
-        pks_cluster['vdc'] = cluster_info. \
-            get('compute_profile_name', '').split('--')[-1]
+        pks_cluster['vdc'] = \
+            cluster.get('compute-profile-name', '').split('--')[-1]
         pks_cluster['status'] = \
-            cluster_info.get('last_action', '').lower() + ' ' + \
+            cluster.get('last-action', '').lower() + ' ' + \
             pks_cluster.get('status', '').lower()
-=======
-        pks_cluster['vdc'] = cluster. \
-            get('compute-profile-name', '').split('--')[-1]
-        pks_cluster['status'] = cluster.get('last-action', '').lower() + \
-                                    ' ' + pks_cluster.get('status', '').lower()
->>>>>>> f9e9e60e
         return pks_cluster
 
     def get_broker_based_on_vdc(self):

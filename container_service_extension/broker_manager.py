--- conflicted
+++ resolved
@@ -17,7 +17,6 @@
 from container_service_extension.utils import OK
 from container_service_extension.utils import ACCEPTED
 
-from collections import namedtuple
 from enum import Enum, unique
 
 from pyvcloud.vcd.org import Org
@@ -40,12 +39,9 @@
     GET_CLUSTER = 'get cluster info'
     LIST_CLUSTERS = 'list clusters'
     RESIZE_CLUSTER = 'resize cluster'
-<<<<<<< HEAD
-    GET_CLUSTER_CONFIG = 'get cluster config'
-=======
     ENABLE_OVDC = 'enable ovdc'
     INFO_OVDC = 'info ovdc'
->>>>>>> 741f3347
+    GET_CLUSTER_CONFIG = 'get cluster config'
 
 
 class BrokerManager(object):

# container-service-extension
# Copyright (c) 2021 VMware, Inc. All Rights Reserved.
# SPDX-License-Identifier: BSD-2-Clause

from dataclasses import asdict
import json

from container_service_extension.exception.exceptions import CseRequestError
from container_service_extension.mqi.consumer.mqtt_publisher import \
    MQTTPublisher
from container_service_extension.rde.behaviors.behavior_model import \
    BehaviorError, BehaviorOperation, BehaviorTaskStatus  # noqa: E501
from container_service_extension.security.context.behavior_request_context \
    import BehaviorRequestContext, BehaviorUserContext
from container_service_extension.security.context.operation_context import OperationContext  # noqa: E501
import container_service_extension.server.behavior_handler as handler


MAP_BEHAVIOR_ID_TO_HANDLER_METHOD = {
    BehaviorOperation.CREATE_CLUSTER.value.id: handler.create_cluster,
    BehaviorOperation.UPDATE_CLUSTER.value.id: handler.update_cluster,
    BehaviorOperation.DELETE_CLUSTER.value.id: handler.delete_cluster,
    BehaviorOperation.GET_KUBE_CONFIG.value.id: handler.get_kubeconfig
}


def process_behavior_request(msg_json, mqtt_publisher: MQTTPublisher):
    # Extracting contents from headers
    task_id: str = msg_json['headers']['taskId']
    entity_id: str = msg_json['headers']['entityId']
    behavior_id: str = msg_json['headers']['behaviorId']
    usr_ctx: BehaviorUserContext = BehaviorUserContext(**msg_json['headers']['context'])  # noqa: E501

    # Extracting contents from the input payload
    payload: dict = json.loads(msg_json['payload'])
    entity: dict = payload['entity']
    entity_type_id: str = payload['typeId']
    api_version: str = payload['_metadata']['apiVersion']
    auth_token: str = payload['_metadata']['actAsToken']
    request_id: str = payload['_metadata']['requestId']

    # Initializing Behavior operation context
    op_ctx = OperationContext(auth_token=auth_token, is_jwt=True, request_id=request_id)  # noqa: E501
    behavior_ctx = BehaviorRequestContext(behavior_id=behavior_id,
                                          task_id=task_id,
                                          entity_id=entity_id,
                                          payload=payload,
                                          api_version=float(api_version),
                                          entity=entity,
                                          user_context=usr_ctx,
                                          entity_type_id=entity_type_id,
                                          request_id=request_id,
                                          op_ctx=op_ctx,
                                          mqtt_publisher=mqtt_publisher)

    # Invoke the handler method and return the response in the string format.
    try:
        return MAP_BEHAVIOR_ID_TO_HANDLER_METHOD[behavior_id](behavior_ctx)  # noqa: E501
    except CseRequestError as e:
        error_details = asdict(BehaviorError(majorErrorCode=e.status_code,
                                             minorErrorCode=e.minor_error_code,
                                             message=e.error_message))
        payload = mqtt_publisher. \
<<<<<<< HEAD
            form_behavior_payload(status=BehaviorTaskStatus.ERROR.value,
                                  error_details=error_details)
=======
            construct_behavior_payload(status=BehaviorTaskStatus.ERROR.value,
                                       error_details=error_details)
>>>>>>> 9d175ad7
        return payload
    except Exception as e:
        error_details = asdict(BehaviorError(majorErrorCode='500',
                                             message=str(e)))
        payload = mqtt_publisher. \
<<<<<<< HEAD
            form_behavior_payload(status=BehaviorTaskStatus.ERROR.value,
                                  error_details=error_details)
=======
            construct_behavior_payload(status=BehaviorTaskStatus.ERROR.value,
                                       error_details=error_details)
>>>>>>> 9d175ad7

        return payload<|MERGE_RESOLUTION|>--- conflicted
+++ resolved
@@ -61,24 +61,14 @@
                                              minorErrorCode=e.minor_error_code,
                                              message=e.error_message))
         payload = mqtt_publisher. \
-<<<<<<< HEAD
-            form_behavior_payload(status=BehaviorTaskStatus.ERROR.value,
-                                  error_details=error_details)
-=======
             construct_behavior_payload(status=BehaviorTaskStatus.ERROR.value,
                                        error_details=error_details)
->>>>>>> 9d175ad7
         return payload
     except Exception as e:
         error_details = asdict(BehaviorError(majorErrorCode='500',
                                              message=str(e)))
         payload = mqtt_publisher. \
-<<<<<<< HEAD
-            form_behavior_payload(status=BehaviorTaskStatus.ERROR.value,
-                                  error_details=error_details)
-=======
             construct_behavior_payload(status=BehaviorTaskStatus.ERROR.value,
                                        error_details=error_details)
->>>>>>> 9d175ad7
 
         return payload
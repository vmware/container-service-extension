--- conflicted
+++ resolved
@@ -2,13 +2,8 @@
 # Copyright (c) 2019 VMware, Inc. All Rights Reserved.
 # SPDX-License-Identifier: BSD-2-Clause
 
-<<<<<<< HEAD
-from collections import Iterable
-import functools
-=======
 from http import HTTPStatus
 import json
->>>>>>> ef1b1688
 
 from pyvcloud.vcd.utils import extract_id
 import yaml
@@ -90,12 +85,6 @@
         self.proxy_uri = f"http://{pks_ctx['proxy']}:80" \
             if pks_ctx.get('proxy') else None
         self.compute_profile = pks_ctx.get(PKS_COMPUTE_PROFILE, None)
-<<<<<<< HEAD
-        self.verify = False  # TODO(pks.yaml) pks_config['pks']['verify']
-        token = self._get_token()
-        self.client_v1 = self._get_pks_client(token, self.VERSION_V1)
-        self.client_v1beta = self._get_pks_client(token, self.VERSION_V1BETA)
-=======
         # TODO() Add support in pyvcloud to send metadata values with their
         # types intact.
         verify_ssl_value_in_ctx = pks_ctx.get('verify')
@@ -107,7 +96,10 @@
         else:
             self.verify = True
         self.pks_client = self._get_pks_client()
->>>>>>> ef1b1688
+        self.verify = False  # TODO(pks.yaml) pks_config['pks']['verify']
+        token = self._get_token()
+        self.client_v1 = self._get_pks_client(token, self.VERSION_V1)
+        self.client_v1beta = self._get_pks_client(token, self.VERSION_V1BETA)
         self.client_session = None
         self.get_tenant_client_session()
 
@@ -121,7 +113,6 @@
                                   proxy_uri=self.proxy_uri)
             return uaaClient.getToken()
         except Exception as err:
-<<<<<<< HEAD
             raise PksConnectionError(f'Connection establishment to PKS host'
                                      f' {self.uaac_uri} failed: {err}')
 
@@ -135,10 +126,6 @@
         :rtype:
         container_service_extension.pksclient.configuration.Configuration
         """
-=======
-            raise PksConnectionError(f"Connection establishment to PKS host"
-                                     f" {self.uaac_uri} failed: {err}")
->>>>>>> ef1b1688
         pks_config = Configuration()
         pks_config.proxy = self.proxy_uri
         pks_config.host = f"{self.pks_host_uri}/{version}"
@@ -208,12 +195,8 @@
                 'status': cluster.last_action_state,
                 'last-action': cluster.last_action,
                 'k8_master_ips': cluster.kubernetes_master_ips,
-<<<<<<< HEAD
-                # 'compute-profile-name': cluster.compute_profile_name
-=======
-                'compute-profile-name': cluster.compute_profile_name,
+                # 'compute-profile-name': cluster.compute_profile_name,
                 'worker_count': cluster.parameters.kubernetes_worker_instances
->>>>>>> ef1b1688
             }
             list_of_cluster_dicts.append(cluster_dict)
 
@@ -412,13 +395,9 @@
 
         :param str cluster_name: Name of the cluster
         """
-<<<<<<< HEAD
+        result = {}
+
         cluster_api = ClusterApiV1(api_client=self.client_v1)
-=======
-        result = {}
-
-        cluster_api = ClusterApi(api_client=self.pks_client)
->>>>>>> ef1b1688
 
         LOGGER.debug(f"Sending request to PKS: {self.pks_host_uri} to delete "
                      f"the cluster with name: {cluster_name}")
@@ -472,13 +451,7 @@
         :param int node_count: New size of the worker nodes
         """
         result = {}
-<<<<<<< HEAD
-        result['body'] = []
-
         cluster_api = ClusterApiV1(api_client=self.client_v1)
-=======
-        cluster_api = ClusterApi(api_client=self.pks_client)
->>>>>>> ef1b1688
         LOGGER.debug(f"Sending request to PKS:{self.pks_host_uri} to resize "
                      f"the cluster with name: {cluster_name} to "
                      f"{node_count} worker nodes")

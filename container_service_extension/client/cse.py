# container-service-extension
# Copyright (c) 2017 VMware, Inc. All Rights Reserved.
# SPDX-License-Identifier: BSD-2-Clause

import os
from os.path import expanduser
from os.path import join

import click
from vcd_cli.utils import restore_session
from vcd_cli.utils import stderr
from vcd_cli.utils import stdout
from vcd_cli.vcd import abort_if_false
from vcd_cli.vcd import vcd
import yaml

from container_service_extension.client.cluster import Cluster
from container_service_extension.client.ovdc import Ovdc
from container_service_extension.client.system import System
# TODO()
# from container_service_extension.logger import configure_client_logger
from container_service_extension.service import Service


@vcd.group(short_help='manage kubernetes clusters')
@click.pass_context
def cse(ctx):
    """Work with Kubernetes clusters in vCloud Director.

\b
    Examples
        vcd cse version
            Display CSE version. If CSE version is displayed, then vcd-cli has
            been properly configured to run CSE commands.
    """
    # TODO() client logging is set up, but need to write log statements
    # configure_client_logger()


@cse.command(short_help='show version')
@click.pass_context
def version(ctx):
    """Show CSE version."""
    ver_obj = Service.version()
    ver_str = '%s, %s, version %s' % (ver_obj['product'],
                                      ver_obj['description'],
                                      ver_obj['version'])
    stdout(ver_obj, ctx, ver_str)


@cse.group('cluster', short_help='work with clusters')
@click.pass_context
def cluster_group(ctx):
    """Work with Kubernetes clusters.

\b
    Cluster names should follow the syntax for valid hostnames and can have
    up to 25 characters .`system`, `template` and `swagger*` are reserved
    words and cannot be used to name a cluster.
\b
    Examples
        vcd cse cluster list
            Displays clusters in vCD that are visible to your user status.
\b
        vcd cse cluster list -vdc myOvdc
            Displays clusters residing in vdc 'myOvdc'.
\b
        vcd cse cluster delete mycluster --yes
            Attempts to delete cluster 'mycluster' without prompting.
\b
        vcd cse cluster delete mycluster -vdc myOvdc
            Deletes cluster residing in vdc 'myOvdc'. Specifying optional
            param --vdc lets CSE server to efficiently locate and
            delete the cluster.
\b
        vcd cse cluster create mycluster -n mynetwork
            Attempts to create a Kubernetes cluster named 'mycluster'
            with 2 worker nodes in the current VDC. This cluster will be
            connected to Org VDC network 'mynetwork'. All VMs will use the
            default template.
\b
        vcd cse cluster create mycluster -n mynetwork --template photon-v2 \\
        --nodes 1 --cpu 3 --memory 1024 --storage-profile mystorageprofile \\
        --ssh-key ~/.ssh/id_rsa.pub --enable-nfs
            Attempts to create a Kubernetes cluster named 'mycluster' on vCD
            with 1 worker node and 1 NFS node. This cluster will be connected
            to Org VDC network 'mynetwork'. All VMs will use the template
            'photon-v2'. All VMs in the cluster will have 3 vCPUs on each node
            with 1024mb of memory each. All VMs will use the storage profile
            'mystorageprofile'. The public ssh key at '~/.ssh/id_rsa.pub' will
            be placed into all VMs for user accessibility.
\b
<<<<<<< HEAD
        vcd cse cluster create mycluster --pks-external-hostname api.pks.local
        --pks-plan 'myPlan'
            Attempts to create a Kubernetes cluster named 'mycluster'
            with 2 worker nodes in the current VDC in use backed by PKS.
\b
        vcd cse cluster create mycluster --pks-external-hostname api.pks.local
        --pks-plan 'myPlan' --vdc 'myVdc'
            Attempts to create a Kubernetes cluster named 'mycluster'
            with 2 worker nodes in the given VDC backed by PKS.
=======
        vcd cse cluster resize mycluster -N 10 --network mynetwork
            Attempts to resize the cluster size to 10 worker nodes. The Option
             "--network" is mandatory if the cluster is vCD-powered and
             it is optional if the cluster is PKS-powered.
\b
        vcd cse cluster resize mycluster -N 10 --vcd myovdc
            Attempts to resize the cluster size to 10 worker nodes. Specifying
             optional param --vdc forces CSE server to narrow down the search
             range of locating the cluster to 'myOvdc' only (improves
             turnaround time of the command).
\b
        vcd cse cluster resize mycluster -N 10 --disable-rollback
            Attempts to resize the cluster size to 10 worker nodes. On any
            failure of creation of nodes, it leaves the nodes as-is in an error
            state for admins to troubleshoot.
\b
        vcd cse cluster delete mycluster --yes
            Attempts to delete cluster 'mycluster' without prompting.
\b
        vcd cse cluster delete mycluster -vdc myOvdc
            Deletes cluster residing in vdc 'myOvdc'. Specifying optional param
             --vdc forces CSE server to narrow down the search range of
             locating the cluster to 'myOvdc' only. (improves turnaround time
             of the command).
>>>>>>> f9e9e60e
\b
        vcd cse cluster config mycluster
            Display configuration information about cluster named 'mycluster'.
\b
        vcd cse cluster info mycluster
            Display detailed information about cluster named 'mycluster'.
\b
        vcd cse cluster info mycluster --vdc myOvdc
            Display detailed information on cluster 'mycluster', which is
            residing in vdc 'myOvdc'. Specifying optional param --vdc
            forces CSE server to narrow down the search range of locating the
            cluster to 'myOvdc' only. (improves turnaround time of the command)
    """
    pass


@cse.group(short_help='work with templates')
@click.pass_context
def template(ctx):
    """Work with CSE templates.

\b
    Examples
        vcd cse template list
            Displays list of available VM templates from which Kubernetes
            cluster nodes can be instantiated.
    """
    pass


@template.command('list', short_help='list templates')
@click.pass_context
def list_templates(ctx):
    """Display CSE templates."""
    try:
        restore_session(ctx)
        client = ctx.obj['client']
        cluster = Cluster(client)
        result = []
        templates = cluster.get_templates()
        for t in templates:
            result.append({
                'name': t['name'],
                'description': t['description'],
                'catalog': t['catalog'],
                'catalog_item': t['catalog_item'],
                'is_default': t['is_default'],
            })
        stdout(result, ctx, show_id=True)
    except Exception as e:
        stderr(e, ctx)


@cluster_group.command('list', short_help='list clusters')
@click.pass_context
@click.option(
    '-v',
    '--vdc',
    'vdc',
    required=False,
    default=None,
    help='Name of the virtual datacenter')
def list_clusters(ctx, vdc):
    """Display list of Kubernetes clusters."""
    try:
        restore_session(ctx)
        client = ctx.obj['client']
        cluster = Cluster(client)
        result = cluster.get_clusters(vdc)
        stdout(result, ctx, show_id=True)
    except Exception as e:
        stderr(e, ctx)


@cluster_group.command(short_help='delete cluster')
@click.pass_context
@click.argument('name', required=True)
@click.option(
    '-v',
    '--vdc',
    'vdc',
    required=False,
    default=None,
    help='Name of the virtual datacenter')
@click.option(
    '-y',
    '--yes',
    is_flag=True,
    callback=abort_if_false,
    expose_value=False,
    prompt='Are you sure you want to delete the cluster?')
def delete(ctx, name, vdc):
    """Delete a Kubernetes cluster."""
    try:
        restore_session(ctx)
        client = ctx.obj['client']
        cluster = Cluster(client)
        result = cluster.delete_cluster(name, vdc)
        # result is empty for delete cluster operation on PKS-managed clusters.
        # In that specific case, below check helps to print out a meaningful
        # message to users.
        if len(result) == 0:
            click.secho(f"Delete cluster operation has been initiated on "
                        f"{name}, please check the status using"
                        f" 'vcd cse cluster info {name}'.", fg='yellow')
        stdout(result, ctx)
    except Exception as e:
        stderr(e, ctx)


@cluster_group.command(short_help='create cluster')
@click.pass_context
@click.argument('name', required=True)
@click.option(
    '-v',
    '--vdc',
    'vdc',
    required=False,
    default=None,
    help='Name of the virtual datacenter')
@click.option(
    '-N',
    '--nodes',
    'node_count',
    required=False,
    default=2,
    type=click.INT,
    help='Number of nodes to create')
@click.option(
    '-c',
    '--cpu',
    'cpu',
    required=False,
    default=None,
    type=click.INT,
    help='Number of virtual CPUs on each node')
@click.option(
    '-m',
    '--memory',
    'memory',
    required=False,
    default=None,
    type=click.INT,
    help='Amount of memory (in MB) on each node')
@click.option(
    '-n',
    '--network',
    'network_name',
    default=None,
    required=False,
    help='Network name (Mandatory field to be '
         'specified for vCD powered clusters. '
         'Optional for PKS backed clusters)')
@click.option(
    '-s',
    '--storage-profile',
    'storage_profile',
    required=False,
    default=None,
    help='Name of the storage profile for the nodes')
@click.option(
    '-k',
    '--ssh-key',
    'ssh_key_file',
    required=False,
    default=None,
    type=click.File('r'),
    help='SSH public key to connect to the guest OS on the VM')
@click.option(
    '-t',
    '--template',
    'template',
    required=False,
    default=None,
    help='Name of the template to instantiate nodes from')
@click.option(
    '--enable-nfs',
    'enable_nfs',
    is_flag=True,
    required=False,
    default=False,
    metavar='[enable nfs]',
    help='Creates an additional node of type NFS')
@click.option(
    '--disable-rollback',
    'disable_rollback',
    is_flag=True,
    required=False,
    default=True,
    help='Disable rollback for cluster')
@click.option(
    '--pks-external-hostname',
    'pks_ext_host',
    required=False,
    default=None,
    help='Address from which to access Kubernetes API for PKS. '
         'Required for deploying PKS clusters. Optional otherwise.')
@click.option(
    '--pks-plan',
    'pks_plan',
    required=False,
    default=None,
    help='Preconfigured PKS plan to use for deploying the cluster. '
         'Required for deploying PKS clusters. Optional otherwise.')
def create(ctx, name, vdc, node_count, cpu, memory, network_name, storage_profile,
           ssh_key_file, template, enable_nfs, disable_rollback,
           pks_ext_host, pks_plan):
    """Create a Kubernetes cluster."""
    try:
        restore_session(ctx, vdc_required=True)
        client = ctx.obj['client']
        cluster = Cluster(client)
        ssh_key = None
        vdc_to_use = vdc if vdc is not None \
            else ctx.obj['profiles'].get('vdc_in_use')
        if ssh_key_file is not None:
            ssh_key = ssh_key_file.read()
        result = cluster.create_cluster(
            vdc_to_use,
            network_name,
            name,
            node_count=node_count,
            cpu=cpu,
            memory=memory,
            storage_profile=storage_profile,
            ssh_key=ssh_key,
            template=template,
            enable_nfs=enable_nfs,
            disable_rollback=disable_rollback,
            pks_ext_host=pks_ext_host,
            pks_plan=pks_plan)
        stdout(result, ctx)
    except Exception as e:
        stderr(e, ctx)


@cluster_group.command(short_help='resize cluster')
@click.pass_context
@click.argument('name', required=True)
@click.option(
    '-N',
    '--nodes',
    'node_count',
    required=False,
    default=1,
    type=click.INT,
    help='New size of the cluster (or) new worker node count of the cluster')
@click.option(
    '-n',
    '--network',
    'network_name',
    default=None,
    required=False,
    help='Network name (mandatory for vCD-powered clusters; '
         'optional for PKS-powered clusters')
@click.option(
    '-v',
    '--vdc',
    'vdc',
    required=False,
    default=None,
    help='Name of the virtual datacenter')
@click.option(
    '--disable-rollback',
    'disable_rollback',
    is_flag=True,
    required=False,
    default=True,
    help='Disable rollback for failed node creation '
         '(applicable only for vCD-powered clusters')
def resize(ctx, name, node_count, network_name, vdc, disable_rollback):
    """Resize the cluster to specified worker node count.

    Automatic scale down is not supported on vCD powered Kubernetes clusters.
    Use 'vcd cse node delete' command to do so.
    """
    try:
        restore_session(ctx)
        client = ctx.obj['client']
        cluster = Cluster(client)
        result = cluster.resize_cluster(
            vdc=ctx.obj['profiles'].get('vdc_in_use') if vdc is None else vdc,
            network_name=network_name,
            cluster_name=name,
            node_count=node_count,
            disable_rollback=disable_rollback)
        stdout(result, ctx)
    except Exception as e:
        stderr(e, ctx)

@cluster_group.command(short_help='get cluster config')
@click.pass_context
@click.argument('name', required=True)
@click.option('-s', '--save', is_flag=True)
def config(ctx, name, save):
    """Display cluster configuration info."""
    try:
        restore_session(ctx)
        client = ctx.obj['client']
        cluster = Cluster(client)
        cluster_config = cluster.get_config(name)
        if os.name == 'nt':
            cluster_config = str.replace(cluster_config, '\n', '\r\n')
        if save:
            save_config(ctx)
        else:
            click.secho(cluster_config)
    except Exception as e:
        stderr(e, ctx)


@cluster_group.command('info', short_help='get cluster info')
@click.pass_context
@click.argument('name', required=True)
@click.option(
    '-v',
    '--vdc',
    'vdc',
    required=False,
    default=None,
    help='Name of the virtual datacenter')
def cluster_info(ctx, name, vdc):
    """Display info about a Kubernetes cluster."""
    try:
        restore_session(ctx)
        client = ctx.obj['client']
        cluster = Cluster(client)
        cluster_info = cluster.get_cluster_info(name, vdc)
        stdout(cluster_info, ctx, show_id=True)
    except Exception as e:
        stderr(e, ctx)


@cse.group('node', short_help='work with nodes')
@click.pass_context
def node_group(ctx):
    """Work with CSE cluster nodes.

\b
    Examples
        vcd cse node create mycluster -n mynetwork
            Attempts to add a node to Kubernetes cluster named 'mycluster' on
            vCD. The node will be connected to Org VDC network 'mynetwork' and
            will be created from the default template.
\b
        vcd cse node create mycluster -n mynetwork --nodes 2 --cpu 3 \\
        --memory 1024 --storage-profile mystorageprofile \\
        --ssh-key ~/.ssh/id_rsa.pub --template photon-v2 --type nfsd
            Attempts to add 2 nfsd nodes to Kubernetes cluster named
            'mycluster' on vCD. The nodes will be connected to Org VDC
            network 'mynetwork' and will be created from the template
            'photon-v2'. Each node will use 3 vCPUs, have 1024mb of memory,
            and use the storage profile 'mystorageprofile'. The public ssh
            key at '~/.ssh/id_rsa.pub' will be placed into all VMs for
            user accessibility.
\b
        vcd cse node list mycluster
            Displays nodes in 'mycluster' that are visible to your user status.
\b
        vcd cse node info mycluster node-xxxx
            Display information about 'node-xxxx' in 'mycluster', such as
            IP address, memory, name, node type, cpu, status. If node is
            type 'nfs', 'exports' shared will also be displayed.
\b
        vcd cse node delete mycluster node-xxxx --yes
            Attempts to delete node 'node-xxxx' in 'mycluster'
            without prompting.
    """
    pass


@node_group.command('info', short_help='get node info')
@click.pass_context
@click.argument('cluster_name', required=True)
@click.argument('node_name', required=True)
def node_info(ctx, cluster_name, node_name):
    """Display info about a specific node."""
    try:
        restore_session(ctx)
        client = ctx.obj['client']
        cluster = Cluster(client)
        node_info = cluster.get_node_info(cluster_name, node_name)
        stdout(node_info, ctx, show_id=True)
    except Exception as e:
        stderr(e, ctx)


@node_group.command('create', short_help='add node(s) to cluster')
@click.pass_context
@click.argument('name', required=True)
@click.option(
    '-N',
    '--nodes',
    'node_count',
    required=False,
    default=1,
    type=click.INT,
    help='Number of nodes to create')
@click.option(
    '-c',
    '--cpu',
    'cpu',
    required=False,
    default=None,
    type=click.INT,
    help='Number of virtual CPUs on each node')
@click.option(
    '-m',
    '--memory',
    'memory',
    required=False,
    default=None,
    type=click.INT,
    help='Amount of memory (in MB) on each node')
@click.option(
    '-n',
    '--network',
    'network_name',
    default=None,
    required=True,
    help='Network name')
@click.option(
    '-s',
    '--storage-profile',
    'storage_profile',
    required=False,
    default=None,
    help='Name of the storage profile for the nodes')
@click.option(
    '-k',
    '--ssh-key',
    'ssh_key_file',
    required=False,
    default=None,
    type=click.File('r'),
    help='SSH public key to connect to the guest OS on the VM')
@click.option(
    '-t',
    '--template',
    'template',
    required=False,
    default=None,
    help='Name of the template to instantiate nodes from')
@click.option(
    '--type',
    'node_type',
    required=False,
    default='node',
    type=click.Choice(['node', 'nfsd']),
    help='type of node to add')
@click.option(
    '--disable-rollback',
    'disable_rollback',
    is_flag=True,
    required=False,
    default=True,
    help='Disable rollback for node')
def create_node(ctx, name, node_count, cpu, memory, network_name,
                storage_profile, ssh_key_file, template, node_type,
                disable_rollback):
    """Add a node to a Kubernetes cluster."""
    try:
        restore_session(ctx)
        client = ctx.obj['client']
        cluster = Cluster(client)
        ssh_key = None
        if ssh_key_file is not None:
            ssh_key = ssh_key_file.read()
        result = cluster.add_node(
            ctx.obj['profiles'].get('vdc_in_use'),
            network_name,
            name,
            node_count=node_count,
            cpu=cpu,
            memory=memory,
            storage_profile=storage_profile,
            ssh_key=ssh_key,
            template=template,
            node_type=node_type,
            disable_rollback=disable_rollback)
        stdout(result, ctx)
    except Exception as e:
        stderr(e, ctx)

@node_group.command('list', short_help='list nodes')
@click.pass_context
@click.argument('name', required=True)
def list_nodes(ctx, name):
    """Display nodes in a Kubernetes cluster."""
    try:
        restore_session(ctx)
        client = ctx.obj['client']
        cluster = Cluster(client)
        cluster_info = cluster.get_cluster_info(name)
        all_nodes = cluster_info['master_nodes'] + cluster_info['nodes']
        stdout(all_nodes, ctx, show_id=True)
    except Exception as e:
        stderr(e, ctx)


@node_group.command('delete', short_help='delete node(s)')
@click.pass_context
@click.argument('name', required=True)
@click.argument('node-names', nargs=-1)
@click.option(
    '-y',
    '--yes',
    is_flag=True,
    callback=abort_if_false,
    expose_value=False,
    prompt='Are you sure you want to delete the node(s)')
@click.option('-f', '--force', is_flag=True, help='Force delete node VM(s)')
def delete_nodes(ctx, name, node_names, force):
    """Delete node(s) in a Kubernetes cluster."""
    try:
        restore_session(ctx)
        client = ctx.obj['client']
        cluster = Cluster(client)
        result = cluster.delete_nodes(ctx.obj['profiles'].get('vdc_in_use'),
                                      name, node_names, force)
        stdout(result, ctx)
    except Exception as e:
        stderr(e, ctx)


def save_config(ctx):
    try:
        f = join(expanduser('~'), '.kube/config')
        stream = open(f, 'r')
        docs = yaml.safe_load_all(stream)
        for doc in docs:
            for k, v in doc.items():
                if k == 'contexts':
                    for c in v:
                        print(c['name'])
                        print('  cluster: %s' % c['context']['cluster'])
                        print('  user:    %s' % c['context']['user'])
                elif k == 'clusters':
                    for cluster in v:
                        print(cluster['name'], cluster['cluster']['server'])
                elif k == 'users':
                    for user in v:
                        print(user['name'], user['user'])
    except Exception as e:
        stderr(e, ctx)


@cse.group('system', short_help='work with CSE service')
@click.pass_context
def system_group(ctx):
    """Work with CSE service (system daemon).

\b
    Examples
        vcd cse system info
            Displays detailed information about CSE
\b
        vcd cse system enable --yes
            Attempts to enable CSE system daemon without prompting
\b
        vcd cse system stop --yes
            Attempts to stop CSE system daemon without prompting
\b
        vcd cse system disable --yes
            Attempts to disable CSE system daemon without prompting
    """
    pass


@system_group.command('info', short_help='CSE system info')
@click.pass_context
def info(ctx):
    """Display info about CSE."""
    try:
        restore_session(ctx)
        client = ctx.obj['client']
        system = System(client)
        result = system.get_info()
        stdout(result, ctx)
    except Exception as e:
        stderr(e, ctx)


@system_group.command('stop', short_help='gracefully stop CSE service')
@click.pass_context
@click.option(
    '-y',
    '--yes',
    is_flag=True,
    callback=abort_if_false,
    expose_value=False,
    prompt='Are you sure you want to stop the service?')
def stop_service(ctx):
    """Stop CSE system daemon."""
    try:
        restore_session(ctx)
        client = ctx.obj['client']
        system = System(client)
        result = system.stop()
        stdout(result, ctx)
    except Exception as e:
        stderr(e, ctx)


@system_group.command('enable', short_help='enable CSE service')
@click.pass_context
def enable_service(ctx):
    """Enable CSE system daemon."""
    try:
        restore_session(ctx)
        client = ctx.obj['client']
        system = System(client)
        result = system.enable_service()
        stdout(result, ctx)
    except Exception as e:
        stderr(e, ctx)


@system_group.command('disable', short_help='disable CSE service')
@click.pass_context
def disable_service(ctx):
    """Disable CSE system daemon."""
    try:
        restore_session(ctx)
        client = ctx.obj['client']
        system = System(client)
        result = system.enable_service(False)
        stdout(result, ctx)
    except Exception as e:
        stderr(e, ctx)


@cse.group('ovdc', short_help='enable/disable ovdc for kubernetes on container'
                              ' providers like PKS or vCD',
           options_metavar='[options]')
@click.pass_context
def ovdc_group(ctx):
    """Enable/disable ovdc for kubernetes deployment on container-provider.

\b
    Note
       All sub-commands execute in the context of organization specified
       via --org option; it defaults to current organization-in-use
       if --org option is not specified.

\b
    Examples
        vcd cse ovdc enablek8s 'myOrgVdc' --container-provider pks
        --pks-plans 'plan1,plan2'
            Enable 'myOrgVdc' for k8s deployment on container-provider
            PKS with plans 'plan1' and 'plan2'. If no --org-name is provided,
            organization of the logged-in user is used to find 'myOrgVdc'.
\b
        vcd cse ovdc enablek8s 'myOrgVdc' --container-provider pks
        --pks-plans 'plan1,plan2' --org 'myOrg'
            Enable 'myOrgVdc' that backs organization 'myOrg', for k8s
            deployment on PKS with plans:'plan1' and 'plan2'.
\b
        vcd cse ovdc enablek8s 'myOrgVdc' --container-provider vcd
        --org 'myOrg'
            Enable 'myOrgVdc' that backs 'myOrg' for k8s deployment on vCD.
\b
        vcd cse ovdc disablek8s 'myOrgVdc' --org 'myOrg'
            Disable 'myOrgVdc' that backs 'myOrg' for k8s deployment.
\b
        vcd cse ovdc disablek8s 'myOrgVdc'
            Disable 'myOrgVdc' that backs organization of the logged-in user
            for k8s deployment.
\b
        vcd cse ovdc infok8s 'myOrgVdc' --org 'myOrg'
            Displays metadata information about 'myOrgVdc' that backs
            organization 'myOrg' of the logged-in user for k8s deployment.
    """
    pass


@ovdc_group.command('enablek8s', short_help='enable ovdc for kubernetes')
@click.pass_context
@click.argument('ovdc_name', required=True, metavar='<ovdc_name>')
@click.option(
    '-c',
    '--container-provider',
    'container_provider',
    required=True,
    type=click.Choice(['vcd', 'pks']),
    help="name of the container provider. If set to 'pks', --pks-plans "
         "argument is required")
@click.option(
    '-p',
    '--pks-plans',
    'pks_plans',
    required=False,
    help="This is a required argument, if --container-provider"
         " is set to 'pks'")
@click.option(
    '-o',
    '--org',
    'org_name',
    default=None,
    required=False,
    metavar='[org-name]',
    help="org name")
def enablek8s(ctx, ovdc_name, container_provider, pks_plans, org_name):
    """Enable ovdc for k8s deployment on PKS or vCD."""
    if 'pks' == container_provider and pks_plans is None:
        click.echo("Must provide PKS plans using --pks-plans")
    else:
        try:
            restore_session(ctx)
            client = ctx.obj['client']
            ovdc = Ovdc(client)
            if client.is_sysadmin():
                if org_name is None:
                    org_name = ctx.obj['profiles'].get('org_in_use')
                result = ovdc.enable_ovdc_for_k8s(
                    ovdc_name,
                    container_provider=container_provider,
                    pks_plans=pks_plans,
                    org_name=org_name)
            else:
                stderr("Unauthorized operation", ctx)
            stdout(result, ctx)
        except Exception as e:
            stderr(e, ctx)


@ovdc_group.command('disablek8s', short_help='disable ovdc for kubernetes')
@click.pass_context
@click.argument('ovdc_name', required=True, metavar='<ovdc_name>')
@click.option(
    '-o',
    '--org',
    'org_name',
    default=None,
    required=False,
    metavar='[org-name]',
    help="org name")
def disablek8s(ctx, ovdc_name, org_name):
    """Disable ovdc for k8s deployment."""
    try:
        restore_session(ctx)
        client = ctx.obj['client']
        if client.is_sysadmin():
            ovdc = Ovdc(client)
            if org_name is None:
                org_name = ctx.obj['profiles'].get('org_in_use')
            result = ovdc.disable_ovdc_for_k8s(ovdc_name, org_name=org_name)
            stdout(result, ctx)
        else:
            stderr("Unauthorized operation", ctx)
    except Exception as e:
        stderr(e, ctx)


@ovdc_group.command('infok8s', short_help='info on ovdc for kubernetes')
@click.pass_context
@click.argument('ovdc_name', required=True, metavar='<ovdc_name>')
@click.option(
    '-o',
    '--org',
    'org_name',
    default=None,
    required=False,
    metavar='[org-name]',
    help="org name")
def infok8s(ctx, ovdc_name, org_name):
    """Get information on ovdc for k8s deployment."""
    try:
        restore_session(ctx)
        client = ctx.obj['client']
        if client.is_sysadmin():
            ovdc = Ovdc(client)
            if org_name is None:
                org_name = ctx.obj['profiles'].get('org_in_use')
            result = ovdc.info_ovdc_for_k8s(ovdc_name, org_name=org_name)
            stdout(result, ctx)
        else:
            stderr("Unauthorized operation", ctx)
    except Exception as e:
        stderr(e, ctx)<|MERGE_RESOLUTION|>--- conflicted
+++ resolved
@@ -90,17 +90,6 @@
             'mystorageprofile'. The public ssh key at '~/.ssh/id_rsa.pub' will
             be placed into all VMs for user accessibility.
 \b
-<<<<<<< HEAD
-        vcd cse cluster create mycluster --pks-external-hostname api.pks.local
-        --pks-plan 'myPlan'
-            Attempts to create a Kubernetes cluster named 'mycluster'
-            with 2 worker nodes in the current VDC in use backed by PKS.
-\b
-        vcd cse cluster create mycluster --pks-external-hostname api.pks.local
-        --pks-plan 'myPlan' --vdc 'myVdc'
-            Attempts to create a Kubernetes cluster named 'mycluster'
-            with 2 worker nodes in the given VDC backed by PKS.
-=======
         vcd cse cluster resize mycluster -N 10 --network mynetwork
             Attempts to resize the cluster size to 10 worker nodes. The Option
              "--network" is mandatory if the cluster is vCD-powered and
@@ -125,7 +114,16 @@
              --vdc forces CSE server to narrow down the search range of
              locating the cluster to 'myOvdc' only. (improves turnaround time
              of the command).
->>>>>>> f9e9e60e
+\b
+        vcd cse cluster create mycluster --pks-external-hostname api.pks.local
+        --pks-plan 'myPlan'
+            Attempts to create a Kubernetes cluster named 'mycluster'
+            with 2 worker nodes in the current VDC in use backed by PKS.
+\b
+        vcd cse cluster create mycluster --pks-external-hostname api.pks.local
+        --pks-plan 'myPlan' --vdc 'myVdc'
+            Attempts to create a Kubernetes cluster named 'mycluster'
+            with 2 worker nodes in the given VDC backed by PKS.
 \b
         vcd cse cluster config mycluster
             Display configuration information about cluster named 'mycluster'.

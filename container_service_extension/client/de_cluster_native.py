# container-service-extension
# Copyright (c) 2020 VMware, Inc. All Rights Reserved.
# SPDX-License-Identifier: BSD-2-Clause

from dataclasses import asdict
import os

import pyvcloud.vcd.exceptions as vcd_exceptions
import yaml

import container_service_extension.client.constants as cli_constants
from container_service_extension.client.cse_client.api_35.native_cluster_api import NativeClusterApi  # noqa: E501
import container_service_extension.client.utils as client_utils
from container_service_extension.def_ import models as def_models
import container_service_extension.def_.entity_service as def_entity_svc
import container_service_extension.exceptions as cse_exceptions
import container_service_extension.logger as logger
import container_service_extension.pyvcloud_utils as vcd_utils
import container_service_extension.shared_constants as shared_constants


class DEClusterNative:
    """Handle operations that are specific to cluster kind 'native'.

    Examples:
        cluster apply
        cluster create where cluster kind specified as CLI param
        cluster resize where cluster kind specified as CLI param

    """

    def __init__(self, client):
        logger_wire = logger.NULL_LOGGER
        if os.getenv(cli_constants.ENV_CSE_CLIENT_WIRE_LOGGING):
            logger_wire = logger.CLIENT_WIRE_LOGGER
        self._cloudapi_client = \
            vcd_utils.get_cloudapi_client_from_vcd_client(
                client=client, logger_debug=logger.CLIENT_LOGGER,
                logger_wire=logger_wire)
        self._native_cluster_api = NativeClusterApi(client)
        self._client = client

    def create_cluster(self, cluster_entity: def_models.ClusterEntity):
        """Create a new Kubernetes cluster.

        :param models.ClusterEntity cluster_entity: native cluster entity
        :return: (json) A parsed json object describing the requested cluster.
        """
        msg = "Operation not supported; Under implementation"
        raise vcd_exceptions.OperationNotSupportedException(msg)

    def resize_cluster(self, cluster_entity: def_models.ClusterEntity):
        """Resize the existing Kubernetes cluster.

        :param models.ClusterEntity cluster_entity: native cluster entity
        :return: (json) A parsed json object describing the requested cluster.
        """
        msg = "Operation not supported; Under implementation"
        raise vcd_exceptions.OperationNotSupportedException(msg)

    def get_cluster_info(self, cluster_name, cluster_id=None,
                         org=None, vdc=None, **kwargs):
        """Get cluster information using DEF API.

        :param str cluster_name: name of the cluster
        :param str vdc: name of vdc
        :param str org: name of org
        :param kwargs: *filter (dict): keys,values for DEF API query filter

        :return: cluster information
        :rtype: dict
        """
        if cluster_id:
            return self.get_cluster_info_by_id(cluster_id)
        filters = client_utils.construct_filters(org=org, vdc=vdc)
        entity_svc = def_entity_svc.DefEntityService(self._cloudapi_client)
        def_entity = entity_svc.get_native_entity_by_name(name=cluster_name, filters=filters)  # noqa: E501
        logger.CLIENT_LOGGER.debug(f"Defined entity info from server:{def_entity}")  # noqa: E501
        if not def_entity:
            logger.CLIENT_LOGGER.error(f"Cannot find native cluster with name {cluster_name}")  # noqa: E501
            raise cse_exceptions.ClusterNotFoundError(f"Cluster '{cluster_name}' not found.")  # noqa: E501
        # TODO() relevant output
        if def_entity:
            return yaml.dump(asdict(def_entity.entity))

    def get_cluster_info_by_id(self, cluster_id, **kwargs):
        """Get cluster information by cluster ID.

        :param str cluster_id: ID of the cluster
        :return: cluster information in yaml format
        :rtype: str
        """
        entity_svc = def_entity_svc.DefEntityService(self._cloudapi_client)
        def_entity = entity_svc.get_entity(cluster_id)
        logger.CLIENT_LOGGER.debug(f"Defined entity info from server: {def_entity}")  # noqa: E501
        return yaml.dump(asdict(def_entity.entity))

    def delete_cluster(self, cluster_name, cluster_id=None,
                       org=None, vdc=None):
        """Delete DEF native cluster by name.

        :param str cluster_name: native cluster name
        :param str org: name of the org
        :param str vdc: name of the vdc
        :return: string containing delete operation task href
        :rtype: str
        :raises ClusterNotFoundError
        """
        if not cluster_id:
            cluster_id = self.get_cluster_id_by_name(cluster_name, org, vdc)
        return self.delete_cluster_by_id(cluster_id)

    def delete_cluster_by_id(self, cluster_id, **kwargs):
        """Delete the existing Kubernetes cluster by id.

        :param str cluster_id: native cluster entity id
        :return: string containing the task for delete operation
        :rtype: str
        """
        cluster_entity = \
            self._native_cluster_api.delete_cluster_by_cluster_id(cluster_id)
        return client_utils.construct_task_console_message(cluster_entity.entity.status.task_href)  # noqa: E501

    def delete_nfs_node(self, cluster_name, node_name, org=None, vdc=None):
        """Delete nfs node given the cluster name and node name.

        :param str cluster_name: native cluster name
        :param str node_name: nfs-node name
        :param str org: name of the org
        :param str vdc: name of the vdc
        :return: string containing delete operation task href
        :rtype: str
        :raises ClusterNotFoundError
        """
        filters = client_utils.construct_filters(org=org, vdc=vdc)
        entity_svc = def_entity_svc.DefEntityService(self._cloudapi_client)
        def_entity = entity_svc.get_native_entity_by_name(name=cluster_name, filters=filters)  # noqa: E501
        if def_entity:
            return self.delete_nfs_by_cluster_id(def_entity.id, node_name)
        raise cse_exceptions.ClusterNotFoundError(f"Cluster '{cluster_name}' not found.")  # noqa: E501

    def delete_nfs_by_cluster_id(self, cluster_id, node_name):
        """Delete the nfs-node by name from the given cluster id.

        :param str cluster_id: native cluster entity id
        :param str node_name: nfs-node name
        :return: string containing the task for delete operation
        :rtype: str
        """
        cluster_entity = \
            self._native_cluster_api.delete_nfs_node_by_node_name(cluster_id,
                                                                  node_name)
        return client_utils.construct_task_console_message(cluster_entity.entity.status.task_href)  # noqa: E501

    def get_cluster_config(self, cluster_name, cluster_id=None,
                           org=None, vdc=None):
        """Get cluster config for the given cluster name.

        :param str cluster_name: name of the cluster
        :param str vdc: name of vdc
        :param str org: name of org

        :return: cluster information
        :rtype: str
        :raises ClusterNotFoundError, CseDuplicateClusterError
        """
        if not cluster_id:
            cluster_id = self.get_cluster_id_by_name(cluster_name, org, vdc)
        return self.get_cluster_config_by_id(cluster_id)

    def get_cluster_config_by_id(self, cluster_id, **kwargs):
        """Get the cluster config for given cluster id.

        :param str cluster_id: native cluster entity id
        :return: decoded response content
        :rtype: dict
        """
        return self._native_cluster_api.get_cluster_config_by_cluster_id(cluster_id)  # noqa: E501

    def get_upgrade_plan(self, cluster_name, org=None, vdc=None):
        """Get the upgrade plan for given cluster.

        :param cluster_name: name of the cluster
        :param org: name of the org
        :param vdc: name of the vdc
        :return: upgrade plan info
        :rtype: dict
        """
        filters = client_utils.construct_filters(org=org, vdc=vdc)
        entity_svc = def_entity_svc.DefEntityService(self._cloudapi_client)
        def_entity = entity_svc.get_native_entity_by_name(name=cluster_name, filters=filters)  # noqa: E501
        if def_entity:
            return self.get_upgrade_plan_by_cluster_id(def_entity.id)
        raise cse_exceptions.ClusterNotFoundError(f"Cluster '{cluster_name}' not found.")  # noqa: E501

    def get_upgrade_plan_by_cluster_id(self, cluster_id, **kwargs):
        """Get the upgrade plan for give cluster id.

        :param cluster_id: unique id of the cluster
        :return: decoded response content
        :rtype: list
        """
        return self._native_cluster_api.get_upgrade_plan_by_cluster_id(cluster_id)  # noqa: E501

    def upgrade_cluster(self, cluster_name, template_name,
                        template_revision, org_name=None, ovdc_name=None):
        """Get the upgrade plan for given cluster.

        :param str cluster_name: name of the cluster
        :param str template_name: Name of the template the cluster should be
        upgraded to.
        :param str template_revision: Revision of the template the cluster
        should be upgraded to.
        :param org_name: name of the org
        :param ovdc_name: name of the vdc
        :return: string containing upgrade cluster task href
        :rtype: str
        """
        filters = client_utils.construct_filters(org=org_name, vdc=ovdc_name)
        entity_svc = def_entity_svc.DefEntityService(self._cloudapi_client)
        current_entity = entity_svc.get_native_entity_by_name(name=cluster_name, filters=filters)  # noqa: E501
        if current_entity:
            current_entity.entity.spec.k8_distribution.template_name = template_name  # noqa: E501
            current_entity.entity.spec.k8_distribution.template_revision = template_revision  # noqa: E501
            return self.upgrade_cluster_by_cluster_id(current_entity.id, cluster_def_entity=asdict(current_entity))  # noqa: E501
        raise cse_exceptions.ClusterNotFoundError(f"Cluster '{cluster_name}' not found.")  # noqa: E501

    def upgrade_cluster_by_cluster_id(self, cluster_id, cluster_def_entity, **kwargs):  # noqa: E501
        """Get the upgrade plan for give cluster id.

        :param str cluster_id: unique id of the cluster
        :param dict cluster_def_entity: defined entity
        :return: string containing upgrade cluster task href
        :rtype: str
        """
        # TODO: check if we really need to decode-encode-decode-encode
        cluster_upgrade_definition = def_models.DefEntity(**cluster_def_entity)
        cluster_def_entity = \
            self._native_cluster_api.upgrade_cluster_by_cluster_id(
                cluster_id, cluster_upgrade_definition)
        return client_utils.construct_task_console_message(cluster_def_entity.entity.status.task_href)  # noqa: E501

    def apply(self, cluster_config, cluster_id=None, **kwargs):
        """Apply the configuration either to create or update the cluster.

        :param dict cluster_config: cluster configuration information
        :return: dictionary containing the apply operation task
        :rtype: dict
        """
        entity_svc = def_entity_svc.DefEntityService(self._cloudapi_client)
        cluster_spec = def_models.ClusterEntity(**cluster_config)
        cluster_name = cluster_spec.metadata.cluster_name
        if cluster_id:
            # If cluster id doesn't exist, an exception will be raised
            def_entity = entity_svc.get_entity(cluster_id)
        else:
            def_entity = entity_svc.get_native_entity_by_name(cluster_name)
        if not def_entity:
            cluster_entity = self._native_cluster_api.create_cluster(cluster_spec)  # noqa: E501
        else:
            cluster_id = def_entity.id
            cluster_entity = \
                self._native_cluster_api.update_cluster_by_cluster_id(cluster_id, cluster_spec)  # noqa: E501
        return client_utils.construct_task_console_message(cluster_entity.entity.status.task_href)  # noqa: E501

    def get_cluster_id_by_name(self, cluster_name, org=None, vdc=None):
        filters = client_utils.construct_filters(org=org, vdc=vdc)
        entity_svc = def_entity_svc.DefEntityService(self._cloudapi_client)
        def_entity = entity_svc.get_native_entity_by_name(name=cluster_name, filters=filters)  # noqa: E501
        if not def_entity:
            raise cse_exceptions.ClusterNotFoundError(f"Cluster '{cluster_name}' not found.")  # noqa: E501
        return def_entity.id

    def share_cluster(self, cluster_id, cluster_name, users: list,
                      access_level_id, org, vdc):
        """Share cluster with passed in users."""
        if not cluster_id:
            cluster_id = self.get_cluster_id_by_name(cluster_name, org, vdc)
        org_href = self._client.get_org_by_name(org).get('href')
        name_to_id: dict = client_utils.create_user_name_to_id_dict(
            self._client, users, org_href)

        # Parse user id info
        update_acl_entries = []
        for username, user_id in name_to_id.items():
            acl_entry = def_models.ClusterAclEntry(
                memberId=user_id,
                username=username,
                accessLevelId=access_level_id)
            update_acl_entries.append(acl_entry)

        # Only retain entries that are not updated
        for acl_entry in self._native_cluster_api.\
                list_native_cluster_acl_entries(cluster_id):
            username = acl_entry.username
            if name_to_id.get(username):
                # Check that access level is not reduced
                curr_access_level_id = acl_entry.accessLevelId
                if client_utils.access_level_reduced(
                        access_level_id, curr_access_level_id):
                    raise Exception(f'{username} currently has higher access '
                                    f'level: {curr_access_level_id}')
            else:
                update_acl_entries.append(acl_entry)

        update_acl_values = \
            [acl_entry.construct_filtered_dict(include=cli_constants.CLUSTER_ACL_UPDATE_REQUEST_FIELDS)  # noqa: E501
             for acl_entry in update_acl_entries]
        self._native_cluster_api.put_cluster_acl(cluster_id, update_acl_values)

<<<<<<< HEAD
    def unshare_cluster(self, cluster_id, cluster_name, users: list, org, vdc):
        if not cluster_id:
            cluster_id = self.get_cluster_id_by_name(cluster_name, org, vdc)

        delete_users_set = set(users)
        updated_acl_entries = []
        for acl_entry in self._native_cluster_api.\
                list_native_cluster_acl_entries(cluster_id):
            if acl_entry.username not in delete_users_set:
                acl_dict = acl_entry.construct_filtered_dict(
                    include=cli_constants.CLUSTER_ACL_UPDATE_REQUEST_FIELDS)
                updated_acl_entries.append(acl_dict)
            else:
                delete_users_set.remove(acl_entry.username)

        if len(delete_users_set) > 0:
            raise Exception(f'Cluster {cluster_name or cluster_id} is not '
                            f'currently shared with: {list(delete_users_set)}')

        self._native_cluster_api.put_cluster_acl(cluster_id, updated_acl_entries)  # noqa: E501
=======
    def list_share_entries(self, cluster_id, cluster_name, org=None, vdc=None):
        if not cluster_id:
            cluster_id = self.get_cluster_id_by_name(cluster_name, org, vdc)
        result_count = page_num = 0
        while True:
            page_num += 1
            response_body = self._native_cluster_api.get_single_page_cluster_acl(  # noqa: E501
                cluster_id=cluster_id,
                page=page_num,
                page_size=cli_constants.CLI_ENTRIES_PER_PAGE)
            result_total = response_body[shared_constants.PaginationKey.RESULT_TOTAL]  # noqa: E501
            acl_values = response_body[shared_constants.PaginationKey.VALUES]
            if not acl_values:
                break
            result_count += len(acl_values)
            yield acl_values, result_count < result_total
>>>>>>> 9a2473cb
<|MERGE_RESOLUTION|>--- conflicted
+++ resolved
@@ -308,7 +308,6 @@
              for acl_entry in update_acl_entries]
         self._native_cluster_api.put_cluster_acl(cluster_id, update_acl_values)
 
-<<<<<<< HEAD
     def unshare_cluster(self, cluster_id, cluster_name, users: list, org, vdc):
         if not cluster_id:
             cluster_id = self.get_cluster_id_by_name(cluster_name, org, vdc)
@@ -329,7 +328,7 @@
                             f'currently shared with: {list(delete_users_set)}')
 
         self._native_cluster_api.put_cluster_acl(cluster_id, updated_acl_entries)  # noqa: E501
-=======
+
     def list_share_entries(self, cluster_id, cluster_name, org=None, vdc=None):
         if not cluster_id:
             cluster_id = self.get_cluster_id_by_name(cluster_name, org, vdc)
@@ -345,5 +344,4 @@
             if not acl_values:
                 break
             result_count += len(acl_values)
-            yield acl_values, result_count < result_total
->>>>>>> 9a2473cb
+            yield acl_values, result_count < result_total
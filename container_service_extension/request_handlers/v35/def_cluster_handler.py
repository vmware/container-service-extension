# container-service-extension
# Copyright (c) 2020 VMware, Inc. All Rights Reserved.
# SPDX-License-Identifier: BSD-2-Clause
from dataclasses import asdict

import container_service_extension.def_.cluster_service as cluster_svc
import container_service_extension.def_.models as def_models
import container_service_extension.operation_context as ctx
import container_service_extension.server_constants as const
from container_service_extension.shared_constants import RequestKey
from container_service_extension.telemetry.telemetry_handler import \
    record_user_action_telemetry

_OPERATION_KEY = 'operation'


@record_user_action_telemetry(cse_operation=const.CseOperation.CLUSTER_CREATE)
def cluster_create(data: dict, op_ctx: ctx.OperationContext):
    """Request handler for cluster create operation.

    :return: Defined entity of the native cluster
    :rtype: container_service_extension.def_.models.DefEntity
    """
    svc = cluster_svc.ClusterService(op_ctx)
    cluster_entity_spec = def_models.ClusterEntity(
        **data[RequestKey.V35_SPEC])
    return svc.create_cluster(cluster_entity_spec)


@record_user_action_telemetry(cse_operation=const.CseOperation.CLUSTER_RESIZE)
def cluster_resize(data: dict, op_ctx: ctx.OperationContext):
    """Request handler for cluster resize operation.

    Required data: cluster_name, num_nodes
    Optional data and default values: org_name=None, ovdc_name=None
    Conditional data and default values:
            network_name, rollback=True

    (data validation handled in broker)

    :return: Dict
    """
<<<<<<< HEAD
    svc = cluster_svc.ClusterService(security_ctx)
    cluster_id = req_ctx.url_data[RequestKey.CLUSTER_ID]
    cluster_entity_spec = def_models.ClusterEntity(**req_ctx.body)
=======
    raise NotImplementedError
    svc = cluster_svc.ClusterService(op_ctx)
    cluster_id = data[RequestKey.CLUSTER_ID]
    cluster_entity_spec = def_models.ClusterEntity(
        **data[RequestKey.V35_SPEC])
>>>>>>> fb8c7267
    return svc.resize_cluster(cluster_id, cluster_entity_spec)


@record_user_action_telemetry(cse_operation=const.CseOperation.CLUSTER_DELETE)
def cluster_delete(data: dict, op_ctx: ctx.OperationContext):
    """Request handler for cluster delete operation.

    Required data: cluster_name
    Optional data and default values: org_name=None, ovdc_name=None

    (data validation handled in broker)

    :return: Dict
    """
    raise NotImplementedError
    svc = cluster_svc.ClusterService(op_ctx)
    cluster_id = data[RequestKey.CLUSTER_ID]
    return svc.delete_cluster(cluster_id)


@record_user_action_telemetry(cse_operation=const.CseOperation.CLUSTER_INFO)
def cluster_info(data: dict, op_ctx: ctx.OperationContext):
    """Request handler for cluster info operation.

    Required data: cluster_name
    Optional data and default values: org_name=None, ovdc_name=None

    (data validation handled in broker)

    :return: Dict
    """
    svc = cluster_svc.ClusterService(op_ctx)
    cluster_id = data[RequestKey.CLUSTER_ID]
    return asdict(svc.get_cluster_info(cluster_id))


@record_user_action_telemetry(cse_operation=const.CseOperation.CLUSTER_CONFIG)
def cluster_config(data: dict, op_ctx: ctx.OperationContext):
    """Request handler for cluster config operation.

    Required data: cluster_name
    Optional data and default values: org_name=None, ovdc_name=None

    (data validation handled in broker)

    :return: Dict
    """
    raise NotImplementedError
    svc = cluster_svc.ClusterService(op_ctx)
    cluster_id = data[RequestKey.CLUSTER_ID]
    return svc.get_cluster_config(cluster_id)


@record_user_action_telemetry(cse_operation=const.CseOperation.CLUSTER_UPGRADE_PLAN)  # noqa: E501
def cluster_upgrade_plan(request_data, op_ctx: ctx.OperationContext):
    """Request handler for cluster upgrade-plan operation.

    data validation handled in broker

    :return: List[Tuple(str, str)]
    """
    raise NotImplementedError
    svc = cluster_svc.ClusterService(op_ctx)
    return svc.get_cluster_upgrade_plan(data=request_data)


@record_user_action_telemetry(cse_operation=const.CseOperation.CLUSTER_UPGRADE)
def cluster_upgrade(request_data, op_ctx: ctx.OperationContext):
    """Request handler for cluster upgrade operation.

    data validation handled in broker

    :return: Dict
    """
    raise NotImplementedError
    svc = cluster_svc.ClusterService(op_ctx)
    return svc.upgrade_cluster(data=request_data)


@record_user_action_telemetry(cse_operation=const.CseOperation.CLUSTER_LIST)
def cluster_list(data: dict, op_ctx: ctx.OperationContext):
    """Request handler for cluster list operation.

    :return: List
    """
    svc = cluster_svc.ClusterService(op_ctx)
    return [asdict(def_entity) for def_entity in
            svc.list_clusters(data.get(RequestKey.V35_QUERY, None))]


@record_user_action_telemetry(cse_operation=const.CseOperation.NODE_CREATE)
def node_create(request_data, op_ctx: ctx.OperationContext):
    """Request handler for node create operation.

    Required data: cluster_name, network_name
    Optional data and default values: org_name=None, ovdc_name=None,
        num_nodes=1, num_cpu=None, mb_memory=None, storage_profile_name=None,
        template_name=default, template_revision=default,
        ssh_key=None, rollback=True, enable_nfs=False,

    (data validation handled in broker)

    :return: Dict
    """
    raise NotImplementedError
    svc = cluster_svc.ClusterService(op_ctx)
    return svc.create_nodes(data=request_data)


@record_user_action_telemetry(cse_operation=const.CseOperation.NODE_DELETE)
def node_delete(request_data, op_ctx: ctx.OperationContext):
    """Request handler for node delete operation.

    Required data: cluster_name, node_names_list
    Optional data and default values: org_name=None, ovdc_name=None

    (data validation handled in broker)

    :return: Dict
    """
    raise NotImplementedError
    svc = cluster_svc.ClusterService(op_ctx)
    return svc.delete_nodes(data=request_data)


@record_user_action_telemetry(cse_operation=const.CseOperation.NODE_INFO)
def node_info(request_data, op_ctx: ctx.OperationContext):
    """Request handler for node info operation.

    Required data: cluster_name, node_name
    Optional data and default values: org_name=None, ovdc_name=None

    (data validation handled in broker)

    :return: Dict
    """
    raise NotImplementedError
    svc = cluster_svc.ClusterService(op_ctx)
    return svc.get_node_info(data=request_data)
<|MERGE_RESOLUTION|>--- conflicted
+++ resolved
@@ -40,17 +40,11 @@
 
     :return: Dict
     """
-<<<<<<< HEAD
-    svc = cluster_svc.ClusterService(security_ctx)
-    cluster_id = req_ctx.url_data[RequestKey.CLUSTER_ID]
-    cluster_entity_spec = def_models.ClusterEntity(**req_ctx.body)
-=======
     raise NotImplementedError
     svc = cluster_svc.ClusterService(op_ctx)
     cluster_id = data[RequestKey.CLUSTER_ID]
     cluster_entity_spec = def_models.ClusterEntity(
         **data[RequestKey.V35_SPEC])
->>>>>>> fb8c7267
     return svc.resize_cluster(cluster_id, cluster_entity_spec)
 
 

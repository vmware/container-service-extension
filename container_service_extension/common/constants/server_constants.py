--- conflicted
+++ resolved
@@ -590,17 +590,11 @@
     AVAILABLE_PKS_PLANS = 'available pks plans'
 
 
-<<<<<<< HEAD
-# default first page
-DEFAULT_FIRST_PAGE = 1
-
-=======
 # Default first page
 DEFAULT_FIRST_PAGE = 1
 
 # Nat rules pagination constants
 NAT_DEFAULT_PAGE_SIZE = 25
 
->>>>>>> a829a037
 # Pagination constants for used IP addresses
 USED_IP_ADDRESS_PAGE_SIZE = 10
# container-service-extension
# Copyright (c) 2021 VMware, Inc. All Rights Reserved.
# SPDX-License-Identifier: BSD-2-Clause
from dataclasses import dataclass
from enum import Enum
from enum import unique
from typing import List, Optional

from dataclasses_json import dataclass_json, Undefined

from container_service_extension.common.constants import shared_constants as shared_constants  # noqa: E501
import container_service_extension.common.constants.server_constants as server_constants  # noqa: E501
from container_service_extension.rde import utils as def_utils
from container_service_extension.rde.behaviors.behavior_model import BehaviorAcl, BehaviorOperation  # noqa: E501
from container_service_extension.rde.constants import \
    CapvcdRDEVersion, DEF_ENTITY_TYPE_ID_PREFIX, DEF_INTERFACE_ID_PREFIX, \
    Nss, RDEMetadataKey, RDEVersion, RuntimeRDEVersion, SchemaFile, Vendor
from container_service_extension.rde.models.abstractNativeEntity import AbstractNativeEntity  # noqa: E501
from container_service_extension.rde.models.rde_factory import get_rde_model
from container_service_extension.rde.utils import load_rde_schema


@dataclass_json(undefined=Undefined.EXCLUDE)
@dataclass(frozen=True)
class DefInterface:
    """Provides interface for the defined entity type."""

    name: str
    id: Optional[str] = None
    readonly: bool = False
    vendor: str = Vendor.CSE.value
    nss: str = Nss.KUBERNETES.value
    version: str = '1.0.0'

    def get_id(self):
        """Get or generate interface id.

        Example: urn:vcloud:interface:cse.native:1.0.0.

        By no means, id generation in this method, guarantees the actual
        interface registration with vCD.
        """
        if self.id is None:
            return def_utils.\
                generate_interface_id(self.vendor, self.nss, self.version)
        else:
            return self.id


@dataclass_json(undefined=Undefined.EXCLUDE)
@dataclass(frozen=True)
class DefEntityType:
    """Defined Entity type schema for the apiVersion = 35.0."""

    name: str
    description: Optional[str]
    schema: dict
    interfaces: List[str]
    version: str
    id: Optional[str] = None
    externalId: Optional[str] = None
    readonly: bool = False
    vendor: str = Vendor.CSE.value
    nss: str = Nss.NATIVE_CLUSTER.value

    def get_id(self):
        """Get or generate entity type id.

        Example : "urn:vcloud:interface:cse.native:1.0.0

        By no means, id generation in this method, guarantees the actual
        entity type registration with vCD.
        """
        if self.id is None:
            return def_utils.\
                generate_entity_type_id(self.vendor, self.nss, self.version)
        else:
            return self.id


@dataclass_json(undefined=Undefined.EXCLUDE)
@dataclass(frozen=True)
class DefEntityType2_1:
    """Defined Entity type schema for the apiVersion = 36.0."""

    name: str
    description: Optional[str]
    schema: dict
    interfaces: List[str]
    version: str
    id: str = None
    externalId: Optional[str] = None
    readonly: bool = False
    vendor: str = Vendor.CSE.value
    nss: str = Nss.NATIVE_CLUSTER.value
    hooks: dict = None

    def get_id(self):
        """Get or generate entity type id.

        Example : "urn:vcloud:interface:cse.native:1.0.0

        By no means, id generation in this method, guarantees the actual
        entity type registration with vCD.
        """
        if self.id is None:
            return def_utils.\
                generate_entity_type_id(self.vendor, self.nss, self.version)
        else:
            return self.id


@dataclass_json
@dataclass
class Owner:
    name: Optional[str] = None
    id: Optional[str] = None


@dataclass_json
@dataclass
class Org:
    name: Optional[str] = None
    id: Optional[str] = None


@dataclass_json(undefined=Undefined.EXCLUDE)
@dataclass
class DefEntity:
    """Represents defined entity instance.

    If dictionaries are passed as arguments, the constructor auto-converts
    them into the expected class instances.
    """

    name: str
    entity: AbstractNativeEntity
    id: Optional[str] = None
    entityType: Optional[str] = None
    externalId: Optional[str] = None
    state: Optional[str] = None
    owner: Optional[Owner] = None
    org: Optional[Org] = None

    def __init__(self, entity: AbstractNativeEntity, entityType: str,
                 name: str = None, id: str = None,
                 externalId: str = None, state: str = None,
                 owner: Owner = None, org: Org = None):
        self.id = id
        self.entityType = entityType

        # Get the entity type version from entity type urn
        entity_type_version = self.entityType.split(":")[-1]
        self.entity = entity
        if isinstance(entity, dict):
            # Parse the entity to the right entity class
            NativeEntityClass = get_rde_model(entity_type_version)
            self.entity = NativeEntityClass.from_dict(entity)

        self.name = name

        if not self.name:
            if entity_type_version == RDEVersion.RDE_1_0_0:
                self.name = self.entity.metadata.cluster_name
            else:
                self.name = self.entity.metadata.name

        self.externalId = externalId
        self.state = state
        self.owner = Owner(**owner) if isinstance(owner, dict) else owner
        self.org = Org(**org) if isinstance(org, dict) else org


@dataclass()
class Ovdc:
    k8s_runtime: List[str]
    ovdc_name: Optional[str] = None
    ovdc_id: Optional[str] = None
    org_name: Optional[str] = None
    remove_cp_from_vms_on_disable: bool = False


@dataclass()
class Tenant:
    name: Optional[str] = None
    id: Optional[str] = None


@dataclass_json(undefined=Undefined.EXCLUDE)
@dataclass(frozen=False)
class ClusterAclEntry:
    accessLevelId: Optional[server_constants.AclAccessLevelId] = None
    memberId: Optional[str] = None
    id: Optional[str] = None
    grantType: Optional[str] = None
    objectId: Optional[str] = None
    username: Optional[str] = None
    tenant: Optional[Tenant] = None

    def construct_filtered_dict(self, include=None):
        if include is None:
            include = []
        orig_dict = self.to_dict()
        include_set = set(include)
        filtered_dict = {}
        for key, value in orig_dict.items():
            if key in include_set:
                filtered_dict[key] = value
        return filtered_dict


@dataclass_json(undefined=Undefined.EXCLUDE)
@dataclass(frozen=False)
class EntityTypeAclEntry:
    accessLevelId: Optional[server_constants.AclAccessLevelId] = None
    memberId: Optional[str] = None
    id: Optional[str] = None
    grantType: Optional[str] = None
    objectId: Optional[str] = None
    tenant: Optional[Tenant] = None
    rightId: Optional[str] = None

    def construct_filtered_dict(self, include=None):
        if include is None:
            include = []
        orig_dict = self.to_dict()
        include_set = set(include)
        filtered_dict = {}
        for key, value in orig_dict.items():
            if key in include_set:
                filtered_dict[key] = value
        return filtered_dict


# NOTE: Only used for cluster list operation to get entities by interface
# include the following properties:
@dataclass()
class GenericClusterEntity:
    # Properties being used for List operation attributes representing them
    # for native and TKG clusters:
    # name:
    #   def_entity.name
    # vdc:
    #   def_entity.entity.metadata.ovdc_name for native
    #   de_entity.entity.metadata.virtualDataCenterName for TKG
    # org:
    #   def_entity.org.name for both native and TKG
    # runtime:
    #   def_entity.entity.kind for both native and TKG
    # version:
    #   def_entity.entity.status.kubernetes for native,
    #   def_entity.entity.spec.distribution.version for TKG
    # status:
    #   def_entity.entity.status.phase for both native and TKG
    # owner:
    #   def_entity.owner.name for both native and TKG
    name: Optional[str] = None
    org: Optional[Org] = None
    entity = None
    owner: Optional[Owner] = None

    def __init__(self, name: str, org: Org, entityType: str, entity,
                 owner: Owner, **kwargs):
        self.name = name
        self.org = Org(**org) if isinstance(org, dict) else org
        self.entityType = entityType
        entity_dict = entity.to_dict() if not isinstance(entity, dict) else entity  # noqa: E501
        if entity_dict['kind'] in \
                [shared_constants.ClusterEntityKind.NATIVE.value,
                 shared_constants.ClusterEntityKind.TKG_PLUS.value,
                 shared_constants.ClusterEntityKind.TKG_M.value]:
            # Get the entity type version from entity type urn
            entity_type_version = self.entityType.split(":")[-1]
            # Parse the entity to the right entity class
            NativeEntityClass = get_rde_model(entity_type_version)
            self.entity: AbstractNativeEntity = \
                NativeEntityClass.from_dict(entity_dict) if isinstance(entity, dict) else entity  # noqa: E501
        elif entity_dict['kind'] == \
                shared_constants.ClusterEntityKind.TKG_S.value:
            self.entity = TKGEntity(**entity) if isinstance(entity, dict) else entity  # noqa: E501
        else:
            raise Exception("Invalid cluster kind")
        self.owner = Owner(**owner) if isinstance(owner, dict) else owner


@dataclass()
class TKGDistribution:
    version: Optional[str] = None

    def __init__(self, version: str, **kwargs):
        self.version = version


@dataclass()
class TKGSpec:
    distribution: Optional[TKGDistribution] = None

    def __init__(self, distribution: TKGDistribution, **kwargs):
        self.distribution = TKGDistribution(**distribution) \
            if isinstance(distribution, dict) else distribution


@dataclass()
class TKGStatus:
    phase: Optional[str] = None

    def __init__(self, phase: str, **kwargs):
        self.phase = phase


@dataclass()
class TKGMetadata:
    virtualDataCenterName: Optional[str] = None

    def __init__(self, virtualDataCenterName: str, **kwargs):
        self.virtualDataCenterName = virtualDataCenterName


@dataclass()
class TKGEntity:
    kind: Optional[str] = None
    spec: Optional[TKGSpec] = None
    status: Optional[TKGStatus] = None
    metadata: Optional[TKGMetadata] = None

    def __init__(self, kind: str, spec: TKGSpec, status: TKGStatus,
                 metadata: TKGMetadata, **kwargs):
        self.kind = kind
        self.spec = TKGSpec(**spec) if isinstance(spec, dict) else spec
        self.status = TKGStatus(**status) \
            if isinstance(status, dict) else status
        self.metadata = TKGMetadata(**metadata) \
            if isinstance(metadata, dict) else metadata


@unique
class K8Interface(Enum):
    VCD_INTERFACE = DefInterface(
        name='Kubernetes',
        vendor=Vendor.VMWARE.value,
        nss=Nss.KUBERNETES.value,
        version='1.0.0',
        id=f"{DEF_INTERFACE_ID_PREFIX}:{Vendor.VMWARE.value}:{Nss.KUBERNETES.value}:1.0.0"  # noqa: E501
    )
    CSE_INTERFACE = DefInterface(
        name='CSE_K8s_interface',
        vendor=Vendor.CSE.value,
        nss=Nss.KUBERNETES.value,
        version='1.0.0',
        id=f"{DEF_INTERFACE_ID_PREFIX}:{Vendor.CSE.value}:{Nss.KUBERNETES.value}:1.0.0"  # noqa: E501
    )


@unique
class EntityType(Enum):
    NATIVE_ENTITY_TYPE_1_0_0 = DefEntityType(
        name='nativeClusterEntityType',
        id=f"{DEF_ENTITY_TYPE_ID_PREFIX}:{Vendor.CSE.value}:{Nss.NATIVE_CLUSTER}:1.0.0",  # noqa: E501
        schema=load_rde_schema(SchemaFile.SCHEMA_1_0_0),
        interfaces=[K8Interface.VCD_INTERFACE.value.id],
        version='1.0.0',
        vendor=Vendor.CSE.value,
        nss=Nss.NATIVE_CLUSTER.value,
        description=''
    )
<<<<<<< HEAD
    NATIVE_ENTITY_TYPE_2_1_0 = DefEntityType2_0(
=======
    NATIVE_ENTITY_TYPE_2_1_0 = DefEntityType2_1(
>>>>>>> 853b279c
        name='nativeClusterEntityType',
        id=f"{DEF_ENTITY_TYPE_ID_PREFIX}:{Vendor.CSE.value}:{Nss.NATIVE_CLUSTER}:2.1.0",# noqa: E501
        schema=load_rde_schema(SchemaFile.SCHEMA_2_1_0),
        interfaces=[
            K8Interface.VCD_INTERFACE.value.id,
            K8Interface.CSE_INTERFACE.value.id
        ],
        version='2.1.0',
        vendor=Vendor.CSE.value,
        nss=Nss.NATIVE_CLUSTER.value,
        description='',
        hooks={
            'PostCreate': BehaviorOperation.CREATE_CLUSTER.value.id,
            'PostUpdate': BehaviorOperation.UPDATE_CLUSTER.value.id,
            'PreDelete': BehaviorOperation.DELETE_CLUSTER.value.id
        }
    )
    TKG_ENTITY_TYPE_1_0_0 = DefEntityType(
        name='TKG Cluster',
        id=f"{DEF_ENTITY_TYPE_ID_PREFIX}:{Vendor.VMWARE.value}:{Nss.TKG}:1.0.0",  # noqa: E501
        schema={},
        interfaces=[K8Interface.VCD_INTERFACE.value.id],  # noqa: E501
        version='1.0.0',
        vendor=Vendor.VMWARE.value,
        nss=Nss.TKG.value,
        description=''
    )
    CAPVCD_ENTITY_TYPE_1_0_0 = DefEntityType(
        name='CAPVCD Cluster',
        id=f"{DEF_ENTITY_TYPE_ID_PREFIX}:{Vendor.VMWARE.value}:{Nss.CAPVCD}:1.0.0",  # noqa: E501
        schema=load_rde_schema(SchemaFile.CAPVCD_1_0_0),
        interfaces=[K8Interface.VCD_INTERFACE.value.id],
        version='1.0.0',
        vendor=Vendor.VMWARE.value,
        nss=Nss.CAPVCD.value,
        description=''
    )


# Key: Represents the Runtime RDE version used by CSE server for any given environment.  # noqa: E501
# Value: Details about all of the RDE constructs related to the specified RDE version.  # noqa: E501
MAP_RDE_VERSION_TO_ITS_METADATA = {

    RuntimeRDEVersion.RDE_1_X: {
        RDEMetadataKey.INTERFACES: [K8Interface.VCD_INTERFACE.value],
        RDEMetadataKey.ENTITY_TYPE: EntityType.NATIVE_ENTITY_TYPE_1_0_0.value,
    },

    RuntimeRDEVersion.RDE_2_X: {
        RDEMetadataKey.INTERFACES: [K8Interface.VCD_INTERFACE.value,
                                    K8Interface.CSE_INTERFACE.value],
        RDEMetadataKey.ENTITY_TYPE: EntityType.NATIVE_ENTITY_TYPE_2_1_0.value,

        RDEMetadataKey.INTERFACE_TO_BEHAVIORS_MAP: {
            K8Interface.CSE_INTERFACE.value.id:
                [BehaviorOperation.CREATE_CLUSTER.value,
                 BehaviorOperation.UPDATE_CLUSTER.value,
                 BehaviorOperation.DELETE_CLUSTER.value,
                 BehaviorOperation.DELETE_NFS_NODE.value]
        },
        RDEMetadataKey.ENTITY_TYPE_TO_OVERRIDABLE_BEHAVIORS_MAP: {
            EntityType.NATIVE_ENTITY_TYPE_2_1_0.value.id:
                [BehaviorOperation.GET_KUBE_CONFIG.value]
        },
        RDEMetadataKey.BEHAVIOR_TO_ACL_MAP: {
            EntityType.NATIVE_ENTITY_TYPE_2_1_0.value.id:
                [BehaviorAcl.CREATE_CLUSTER_ACL.value,
                 BehaviorAcl.UPDATE_CLUSTER_ACL.value,
                 BehaviorAcl.DELETE_CLUSTER_ACL.value,
                 BehaviorAcl.KUBE_CONFIG_ACL.value,
                 BehaviorAcl.DELETE_NFS_NODE_ACL.value]
        }
    },

    CapvcdRDEVersion.RDE_1_0_0: {
        RDEMetadataKey.INTERFACES: [K8Interface.VCD_INTERFACE.value],
        RDEMetadataKey.ENTITY_TYPE: EntityType.CAPVCD_ENTITY_TYPE_1_0_0.value,
    },
}<|MERGE_RESOLUTION|>--- conflicted
+++ resolved
@@ -363,11 +363,7 @@
         nss=Nss.NATIVE_CLUSTER.value,
         description=''
     )
-<<<<<<< HEAD
-    NATIVE_ENTITY_TYPE_2_1_0 = DefEntityType2_0(
-=======
     NATIVE_ENTITY_TYPE_2_1_0 = DefEntityType2_1(
->>>>>>> 853b279c
         name='nativeClusterEntityType',
         id=f"{DEF_ENTITY_TYPE_ID_PREFIX}:{Vendor.CSE.value}:{Nss.NATIVE_CLUSTER}:2.1.0",# noqa: E501
         schema=load_rde_schema(SchemaFile.SCHEMA_2_1_0),

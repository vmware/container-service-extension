--- conflicted
+++ resolved
@@ -86,32 +86,6 @@
 @dataclass
 class Status:
     # TODO(DEF) Remove master_ip once nodes is implemented.
-<<<<<<< HEAD
-    phase: str = None
-    cni: str = None
-    task_href: str = None
-    kubernetes: str = None
-    docker_version: str = None
-    os: str = None
-    nodes: Nodes = None
-    exposed: bool = False
-
-    def __init__(self, phase: str = None,
-                 cni: str = None, task_href: str = None,
-                 kubernetes: str = None, docker_version: str = None,
-                 os: str = None, nodes: Nodes = None, exposed: bool = False):
-        self.phase = phase
-        self.cni = cni
-        self.task_href = task_href
-        self.kubernetes = kubernetes
-        self.docker_version = docker_version
-        self.os = os
-        self.nodes = Nodes(**nodes) if isinstance(nodes, dict) else nodes
-        self.exposed = exposed
-
-
-@dataclass()
-=======
     phase: Optional[str] = None
     cni: Optional[str] = None
     task_href: Optional[str] = None
@@ -119,11 +93,11 @@
     docker_version: Optional[str] = None
     os: Optional[str] = None
     nodes: Optional[Nodes] = None
-
-
-@dataclass_json
-@dataclass
->>>>>>> e0f8e8c6
+    exposed: bool = False
+
+
+@dataclass_json
+@dataclass
 class ClusterSpec:
     """Represents the cluster spec.
 
@@ -132,35 +106,15 @@
     """
 
     settings: Settings
-<<<<<<< HEAD
-    expose: bool
-
-    def __init__(self, settings: Settings, k8_distribution: Distribution = None,  # noqa: E501
-                 control_plane: ControlPlane = None, workers: Workers = None,
-                 nfs: Nfs = None, expose: bool = False):
-        self.settings = Settings(**settings) \
-            if isinstance(settings, dict) else settings
-        self.control_plane = ControlPlane(**control_plane) \
-            if isinstance(control_plane, dict) else control_plane or ControlPlane()  # noqa: E501
-        self.workers = Workers(**workers) \
-            if isinstance(workers, dict) else workers or Workers()
-        self.nfs = Nfs(**nfs) if isinstance(nfs, dict) else nfs or Nfs()
-        self.k8_distribution = Distribution(**k8_distribution) \
-            if isinstance(k8_distribution, dict) else k8_distribution or Distribution()  # noqa: E501
-        self.expose = expose
-
-
-@dataclass()
-=======
     control_plane: ControlPlane = ControlPlane()
     workers: Workers = Workers()
     nfs: Nfs = Nfs()
     k8_distribution: Distribution = Distribution()
-
-
-@dataclass_json
-@dataclass
->>>>>>> e0f8e8c6
+    expose: bool = False
+
+
+@dataclass_json
+@dataclass
 class NativeEntity(AbstractNativeEntity):
     """Represents the Native Cluster entity.
 

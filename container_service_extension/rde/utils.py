--- conflicted
+++ resolved
@@ -3,13 +3,10 @@
 # SPDX-License-Identifier: BSD-2-Clause
 
 """Utility methods to help interaction with defined entities framework."""
-<<<<<<< HEAD
 import importlib
 from importlib import resources as pkg_resources
 import json
-=======
 import math
->>>>>>> 349e6969
 from typing import Union
 
 import container_service_extension.exception.exceptions as excptn

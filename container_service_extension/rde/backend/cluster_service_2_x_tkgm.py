--- conflicted
+++ resolved
@@ -2310,20 +2310,12 @@
                 ssh_key=ssh_key if ssh_key else '',
                 control_plane_endpoint='',
                 base64_encoded_refresh_token=base64_refresh_token.decode("utf-8"),  # noqa: E501
-<<<<<<< HEAD
-                default_storage_class_name="default_storage_class_name",
-                storage_class_reclaim_policy="Delete",
-                vcd_storage_profile_name="*",
-                storage_class_filesystem_type="ext4",
-                antrea_version="",
-=======
                 create_default_storage_class="true" if create_default_storage_class else "false",  # noqa: E501
                 default_storage_class_name=dsc_k8s_storage_class_name,
                 storage_class_reclaim_policy="Delete" if dsc_use_delete_reclaim_policy else "Retain",  # noqa: E501
                 vcd_storage_profile_name=f"\"{dsc_storage_profile_name}\"",
                 storage_class_filesystem_type=dsc_filesystem,
                 antrea_version=cni_version,
->>>>>>> 853b279c
                 **proxy_config
             )
 

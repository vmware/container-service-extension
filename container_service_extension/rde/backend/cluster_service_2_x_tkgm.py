--- conflicted
+++ resolved
@@ -2405,11 +2405,7 @@
     control_plane_vm.reload()
     kube_config: str = vcd_utils.get_vm_extra_config_element(control_plane_vm, KUBE_CONFIG)  # noqa: E501
     if not kube_config:
-<<<<<<< HEAD
-        raise exceptions.KubeconfigNotFound("kubeconfig not found in control plane extra configuration")   # noqa: E501
-=======
         raise exceptions.KubeconfigNotFound("kubeconfig not found in control plane extra configuration")  # noqa: E501
->>>>>>> 4b128bb7
     LOGGER.debug("Got kubeconfig from control plane extra configuration successfully")  # noqa: E501
     kube_config_in_bytes: bytes = base64.b64decode(kube_config)
     return kube_config_in_bytes.decode()

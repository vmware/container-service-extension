# container-service-extension
# Copyright (c) 2021 VMware, Inc. All Rights Reserved.
# SPDX-License-Identifier: BSD-2-Clause
from dataclasses import asdict
import random
import re
import string
import threading
import time
from typing import Dict, List, Optional
import urllib

import pkg_resources
import pyvcloud.vcd.client as vcd_client
import pyvcloud.vcd.org as vcd_org
import pyvcloud.vcd.vapp as vcd_vapp
from pyvcloud.vcd.vdc import VDC
import pyvcloud.vcd.vm as vcd_vm
import semantic_version as semver

from container_service_extension.common.constants.server_constants import CLUSTER_ENTITY  # noqa: E501
from container_service_extension.common.constants.server_constants import ClusterMetadataKey  # noqa: E501
from container_service_extension.common.constants.server_constants import ClusterScriptFile, TemplateScriptFile  # noqa: E501
from container_service_extension.common.constants.server_constants import CSE_CLUSTER_KUBECONFIG_PATH  # noqa: E501
from container_service_extension.common.constants.server_constants import DefEntityOperation  # noqa: E501
from container_service_extension.common.constants.server_constants import DefEntityOperationStatus  # noqa: E501
from container_service_extension.common.constants.server_constants import DefEntityPhase  # noqa: E501
from container_service_extension.common.constants.server_constants import LocalTemplateKey  # noqa: E501
from container_service_extension.common.constants.server_constants import NodeType  # noqa: E501
from container_service_extension.common.constants.server_constants import SYSTEM_ORG_NAME  # noqa: E501
from container_service_extension.common.constants.server_constants import ThreadLocalData  # noqa: E501
import container_service_extension.common.constants.shared_constants as shared_constants  # noqa: E501
from container_service_extension.common.constants.shared_constants import CSE_PAGINATION_DEFAULT_PAGE_SIZE  # noqa: E501
from container_service_extension.common.constants.shared_constants import CSE_PAGINATION_FIRST_PAGE_NUMBER  # noqa: E501
import container_service_extension.common.thread_local_data as thread_local_data  # noqa: E501
import container_service_extension.common.utils.core_utils as utils
import container_service_extension.common.utils.pyvcloud_utils as vcd_utils
from container_service_extension.common.utils.script_utils import get_cluster_script_file_contents  # noqa: E501
import container_service_extension.common.utils.server_utils as server_utils
import container_service_extension.common.utils.thread_utils as thread_utils
import container_service_extension.common.utils.vsphere_utils as vs_utils
import container_service_extension.exception.exceptions as exceptions
import container_service_extension.installer.templates.local_template_manager as ltm  # noqa: E501
import container_service_extension.lib.telemetry.constants as telemetry_constants  # noqa: E501
import container_service_extension.lib.telemetry.telemetry_handler as telemetry_handler  # noqa: E501
from container_service_extension.logging.logger import SERVER_LOGGER as LOGGER
from container_service_extension.mqi.consumer.mqtt_publisher import MQTTPublisher  # noqa: E501
import container_service_extension.rde.acl_service as acl_service
from container_service_extension.rde.behaviors.behavior_model import BehaviorError, BehaviorTaskStatus  # noqa: E501
import container_service_extension.rde.common.entity_service as def_entity_svc
import container_service_extension.rde.constants as def_constants
import container_service_extension.rde.models.common_models as common_models
import container_service_extension.rde.models.rde_2_0_0 as rde_2_x
import container_service_extension.rde.utils as def_utils
from container_service_extension.security.context.behavior_request_context import RequestContext  # noqa: E501
import container_service_extension.security.context.operation_context as operation_context  # noqa: E501
import container_service_extension.server.abstract_broker as abstract_broker
import container_service_extension.server.compute_policy_manager as compute_policy_manager  # noqa: E501

DEFAULT_API_VERSION = vcd_client.ApiVersion.VERSION_36.value


CLUSTER_CREATE_IN_PROGRESS_MESSAGE = 'Create cluster in progress'
CLUSTER_RESIZE_IN_PROGRESS_MESSAGE = 'Resize cluster in progress'
CLUSTER_DELETE_IN_PROGRESS_MESSAGE = 'Delete cluster in progress'
CLUSTER_UPGRADE_IN_PROGRESS_MESSAGE = 'Upgrade cluster in progress'


class ClusterService(abstract_broker.AbstractBroker):
    """Handles cluster operations for native DEF based clusters."""

    def __init__(self, ctx: RequestContext):
        self.context: Optional[operation_context.OperationContext] = None
        # populates above attributes
        super().__init__(ctx.op_ctx)

        # TODO find an elegant way to dynamically pick the module rde_2_x

        self.task_id = ctx.task_id
        client_v36 = self.context.get_client(api_version=DEFAULT_API_VERSION)
        self.task_href = client_v36.get_api_uri() + f"/task/{self.task_id}"
        self.task_status = None
        self.entity_id = ctx.entity_id
        self.mqtt_publisher: MQTTPublisher = ctx.mqtt_publisher
        cloudapi_client_v36 = self.context.get_cloudapi_client(
            api_version=DEFAULT_API_VERSION)
        self.entity_svc = def_entity_svc.DefEntityService(cloudapi_client_v36)
        sysadmin_cloudapi_client_v36 = \
            self.context.get_sysadmin_cloudapi_client(
                api_version=DEFAULT_API_VERSION)
        self.sysadmin_entity_svc = def_entity_svc.DefEntityService(
            sysadmin_cloudapi_client_v36)

    def get_cluster_info(self, cluster_id: str) -> common_models.DefEntity:
        """Get the corresponding defined entity of the native cluster.

        This method ensures to return the latest state of the cluster vApp.
        It syncs the defined entity with the state of the cluster vApp before
        returning the defined entity.
        """
        telemetry_handler.record_user_action_details(
            cse_operation=telemetry_constants.CseOperation.V36_CLUSTER_INFO,
            cse_params={
                telemetry_constants.PayloadKey.CLUSTER_ID: cluster_id,
                telemetry_constants.PayloadKey.SOURCE_DESCRIPTION: thread_local_data.get_thread_local_data(ThreadLocalData.USER_AGENT)  # noqa: E501
            }
        )
        return self._sync_def_entity(cluster_id)

    def get_clusters_by_page(self, filters: dict = None,
                             page_number=CSE_PAGINATION_FIRST_PAGE_NUMBER,
                             page_size=CSE_PAGINATION_DEFAULT_PAGE_SIZE):
        """List clusters by page number and page size.

        :param dict filters: filters to use to filter the cluster response
        :param int page_number: page number of the clusters to be fetched
        :param int page_size: page size of the result
        :return: paginated response containing native clusters
        :rtype: dict
        """
        if not filters:
            filters = {}

        telemetry_handler.record_user_action_details(
            cse_operation=telemetry_constants.CseOperation.V36_CLUSTER_LIST,
            cse_params={
                telemetry_constants.PayloadKey.FILTER_KEYS: ','.join(filters.keys()),  # noqa: E501
                telemetry_constants.PayloadKey.SOURCE_DESCRIPTION: thread_local_data.get_thread_local_data(ThreadLocalData.USER_AGENT)  # noqa: E501
            }
        )
        ent_type: common_models.DefEntityType = server_utils.get_registered_def_entity_type()  # noqa: E501
        return self.entity_svc.get_entities_per_page_by_entity_type(
            vendor=ent_type.vendor,
            nss=ent_type.nss,
            version=ent_type.version,
            filters=filters,
            page_number=page_number,
            page_size=page_size)

    def list_clusters(self, filters: dict = None) -> list:
        """List corresponding defined entities of all native clusters.

        :param dict filters: filters to use to filter the cluster response
        :return: list of all native clusters
        :rtype: list
        """
        if not filters:
            filters = {}

        telemetry_handler.record_user_action_details(
            cse_operation=telemetry_constants.CseOperation.V36_CLUSTER_LIST,
            cse_params={
                telemetry_constants.PayloadKey.FILTER_KEYS: ','.join(filters.keys()),  # noqa: E501
                telemetry_constants.PayloadKey.SOURCE_DESCRIPTION: thread_local_data.get_thread_local_data(ThreadLocalData.USER_AGENT)  # noqa: E501
            }
        )

        ent_type: common_models.DefEntityType = server_utils.get_registered_def_entity_type()  # noqa: E501

        return self.entity_svc.list_entities_by_entity_type(
            vendor=ent_type.vendor,
            nss=ent_type.nss,
            version=ent_type.version,
            filters=filters)

    def get_cluster_config(self, cluster_id: str):
        """Get the cluster's kube config contents.

        :param str cluster_id:
        :return: Dictionary containing cluster config.
        :rtype: dict
        """
        curr_entity = self.entity_svc.get_entity(cluster_id)
        curr_native_entity: rde_2_x.NativeEntity = curr_entity.entity
        if curr_entity.state != def_constants.DEF_RESOLVED_STATE:
            msg = f"Cluster {curr_entity.name} with id {cluster_id} is " \
                  "not in a valid state for this operation. " \
                  "Please contact the administrator"
            LOGGER.error(msg)
            raise exceptions.CseServerError(msg)

        telemetry_handler.record_user_action_details(
            cse_operation=telemetry_constants.CseOperation.V36_CLUSTER_CONFIG,
            cse_params={
                CLUSTER_ENTITY: curr_entity,
                telemetry_constants.PayloadKey.SOURCE_DESCRIPTION: thread_local_data.get_thread_local_data(ThreadLocalData.USER_AGENT)  # noqa: E501
            }
        )

        if curr_entity.externalId is None:
            msg = f"Cannot find VApp href for cluster {curr_entity.name} " \
                  f"with id {cluster_id}"
            LOGGER.error(msg)
            raise exceptions.CseServerError(msg)

        client_v36 = self.context.get_client(api_version=DEFAULT_API_VERSION)
        vapp = vcd_vapp.VApp(client_v36, href=curr_entity.externalId)
        control_plane_node_name = curr_native_entity.status.nodes.control_plane.name  # noqa: E501

        LOGGER.debug(f"getting file from node {control_plane_node_name}")
        password = vapp.get_admin_password(control_plane_node_name)
        sysadmin_client_v36 = self.context.get_sysadmin_client(
            api_version=DEFAULT_API_VERSION)
        vs = vs_utils.get_vsphere(sysadmin_client_v36, vapp,
                                  vm_name=control_plane_node_name,
                                  logger=LOGGER)
        vs.connect()
        moid = vapp.get_vm_moid(control_plane_node_name)
        vm = vs.get_vm_by_moid(moid)
        result = vs.download_file_from_guest(vm, 'root', password,
                                             CSE_CLUSTER_KUBECONFIG_PATH)

        if not result:
            msg = "Failed to get cluster kube-config"
            LOGGER.error(msg)
            raise exceptions.ClusterOperationError(msg)

        return self.mqtt_publisher.construct_behavior_payload(
            message=result.content.decode(),
            status=BehaviorTaskStatus.SUCCESS.value)

    def create_cluster(self, entity_id: str, input_native_entity: rde_2_x.NativeEntity):  # noqa: E501
        """Start the cluster creation operation.

        Creates corresponding defined entity in vCD for every native cluster.
        Updates the defined entity with new properties after the cluster
        creation.

        **telemetry: Optional

        :return: dictionary representing mqtt response published
        :rtype: dict
        """
        cluster_name: Optional[str] = None
        org_name: Optional[str] = None
        ovdc_name: Optional[str] = None
        try:
            cluster_name = input_native_entity.metadata.name
            org_name = input_native_entity.metadata.org_name
            ovdc_name = input_native_entity.metadata.virtual_data_center_name

            # Pick default template name and revision if both template name
            # and template revision is not provided in the input native entity
            if not input_native_entity.spec.distribution.template_name and \
                    not input_native_entity.spec.distribution.template_revision:  # noqa: E501
                server_config: dict = server_utils.get_server_runtime_config()
                input_native_entity.spec.distribution = rde_2_x.Distribution(
                    template_name=server_config['broker']['default_template_name'],  # noqa: E501
                    template_revision=int(server_config['broker']['default_template_revision']))  # noqa: E501
            template_name = input_native_entity.spec.distribution.template_name
            template_revision = input_native_entity.spec.distribution.template_revision  # noqa: E501

            # check that cluster name is syntactically valid
            if not _is_valid_cluster_name(cluster_name):
                raise exceptions.CseServerError(
                    f"Invalid cluster name '{cluster_name}'")

            # Check that cluster name doesn't already exist.
            # Do not replace the below with the check to verify if defined
            # entity already exists. It will not give accurate result as even
            # sys-admin cannot view all the defined entities unless
            # native entity type admin view right is assigned.
            client_v36 = \
                self.context.get_client(api_version=DEFAULT_API_VERSION)
            if _cluster_exists(client_v36, cluster_name,
                               org_name=org_name,
                               ovdc_name=ovdc_name):
                raise exceptions.ClusterAlreadyExistsError(
                    f"Cluster '{cluster_name}' already exists.")

            # check that requested/default template is valid
            template = _get_template(
                name=template_name, revision=template_revision)

            # TODO(DEF) design and implement telemetry VCDA-1564 defined entity
            #  based clusters
            k8_distribution = rde_2_x.Distribution(
                template_name=template_name,
                template_revision=template_revision
            )
            cloud_properties = rde_2_x.CloudProperties(
                distribution=k8_distribution,
                org_name=org_name,
                virtual_data_center_name=ovdc_name,
                ovdc_network_name=input_native_entity.spec.settings.ovdc_network,
                rollback_on_failure=input_native_entity.spec.settings.rollback_on_failure,  # noqa: E501
                ssh_key=input_native_entity.spec.settings.ssh_key
            )
            new_status: rde_2_x.Status = rde_2_x.Status(
                phase=str(DefEntityPhase(DefEntityOperation.CREATE,
                                         DefEntityOperationStatus.IN_PROGRESS)),  # noqa: E501
                kubernetes=_create_k8s_software_string(
                    template[LocalTemplateKey.KUBERNETES],
                    template[LocalTemplateKey.KUBERNETES_VERSION]),
                cni=_create_k8s_software_string(
                    template[LocalTemplateKey.CNI],
                    template[LocalTemplateKey.CNI_VERSION]),
                docker_version=template[LocalTemplateKey.DOCKER_VERSION],
                os=template[LocalTemplateKey.OS],
                cloud_properties=cloud_properties,
                uid=entity_id
            )

            msg = f"Creating cluster '{cluster_name}' " \
                  f"from template '{template_name}' " \
                  f"(revision {template_revision})"
            self._update_task(BehaviorTaskStatus.RUNNING, message=msg)
            new_status.task_href = self.task_href
            curr_entity: common_models.DefEntity = None
            try:
                curr_entity = self._update_cluster_entity(entity_id, new_status)  # noqa: E501
            except Exception as err:
                msg = f"Error updating the cluster '{cluster_name}' with the status"  # noqa: E501
                LOGGER.error(f"{msg}: {err}")
                raise
            telemetry_handler.record_user_action_details(
                cse_operation=telemetry_constants.CseOperation.V36_CLUSTER_APPLY,  # noqa: E501
                cse_params={
                    CLUSTER_ENTITY: curr_entity,
                    telemetry_constants.PayloadKey.SOURCE_DESCRIPTION: thread_local_data.get_thread_local_data(ThreadLocalData.USER_AGENT)  # noqa: E501
                }
            )
            # trigger async operation
            self.context.is_async = True
            self._create_cluster_async(entity_id, input_native_entity)
            return self.mqtt_publisher.construct_behavior_payload(
                message=CLUSTER_CREATE_IN_PROGRESS_MESSAGE,
                status=BehaviorTaskStatus.RUNNING.value,
                progress='5')
        except Exception as err:
            # NOTE: Should update the task first before attempting delete or
            #   else entity delete will fail.
            msg = f"Failed to create cluster {cluster_name} in org {org_name} and VDC {ovdc_name}"  # noqa: E501
            self._update_task(BehaviorTaskStatus.ERROR,
                              message=msg, error_message=str(err))
            # Since defined entity is already created by defined entity
            # framework, we need to delete the defined entity if rollback
            # is set to true
            # NOTE: As per schema definition, default value for rollback is
            #   True
            if input_native_entity.spec.settings.rollback_on_failure:
                try:
                    # TODO can reduce try - catch by raising more specific
                    # exceptions
                    # delete defined entity
                    self.sysadmin_entity_svc.delete_entity(
                        entity_id,
                        invoke_hooks=False)
                except Exception:
                    msg = f"Failed to delete defined entity for cluster " \
                          f"{cluster_name} ({entity_id})"
            else:
                # update status to CREATE:FAILED
                try:
                    self._fail_operation(entity_id, DefEntityOperation.CREATE)
                except Exception:
                    msg = f"Failed to update defined entity status for" \
                          f" cluster {cluster_name}({entity_id})"
                    LOGGER.error(f"{msg}", exc_info=True)
            raise

    def resize_cluster(self, cluster_id: str,
                       input_native_entity: rde_2_x.NativeEntity):
        """Start the resize cluster operation.

        :param str cluster_id: Defined entity Id of the cluster
        :param DefEntity input_native_entity: Input cluster spec
        :return: DefEntity of the cluster with the updated operation status
        and task_href.

        :rtype: dict
        """
        # TODO: Make use of current entity in the behavior payload
        # NOTE: It is always better to do a get on the entity to make use of
        # existing entity status. This guarantees that operations performed
        # are relevant.
        curr_entity: common_models.DefEntity = self.entity_svc.get_entity(cluster_id)  # noqa: E501
        curr_native_entity: rde_2_x.NativeEntity = curr_entity.entity
        state: str = curr_entity.state

        cluster_name: str = curr_entity.name
        current_spec: rde_2_x.ClusterSpec = \
            def_utils.construct_cluster_spec_from_entity_status(
                curr_native_entity.status,
                server_utils.get_rde_version_in_use())
        curr_worker_count: int = current_spec.topology.workers.count
        curr_nfs_count: int = current_spec.topology.nfs.count
        state: str = curr_entity.state
        phase: DefEntityPhase = DefEntityPhase.from_phase(
            curr_native_entity.status.phase)

        # compute the values of workers and nfs to be added or removed by
        # comparing the desired and the current state. "num_workers_to_add"
        # can hold either +ve or -ve value.
        desired_worker_count: int = input_native_entity.spec.topology.workers.count  # noqa: E501
        desired_nfs_count: int = input_native_entity.spec.topology.nfs.count
        num_workers_to_add: int = desired_worker_count - curr_worker_count
        num_nfs_to_add: int = desired_nfs_count - curr_nfs_count

        # Check if the desired worker and nfs count is valid
        if num_workers_to_add == 0 and num_nfs_to_add == 0:
            raise exceptions.CseServerError(
                f"Cluster '{cluster_name}' already has "
                f"{desired_worker_count} workers and "
                f"{desired_nfs_count} nfs nodes.")
        elif desired_worker_count < 0:
            raise exceptions.CseServerError(
                f"Worker count must be >= 0 (received {desired_worker_count})")
        elif num_nfs_to_add < 0:
            raise exceptions.CseServerError(
                "Scaling down nfs nodes is not supported")

        # check if cluster is in a valid state
        if state != def_constants.DEF_RESOLVED_STATE or phase.is_entity_busy():
            # TODO fix the exception type raised
            raise exceptions.CseServerError(
                f"Cluster {cluster_name} with id {cluster_id} is not in a "
                f"valid state to be resized. Please contact the administrator")

        # Record telemetry details
        telemetry_data: common_models.DefEntity = common_models.DefEntity(
            entityType=server_utils.get_registered_def_entity_type().id,
            id=cluster_id,
            entity=input_native_entity)
        telemetry_handler.record_user_action_details(
            cse_operation=telemetry_constants.CseOperation.V36_CLUSTER_APPLY,
            cse_params={
                CLUSTER_ENTITY: telemetry_data,
                telemetry_constants.PayloadKey.SOURCE_DESCRIPTION: thread_local_data.get_thread_local_data(ThreadLocalData.USER_AGENT)  # noqa: E501
            }
        )

        # update the task and defined entity.
        msg = f"Resizing the cluster '{cluster_name}' ({cluster_id}) to the " \
              f"desired worker count {desired_worker_count} and " \
              f"nfs count {desired_nfs_count}"
        self._update_task(BehaviorTaskStatus.RUNNING, message=msg)
        # set entity status to busy
        new_status: rde_2_x.Status = curr_native_entity.status
        new_status.task_href = self.task_href
        new_status.phase = str(
            DefEntityPhase(DefEntityOperation.UPDATE,
                           DefEntityOperationStatus.IN_PROGRESS))
        try:
            self._update_cluster_entity(cluster_id, new_status)
        except Exception as err:
            self._update_task(BehaviorTaskStatus.ERROR,
                              message=msg,
                              error_message=str(err))
            LOGGER.error(str(err))
            raise
        # trigger async operation
        self.context.is_async = True
        self._monitor_resize(cluster_id=cluster_id,
                             input_native_entity=input_native_entity)
        # TODO(test-resize): verify if multiple messages are not published
        #   in update_cluster()
        return self.mqtt_publisher.construct_behavior_payload(
            message=CLUSTER_RESIZE_IN_PROGRESS_MESSAGE,
            status=BehaviorTaskStatus.RUNNING.value, progress=5)

    def delete_cluster(self, cluster_id):
        """Start the delete cluster operation."""
        # TODO: Make use of current entity in the behavior payload
        # Get entity required here to get the org and vdc in which the cluster
        # is present
        curr_entity: common_models.DefEntity = self.entity_svc.get_entity(
            cluster_id)
        curr_native_entity: rde_2_x.NativeEntity = curr_entity.entity
        cluster_name: str = curr_entity.name
        org_name: str = curr_native_entity.metadata.org_name
        ovdc_name: str = curr_native_entity.metadata.virtual_data_center_name
        phase: DefEntityPhase = DefEntityPhase.from_phase(
            curr_native_entity.status.phase)

        # TODO: Cannot delete the defined entity if not in RESOLVED state.
        #   Add check for resolved state before deleting the Vapp
        # Check if cluster is busy
        if curr_entity.state != def_constants.DEF_RESOLVED_STATE or phase.is_entity_busy():  # noqa: E501
            raise exceptions.CseServerError(
                f"Cluster {cluster_name} with id {cluster_id} is not in a "
                f"valid state to be deleted. Please contact administrator.")

        telemetry_handler.record_user_action_details(
            cse_operation=telemetry_constants.CseOperation.V36_CLUSTER_DELETE,
            cse_params={
                CLUSTER_ENTITY: curr_entity,
                telemetry_constants.PayloadKey.SOURCE_DESCRIPTION: thread_local_data.get_thread_local_data(ThreadLocalData.USER_AGENT)  # noqa: E501
            }
        )

        # must _update_task here or else self.task_resource is None
        # do not logout of sys admin, or else in pyvcloud's session.request()
        # call, session becomes None
        msg = f"Deleting cluster '{cluster_name}' ({cluster_id})"
        self._update_task(BehaviorTaskStatus.RUNNING, message=msg)

        new_status: rde_2_x.Status = curr_native_entity.status
        new_status.task_href = self.task_href
        curr_native_entity.phase = str(
            DefEntityPhase(DefEntityOperation.DELETE,
                           DefEntityOperationStatus.IN_PROGRESS))
        # Update defined entity of the cluster to delete in-progress state
        try:
            self._update_cluster_entity(cluster_id, new_status)
        except Exception as err:
            msg = f"Error updating the cluster '{cluster_name}' with the status"  # noqa: E501
            LOGGER.error(f"{msg}: {err}")
            raise

        self.context.is_async = True
        # NOTE: The async method will mark the task as succeeded which will
        # allow the RDE framework to delete the cluster defined entity
        self._delete_cluster_async(cluster_name=cluster_name,
                                   org_name=org_name,
                                   ovdc_name=ovdc_name,
                                   curr_rde=curr_entity)
        return self.mqtt_publisher.construct_behavior_payload(
            message=CLUSTER_DELETE_IN_PROGRESS_MESSAGE,
            status=BehaviorTaskStatus.RUNNING.value, progress='5')

    def get_cluster_upgrade_plan(self, cluster_id: str):
        """Get the template names/revisions that the cluster can upgrade to.

        :param str cluster_id:
        :return: A list of dictionaries with keys defined in LocalTemplateKey

        :rtype: List[Dict]
        """
        # TODO: Make use of current entity in the behavior payload
        # Get entity required here to retrieve the cluster upgrade plan
        curr_entity = self.entity_svc.get_entity(cluster_id)
        curr_native_entity: rde_2_x.NativeEntity = curr_entity.entity
        telemetry_handler.record_user_action_details(
            cse_operation=telemetry_constants.CseOperation.V36_CLUSTER_UPGRADE_PLAN,  # noqa: E501
            cse_params={
                CLUSTER_ENTITY: curr_entity,
                telemetry_constants.PayloadKey.SOURCE_DESCRIPTION: thread_local_data.get_thread_local_data(ThreadLocalData.USER_AGENT)  # noqa: E501
            }
        )
        return _get_cluster_upgrade_target_templates(
            curr_native_entity.status.cloud_properties.distribution.template_name,  # noqa: E501
            str(curr_native_entity.status.cloud_properties.distribution.template_revision))  # noqa: E501

    def upgrade_cluster(self, cluster_id: str,
                        input_native_entity: rde_2_x.NativeEntity):
        """Start the upgrade cluster operation.

        Upgrading cluster is an asynchronous task, so the returned
        `result['task_href']` can be polled to get updates on task progress.

        :param str cluster_id: id of the cluster to be upgraded
        :param rde_2_x.NativeEntity input_native_entity: cluster spec with new
            kubernetes distribution and revision

        :return: dictionary representing mqtt response published
        :rtype: dict
        """
        # TODO: Make use of current entity in the behavior payload
        curr_entity = self.entity_svc.get_entity(cluster_id)
        curr_native_entity: rde_2_x.NativeEntity = curr_entity.entity
        cluster_name = curr_native_entity.metadata.name
        new_template_name = input_native_entity.spec.distribution.template_name
        new_template_revision = input_native_entity.spec.distribution.template_revision  # noqa: E501

        # check if cluster is in a valid state
        phase: DefEntityPhase = DefEntityPhase.from_phase(
            curr_native_entity.status.phase)

        state = curr_entity.state
        if state != def_constants.DEF_RESOLVED_STATE or phase.is_entity_busy():
            raise exceptions.CseServerError(
                f"Cluster {cluster_name} with id {cluster_id} is not in a "
                f"valid state to be upgraded. Please contact administrator.")

        # check that the specified template is a valid upgrade target
        template = {}
        valid_templates = _get_cluster_upgrade_target_templates(
            curr_native_entity.status.cloud_properties.distribution.template_name,  # noqa: E501
            str(curr_native_entity.status.cloud_properties.distribution.template_revision))  # noqa: E501

        for t in valid_templates:
            if (t[LocalTemplateKey.NAME], str(t[LocalTemplateKey.REVISION])) == (new_template_name, str(new_template_revision)):  # noqa: E501
                template = t
                break
        if not template:
            try:
                self._fail_operation(cluster_id, DefEntityOperation.UPGRADE)
            except Exception:
                msg = f"Failed to update defined entity status for cluster {cluster_id}"  # noqa: E501
                LOGGER.error(f"{msg}", exc_info=True)
            # TODO all of these e.CseServerError instances related to request
            # should be changed to BadRequestError (400)
            raise exceptions.CseServerError(
                f"Specified template/revision ({new_template_name} revision "
                f"{new_template_revision}) is not a valid upgrade target for "
                f"cluster '{cluster_name}'.")

        telemetry_handler.record_user_action_details(
            telemetry_constants.CseOperation.V36_CLUSTER_UPGRADE,
            cse_params={
                CLUSTER_ENTITY: curr_entity,
                telemetry_constants.PayloadKey.SOURCE_DESCRIPTION: thread_local_data.get_thread_local_data(ThreadLocalData.USER_AGENT)  # noqa: E501
            }
        )

        msg = f"Upgrading cluster '{cluster_name}' " \
              f"software to match template {new_template_name} (revision " \
              f"{new_template_revision}): Kubernetes: " \
              f"{input_native_entity.status.kubernetes} -> " \
              f"{template[LocalTemplateKey.KUBERNETES_VERSION]}, Docker-CE: " \
              f"{input_native_entity.status.docker_version} -> " \
              f"{template[LocalTemplateKey.DOCKER_VERSION]}, CNI: " \
              f"{input_native_entity.status.cni} -> " \
              f"{template[LocalTemplateKey.CNI_VERSION]}"
        self._update_task(BehaviorTaskStatus.RUNNING, message=msg)
        LOGGER.info(f"{msg} ({curr_entity.externalId})")

        new_status: rde_2_x.Status = input_native_entity.status
        new_status.phase = str(
            DefEntityPhase(DefEntityOperation.UPGRADE, DefEntityOperationStatus.IN_PROGRESS))  # noqa: E501
        new_status.task_href = self.task_href
        try:
            self._update_cluster_entity(cluster_id,
                                        new_status)
        except Exception as err:
            self._update_task(BehaviorTaskStatus.ERROR,
                              message=msg,
                              error_message=str(err))
            LOGGER.error(str(err))
            raise

        self.context.is_async = True
        self._upgrade_cluster_async(cluster_id=cluster_id,
                                    template=template)
        # TODO(test-upgrade): Verify if multiple messages are not published
        #   in update_cluster()
        return self.mqtt_publisher.construct_behavior_payload(
            message=CLUSTER_UPGRADE_IN_PROGRESS_MESSAGE,
            status=BehaviorTaskStatus.RUNNING.value, progress=5)

    def update_cluster(self, cluster_id: str, input_native_entity: rde_2_x.NativeEntity):  # noqa: E501
        """Start the update cluster operation (resize or upgrade).

        Updating cluster is an asynchronous task, so the returned
        `result['task_href']` can be polled to get updates on task progress.

        :param str cluster_id: id of the cluster to be updated
        :param rde_2_x.NativeEntity input_native_entity: cluster spec with new
        worker/nfs node count or new kubernetes distribution and revision

        :return: dictionary representing mqtt response published
        :rtype: dict
        """
        # TODO: Make use of current entity in the behavior payload
        curr_entity = self.entity_svc.get_entity(cluster_id)
        curr_native_entity: rde_2_x.NativeEntity = curr_entity.entity
        current_spec: rde_2_x.ClusterSpec = \
            def_utils.construct_cluster_spec_from_entity_status(
                curr_native_entity.status,
                server_utils.get_rde_version_in_use())
        current_workers_count = current_spec.topology.workers.count
        current_nfs_count = current_spec.topology.nfs.count
        desired_workers_count = input_native_entity.spec.topology.workers.count
        desired_nfs_count = input_native_entity.spec.topology.nfs.count

        if current_workers_count != desired_workers_count or current_nfs_count != desired_nfs_count:  # noqa: E501
            return self.resize_cluster(cluster_id, input_native_entity)

        current_template_name = current_spec.distribution.template_name
        current_template_revision = current_spec.distribution.template_revision
        desired_template_name = input_native_entity.spec.distribution.template_name  # noqa: E501
        desired_template_revision = input_native_entity.spec.distribution.template_revision  # noqa: E501
        if current_template_name != desired_template_name or current_template_revision != desired_template_revision:  # noqa: E501
            return self.upgrade_cluster(cluster_id, input_native_entity)
        raise exceptions.CseServerError("update not supported for the specified input specification")  # noqa: E501

    def get_cluster_acl_info(self, cluster_id, page: int, page_size: int):
        """Get cluster ACL info based on the defined entity ACL."""
        telemetry_params = {
            shared_constants.RequestKey.CLUSTER_ID: cluster_id,
            shared_constants.PaginationKey.PAGE_NUMBER: page,
            shared_constants.PaginationKey.PAGE_SIZE: page_size,
            telemetry_constants.PayloadKey.SOURCE_DESCRIPTION: thread_local_data.get_thread_local_data(ThreadLocalData.USER_AGENT)  # noqa: E501
        }
        telemetry_handler.record_user_action_details(
            telemetry_constants.CseOperation.V36_CLUSTER_ACL_LIST,
            cse_params=telemetry_params)

        client_v36 = self.context.get_client(api_version=DEFAULT_API_VERSION)
        acl_svc = acl_service.ClusterACLService(cluster_id, client_v36)
        curr_entity: common_models.DefEntity = acl_svc.get_cluster_entity()
        user_id_names_dict = vcd_utils.create_org_user_id_to_name_dict(
            client=client_v36,
            org_name=curr_entity.org.name)

        # Iterate all acl entries because not all results correspond to a user
        acl_values = []
        result_total = 0
        for acl_entry in acl_svc.list_def_entity_acl_entries():
            if acl_entry.memberId.startswith(shared_constants.USER_URN_PREFIX):
                curr_page = result_total // page_size + 1
                page_entry = result_total % page_size
                # Check if entry is on desired page
                if curr_page == page and page_entry < page_size:
                    # Add acl entry
                    acl_entry.username = user_id_names_dict[acl_entry.memberId]
                    filter_acl_value: dict = acl_entry.construct_filtered_dict(
                        include=def_constants.CLUSTER_ACL_LIST_FIELDS)
                    acl_values.append(filter_acl_value)
                result_total += 1

        return {
            shared_constants.PaginationKey.RESULT_TOTAL: result_total,
            shared_constants.PaginationKey.VALUES: acl_values
        }

    def update_cluster_acl(self, cluster_id, update_acl_entry_dicts: list):
        """Update the cluster ACL by updating the defined entity and vApp ACL."""  # noqa: E501
        update_acl_entries = [common_models.ClusterAclEntry(**entry_dict)
                              for entry_dict in update_acl_entry_dicts]
        telemetry_params = {
            shared_constants.RequestKey.CLUSTER_ID: cluster_id,
            shared_constants.ClusterAclKey.UPDATE_ACL_ENTRIES:
                update_acl_entries,
            telemetry_constants.PayloadKey.SOURCE_DESCRIPTION: thread_local_data.get_thread_local_data(ThreadLocalData.USER_AGENT)  # noqa: E501
        }
        telemetry_handler.record_user_action_details(
            telemetry_constants.CseOperation.V36_CLUSTER_ACL_UPDATE,
            cse_params=telemetry_params)

        client_v36 = self.context.get_client(api_version=DEFAULT_API_VERSION)
        # Get previous def entity acl
        acl_svc = acl_service.ClusterACLService(cluster_id, client_v36)
        prev_user_id_to_acl_entry_dict: \
            Dict[str, common_models.ClusterAclEntry] = \
            acl_svc.create_user_id_to_acl_entry_dict()

        try:
            acl_svc.update_native_def_entity_acl(
                update_acl_entries=update_acl_entries,
                prev_user_id_to_acl_entry=prev_user_id_to_acl_entry_dict)
            acl_svc.native_update_vapp_access_settings(
                prev_user_id_to_acl_entry_dict, update_acl_entries)
        except Exception as err:
            # Rollback defined entity
            prev_acl_entries = [acl_entry for _, acl_entry in prev_user_id_to_acl_entry_dict.items()]  # noqa: E501
            curr_user_acl_info = acl_svc.create_user_id_to_acl_entry_dict()
            acl_svc.update_native_def_entity_acl(
                update_acl_entries=prev_acl_entries,
                prev_user_id_to_acl_entry=curr_user_acl_info)
            raise err

    def delete_nodes(self, cluster_id: str, nodes_to_del=None):
        """Start the delete nodes operation."""
        if nodes_to_del is None:
            nodes_to_del = []
        # TODO: Make use of current entity in the behavior payload
        # get_entity() call needed here to get the cluster details
        curr_entity: common_models.DefEntity = self.entity_svc.get_entity(
            cluster_id)
        curr_native_entity: rde_2_x.NativeEntity = curr_entity.entity

        if len(nodes_to_del) == 0:
            LOGGER.debug("No nodes specified to delete")
            return curr_entity

        # must _update_task here or else self.task_resource is None
        # do not logout of sys admin, or else in pyvcloud's session.request()
        # call, session becomes None

        msg = f"Deleting {', '.join(nodes_to_del)} node(s) from cluster " \
              f"'{curr_native_entity.metadata.name}' ({cluster_id})"
        self._update_task(BehaviorTaskStatus.RUNNING, message=msg)

        # TODO(DEF) design and implement telemetry VCDA-1564 defined entity
        #  based clusters

        new_status: rde_2_x.Status = curr_native_entity.status
        new_status.task_href = self.task_href
        new_status.phase = str(
            DefEntityPhase(DefEntityOperation.UPDATE,
                           DefEntityOperationStatus.IN_PROGRESS))
        try:
            curr_entity = self._update_cluster_entity(cluster_id,
                                                      new_status)
        except Exception as err:
            self._update_task(BehaviorTaskStatus.ERROR,
                              message=msg,
                              error_message=str(err))
            LOGGER.error(str(err))
            raise

        self.context.is_async = True
        self._monitor_delete_nodes(cluster_id=cluster_id,
                                   nodes_to_del=nodes_to_del)
        msg = f"Deleting NFS nodes: {nodes_to_del} for cluster {curr_entity.name} ({cluster_id})"  # noqa: E501
        return self.mqtt_publisher.construct_behavior_payload(
            message=msg,
            status=BehaviorTaskStatus.RUNNING.value, progress=5)

    @thread_utils.run_async
    def _create_cluster_async(self, cluster_id: str,
                              input_native_entity: rde_2_x.NativeEntity):
        cluster_name = None
        org_name = None
        ovdc_name = None
        # Default value from rde_2_x model class
        rollback = True
        vapp = None
        client_v36 = self.context.get_client(api_version=DEFAULT_API_VERSION)
        try:
            cluster_name = input_native_entity.metadata.name
            org_name = input_native_entity.metadata.org_name
            ovdc_name = input_native_entity.metadata.virtual_data_center_name
            num_workers = input_native_entity.spec.topology.workers.count
            control_plane_sizing_class = input_native_entity.spec.topology.control_plane.sizing_class  # noqa: E501
            worker_sizing_class = input_native_entity.spec.topology.workers.sizing_class  # noqa: E501
            control_plane_storage_profile = input_native_entity.spec.topology.control_plane.storage_profile  # noqa: E501
            worker_storage_profile = input_native_entity.spec.topology.workers.storage_profile  # noqa: E501
            nfs_count = input_native_entity.spec.topology.nfs.count
            nfs_sizing_class = input_native_entity.spec.topology.nfs.sizing_class  # noqa: E501
            nfs_storage_profile = input_native_entity.spec.topology.nfs.storage_profile  # noqa: E501
            network_name = input_native_entity.spec.settings.ovdc_network
            template_name = input_native_entity.spec.distribution.template_name  # noqa: E501
            template_revision = input_native_entity.spec.distribution.template_revision  # noqa: E501
            ssh_key = input_native_entity.spec.settings.ssh_key
            rollback = input_native_entity.spec.settings.rollback_on_failure
            vapp = None

            org = vcd_utils.get_org(client_v36, org_name=org_name)
            vdc = vcd_utils.get_vdc(client_v36, vdc_name=ovdc_name, org=org)

            LOGGER.debug(f"About to create cluster '{cluster_name}' on "
                         f"{ovdc_name} with {num_workers} worker nodes, "
                         f"storage profile={worker_storage_profile}")
            msg = f"Creating cluster vApp {cluster_name} ({cluster_id})"
            self._update_task(BehaviorTaskStatus.RUNNING, message=msg)
            try:
                vapp_resource = vdc.create_vapp(
                    cluster_name,
                    description=f"cluster '{cluster_name}'",
                    network=network_name,
                    fence_mode='bridged')
            except Exception as err:
                LOGGER.error(err, exc_info=True)
                raise exceptions.ClusterOperationError(
                    f"Error while creating vApp: {err}")
            client_v36.get_task_monitor().wait_for_status(vapp_resource.Tasks.Task[0])  # noqa: E501

            template = _get_template(template_name, template_revision)

            LOGGER.debug(f"Setting metadata on cluster vApp '{cluster_name}'")
            tags = {
                ClusterMetadataKey.CLUSTER_ID: cluster_id,
                ClusterMetadataKey.CSE_VERSION: pkg_resources.require('container-service-extension')[0].version,  # noqa: E501
                ClusterMetadataKey.TEMPLATE_NAME: template[LocalTemplateKey.NAME],  # noqa: E501
                ClusterMetadataKey.TEMPLATE_REVISION: template[LocalTemplateKey.REVISION],  # noqa: E501
                ClusterMetadataKey.OS: template[LocalTemplateKey.OS],
                ClusterMetadataKey.DOCKER_VERSION: template[LocalTemplateKey.DOCKER_VERSION],  # noqa: E501
                ClusterMetadataKey.KUBERNETES: template[LocalTemplateKey.KUBERNETES],  # noqa: E501
                ClusterMetadataKey.KUBERNETES_VERSION: template[LocalTemplateKey.KUBERNETES_VERSION],  # noqa: E501
                ClusterMetadataKey.CNI: template[LocalTemplateKey.CNI],
                ClusterMetadataKey.CNI_VERSION: template[LocalTemplateKey.CNI_VERSION]  # noqa: E501
            }
            vapp = vcd_vapp.VApp(client_v36,
                                 href=vapp_resource.get('href'))
            task = vapp.set_multiple_metadata(tags)
            client_v36.get_task_monitor().wait_for_status(task)

            msg = f"Creating control plane node for cluster '{cluster_name}'" \
                  f" ({cluster_id})"
            LOGGER.debug(msg)
            self._update_task(BehaviorTaskStatus.RUNNING, message=msg)
            vapp.reload()
            server_config = server_utils.get_server_runtime_config()
            catalog_name = server_config['broker']['catalog']
            sysadmin_client_v36 = self.context.get_sysadmin_client(
                api_version=DEFAULT_API_VERSION)
            try:
                _add_nodes(sysadmin_client_v36,
                           num_nodes=1,
                           node_type=NodeType.CONTROL_PLANE,
                           org=org,
                           vdc=vdc,
                           vapp=vapp,
                           catalog_name=catalog_name,
                           template=template,
                           network_name=network_name,
                           storage_profile=control_plane_storage_profile,
                           ssh_key=ssh_key,
                           sizing_class_name=control_plane_sizing_class)
            except Exception as err:
                LOGGER.error(err, exc_info=True)
                raise exceptions.ControlPlaneNodeCreationError(
                    f"Error adding control plane node: {err}")

            msg = f"Initializing cluster '{cluster_name}' ({cluster_id})"
            LOGGER.debug(msg)
            self._update_task(BehaviorTaskStatus.RUNNING, message=msg)
            vapp.reload()
            _init_cluster(sysadmin_client_v36,
                          vapp,
                          template[LocalTemplateKey.KUBERNETES_VERSION],
                          template[LocalTemplateKey.CNI_VERSION])
            control_plane_ip = _get_control_plane_ip(sysadmin_client_v36, vapp)  # noqa: E501
            task = vapp.set_metadata('GENERAL', 'READWRITE', 'cse.master.ip',
                                     control_plane_ip)
            client_v36.get_task_monitor().wait_for_status(task)

            msg = f"Creating {num_workers} node(s) for cluster " \
                  f"'{cluster_name}' ({cluster_id})"
            LOGGER.debug(msg)
            self._update_task(BehaviorTaskStatus.RUNNING, message=msg)
            try:
                _add_nodes(sysadmin_client_v36,
                           num_nodes=num_workers,
                           node_type=NodeType.WORKER,
                           org=org,
                           vdc=vdc,
                           vapp=vapp,
                           catalog_name=catalog_name,
                           template=template,
                           network_name=network_name,
                           storage_profile=worker_storage_profile,
                           ssh_key=ssh_key,
                           sizing_class_name=worker_sizing_class)
            except Exception as err:
                LOGGER.error(err, exc_info=True)
                raise exceptions.WorkerNodeCreationError(
                    f"Error creating worker node: {err}")

            msg = f"Adding {num_workers} node(s) to cluster " \
                  f"'{cluster_name}' ({cluster_id})"
            LOGGER.debug(msg)
            self._update_task(BehaviorTaskStatus.RUNNING, message=msg)
            vapp.reload()
            _join_cluster(sysadmin_client_v36,
                          vapp)

            if nfs_count > 0:
                msg = f"Creating {nfs_count} NFS nodes for cluster " \
                      f"'{cluster_name}' ({cluster_id})"
                LOGGER.debug(msg)
                # TODO should this task be commented out?
                self._update_task(BehaviorTaskStatus.RUNNING, message=msg)
                try:
                    _add_nodes(sysadmin_client_v36,
                               num_nodes=nfs_count,
                               node_type=NodeType.NFS,
                               org=org,
                               vdc=vdc,
                               vapp=vapp,
                               catalog_name=catalog_name,
                               template=template,
                               network_name=network_name,
                               storage_profile=nfs_storage_profile,
                               ssh_key=ssh_key,
                               sizing_class_name=nfs_sizing_class)
                except Exception as err:
                    LOGGER.error(err, exc_info=True)
                    raise exceptions.NFSNodeCreationError(
                        f"Error creating NFS node: {err}")

            # Update defined entity instance with new properties like vapp_id,
            # control plane_ip and nodes.
            msg = f"Updating cluster `{cluster_name}` ({cluster_id}) defined entity"  # noqa: E501
            LOGGER.debug(msg)
            self._update_task(BehaviorTaskStatus.RUNNING, message=msg)
            curr_rde: common_models.DefEntity = self.entity_svc.get_entity(cluster_id)  # noqa: E501
            curr_native_entity: rde_2_x.NativeEntity = curr_rde.entity
            new_status: rde_2_x.Status = curr_native_entity. status
            new_status.uid = cluster_id
            new_status.phase = str(
                DefEntityPhase(DefEntityOperation.CREATE,
                               DefEntityOperationStatus.SUCCEEDED))
            new_status.nodes = _get_nodes_details(
                sysadmin_client_v36, vapp)

            self._update_cluster_entity(cluster_id,
                                        new_status,
                                        external_id=vapp_resource.get('href'))

            # cluster creation succeeded. Mark the task as success
            msg = f"Created cluster '{cluster_name}' ({cluster_id})"
            LOGGER.debug(msg)
            self._update_task(BehaviorTaskStatus.SUCCESS, message=msg)
            return msg
        except (exceptions.ControlPlaneNodeCreationError,
                exceptions.WorkerNodeCreationError,
                exceptions.NFSNodeCreationError,
                exceptions.ClusterJoiningError,
                exceptions.ClusterInitializationError,
                exceptions.ClusterOperationError) as err:
            msg = f"Error creating cluster '{cluster_name}'"
            LOGGER.error(msg, exc_info=True)
            if rollback:
                msg = f"Error creating cluster '{cluster_name}'. " \
                      f"Deleting cluster (rollback=True)"
                self._update_task(BehaviorTaskStatus.RUNNING, message=msg)
                LOGGER.info(msg)
                try:
                    _delete_vapp(client_v36,
                                 org_name,
                                 ovdc_name,
                                 cluster_name)
                except Exception:
                    LOGGER.error(f"Failed to delete cluster '{cluster_name}'",
                                 exc_info=True)
            else:
                # TODO: Avoid many try-except block. Check if it is a good
                # practice
                try:
                    self._fail_operation(
                        cluster_id, DefEntityOperation.CREATE)
                except Exception:
                    msg = f"Failed to update defined entity status for cluster {cluster_id}"  # noqa: E501
                    LOGGER.error(f"{msg}", exc_info=True)

                # NOTE: sync of the defined entity should happen before call to
                # resolving the defined entity to prevent possible missing
                # values in the defined entity
                try:
                    self._sync_def_entity(cluster_id, vapp=vapp)
                except Exception:
                    msg = f"Failed to sync defined entity for cluster {cluster_id}"  # noqa: E501
                    LOGGER.error(f"{msg}", exc_info=True)

            self._update_task(BehaviorTaskStatus.ERROR,
                              message=msg,
                              error_message=str(err))
            # Should attempt deleting the defined entity after updating the
            # task to ERROR
            if rollback:
                try:
                    self.sysadmin_entity_svc.delete_entity(cluster_id,
                                                           invoke_hooks=False)
                except Exception:
                    LOGGER.error("Failed to delete the defined entity for "
                                 f"cluster '{cluster_name}'", exc_info=True)
        except Exception as err:
            msg = f"Unknown error creating cluster '{cluster_name}: {str(err)}'"   # noqa: E501
            LOGGER.error(msg, exc_info=True)
            # TODO: Avoid many try-except block. Check if it is a good practice
            try:
                self._fail_operation(
                    cluster_id,
                    DefEntityOperation.CREATE)
            except Exception:
                msg = f"Failed to update defined entity status for cluster {cluster_id}"  # noqa: E501
                LOGGER.error(f"{msg}", exc_info=True)

            # NOTE: sync of the defined entity should happen before call to
            # resolving the defined entity to prevent possible missing
            # values in the defined entity
            try:
                self._sync_def_entity(cluster_id, vapp=vapp)
            except Exception:
                msg = f"Failed to sync defined entity for cluster {cluster_id}"  # noqa: E501
                LOGGER.error(f"{msg}", exc_info=True)

            self._update_task(BehaviorTaskStatus.ERROR,
                              message=msg,
                              error_message=str(err))
        finally:
            # TODO re-organize updating defined entity and task update as per
            # https://stackoverflow.com/questions/49099637/how-to-determine-if-an-exception-was-raised-once-youre-in-the-finally-block
            # noqa: E501
            self.context.end()

    @thread_utils.run_async
    def _monitor_resize(self, cluster_id: str, input_native_entity: rde_2_x.NativeEntity):  # noqa: E501
        """Triggers and monitors one or more async threads of resize.

        This method (or) thread triggers two async threads (for node
        addition and deletion) in parallel. It waits for both the threads to
        join before calling the resize operation complete.

        Performs below once child threads join back.
        - updates the defined entity
        - updates the task status to SUCCESS
        - ends the client context
        """
        cluster_name = None
        try:
            curr_entity: common_models.DefEntity = self.entity_svc.get_entity(
                cluster_id)
            curr_native_entity: rde_2_x.NativeEntity = curr_entity.entity
            cluster_name = curr_entity.name
            current_spec: rde_2_x.ClusterSpec = \
                def_utils.construct_cluster_spec_from_entity_status(
                    curr_native_entity.status,
                    server_utils.get_rde_version_in_use())
            curr_worker_count: int = current_spec.topology.workers.count
            curr_nfs_count: int = current_spec.topology.nfs.count
            template_name = current_spec.distribution.template_name
            template_revision = current_spec.distribution.template_revision

            desired_worker_count: int = \
                input_native_entity.spec.topology.workers.count
            desired_nfs_count: int = \
                input_native_entity.spec.topology.nfs.count
            num_workers_to_add: int = desired_worker_count - curr_worker_count
            num_nfs_to_add: int = desired_nfs_count - curr_nfs_count

            if num_workers_to_add > 0 or num_nfs_to_add > 0:
                _get_template(name=template_name, revision=template_revision)
                self._create_nodes_async(input_native_entity)

                # TODO Below is the temporary fix to avoid parallel Recompose
                #  error between node creation and deletion threads. Below
                #  serializes the sequence of node creation and deletion.
                #  Remove the below block once the issue is fixed in pyvcloud.
                create_nodes_async_thread_name = \
                    thread_utils.generate_thread_name(self._create_nodes_async.__name__)  # noqa: E501
                for t in threading.enumerate():
                    if t.getName() == create_nodes_async_thread_name:
                        t.join()
            if num_workers_to_add < 0:
                self._delete_nodes_async(
                    cluster_id,
                    input_native_entity=input_native_entity)

            # Wait for the children threads of the current thread to join
            curr_thread_id = str(threading.current_thread().ident)
            for t in threading.enumerate():
                if t.getName().endswith(curr_thread_id):
                    t.join()

            # update the defined entity and the task status. Check if one of
            # the child threads had set the status to ERROR.
            curr_task_status = self.task_status
            if curr_task_status == BehaviorTaskStatus.ERROR.value:
                # NOTE: Possible repetition of operation.
                # _create_node_async() and _delete_node_async() also
                # sets status to failed
                curr_native_entity.status.phase = str(
                    DefEntityPhase(DefEntityOperation.UPDATE,
                                   DefEntityOperationStatus.FAILED))
            else:
                msg = f"Resized the cluster '{cluster_name}' ({cluster_id}) " \
                      f"to the desired worker count {desired_worker_count} " \
                      f"and nfs count {desired_nfs_count}"
                self._update_task(BehaviorTaskStatus.SUCCESS, message=msg)
                curr_native_entity.status.phase = str(
                    DefEntityPhase(DefEntityOperation.UPDATE,
                                   DefEntityOperationStatus.SUCCEEDED))

            self._sync_def_entity(cluster_id, curr_entity)
        except Exception as err:
            msg = f"Unexpected error while resizing nodes for {cluster_name}" \
                  f" ({cluster_id})"
            LOGGER.error(f"{msg}",
                         exc_info=True)
            # TODO: Avoid many try-except block. Check if it is a good practice
            try:
                self._fail_operation(
                    cluster_id,
                    DefEntityOperation.UPDATE)
            except Exception:
                msg = f"Failed to update defined entity status " \
                      f" for cluster {cluster_id}"
                LOGGER.error(f"{msg}", exc_info=True)

            # NOTE: Since the defined entity is assumed to be
            # resolved during cluster creation, there is no need
            # to resolve the defined entity again
            try:
                self._sync_def_entity(cluster_id)
            except Exception:
                msg = f"Failed to sync defined entity of the cluster {cluster_id}"  # noqa: E501
                LOGGER.error(f"{msg}", exc_info=True)

            self._update_task(BehaviorTaskStatus.ERROR,
                              message=msg,
                              error_message=str(err))
        finally:
            # TODO re-organize updating defined entity and task update as per
            # https://stackoverflow.com/questions/49099637/how-to-determine-if-an-exception-was-raised-once-youre-in-the-finally-block
            # noqa: E501
            self.context.end()

    @thread_utils.run_async
    def _create_nodes_async(self, input_native_entity: rde_2_x.NativeEntity):
        """Create worker and/or nfs nodes in vCD.

        This method is executed by a thread in an asynchronous manner.
        Do's:
        - Update the defined entity in except blocks.
        - Can update the task status either to Running or Error
        Dont's:
        - Do not update the task status to SUCCESS. This will prevent other
        parallel threads if any to update the status. vCD interprets SUCCESS
        as a terminal state.
        - Do not end the context.client.

        Let the caller monitor thread or method to set SUCCESS task status,
         end the client context
        """
        vapp: Optional[vcd_vapp.VApp] = None
        cluster_name = None
        # Default value from rde_2_x model class
        rollback = True
        vapp_href = None
        sysadmin_client_v36 = self.context.get_sysadmin_client(
            api_version=DEFAULT_API_VERSION)
        cluster_id = input_native_entity.status.uid
        try:
            curr_entity: common_models.DefEntity = self.entity_svc.get_entity(cluster_id)  # noqa: E501
            curr_native_entity: rde_2_x.NativeEntity = curr_entity.entity
            vapp_href = curr_entity.externalId
            cluster_name = curr_native_entity.metadata.name
            current_spec: rde_2_x.ClusterSpec = \
                def_utils.construct_cluster_spec_from_entity_status(
                    curr_native_entity.status,
                    server_utils.get_rde_version_in_use())
            org_name = curr_native_entity.metadata.org_name
            ovdc_name = curr_native_entity.metadata.virtual_data_center_name
            curr_worker_count: int = current_spec.topology.workers.count
            curr_nfs_count: int = current_spec.topology.nfs.count

            # use the same settings with which cluster was originally created
            # viz., template, storage_profile, and network among others.
<<<<<<< HEAD
            worker_storage_profile = current_spec.topology.workers.storage_profile  # noqa: E501
            worker_sizing_class = current_spec.topology.workers.sizing_class
            nfs_storage_profile = current_spec.topology.nfs.storage_profile
            nfs_sizing_class = current_spec.topology.nfs.sizing_class
            network_name = current_spec.settings.ovdc_network
            ssh_key = current_spec.settings.ssh_key
            rollback = current_spec.settings.rollback_on_failure
            template_name = current_spec.distribution.template_name
            template_revision = current_spec.distribution.template_revision
=======
            worker_storage_profile = input_native_entity.spec.topology.workers.storage_profile  # noqa: E501
            worker_sizing_class = input_native_entity.spec.topology.workers.sizing_class  # noqa: E501
            nfs_storage_profile = input_native_entity.spec.topology.nfs.storage_profile  # noqa: E501
            nfs_sizing_class = input_native_entity.spec.topology.nfs.sizing_class  # noqa: E501
            network_name = input_native_entity.spec.settings.network
            ssh_key = input_native_entity.spec.settings.ssh_key
            rollback = input_native_entity.spec.settings.rollback_on_failure
            template_name = input_native_entity.spec.distribution.template_name
            template_revision = input_native_entity.spec.distribution.template_revision  # noqa: E501
>>>>>>> dbbf6c33
            template = _get_template(template_name, template_revision)

            # compute the values of workers and nfs to be added or removed
            desired_worker_count: int = input_native_entity.spec.topology.workers.count  # noqa: E501
            num_workers_to_add = desired_worker_count - curr_worker_count
            desired_nfs_count = input_native_entity.spec.topology.nfs.count
            num_nfs_to_add = desired_nfs_count - curr_nfs_count

            server_config = server_utils.get_server_runtime_config()
            catalog_name = server_config['broker']['catalog']
            client_v36 = self.context.get_client(
                api_version=DEFAULT_API_VERSION)
            org = vcd_utils.get_org(client_v36, org_name=org_name)
            ovdc = vcd_utils.get_vdc(client_v36, vdc_name=ovdc_name, org=org)
            vapp = vcd_vapp.VApp(client_v36, href=vapp_href)

            if num_workers_to_add > 0:
                msg = f"Creating {num_workers_to_add} workers from template" \
                      f"' {template_name}' (revision {template_revision}); " \
                      f"adding to cluster '{cluster_name}' ({cluster_id})"
                LOGGER.debug(msg)
                self._update_task(BehaviorTaskStatus.RUNNING, message=msg)
                worker_nodes = _add_nodes(
                    sysadmin_client_v36,
                    num_nodes=num_workers_to_add,
                    node_type=NodeType.WORKER,
                    org=org,
                    vdc=ovdc,
                    vapp=vapp,
                    catalog_name=catalog_name,
                    template=template,
                    network_name=network_name,
                    storage_profile=worker_storage_profile,
                    ssh_key=ssh_key,
                    sizing_class_name=worker_sizing_class)
                msg = f"Adding {num_workers_to_add} node(s) to cluster " \
                      f"{cluster_name}({cluster_id})"
                self._update_task(BehaviorTaskStatus.RUNNING, message=msg)
                target_nodes = []
                for spec in worker_nodes['specs']:
                    target_nodes.append(spec['target_vm_name'])
                vapp.reload()
                _join_cluster(sysadmin_client_v36,
                              vapp,
                              target_nodes=target_nodes)
                msg = f"Added {num_workers_to_add} node(s) to cluster " \
                      f"{cluster_name}({cluster_id})"
                self._update_task(BehaviorTaskStatus.RUNNING, message=msg)
            if num_nfs_to_add > 0:
                msg = f"Creating {num_nfs_to_add} nfs node(s) from template " \
                      f"'{template_name}' (revision {template_revision}) " \
                      f"for cluster '{cluster_name}' ({cluster_id})"
                LOGGER.debug(msg)
                self._update_task(BehaviorTaskStatus.RUNNING, message=msg)
                _add_nodes(sysadmin_client_v36,
                           num_nodes=num_nfs_to_add,
                           node_type=NodeType.NFS,
                           org=org,
                           vdc=ovdc,
                           vapp=vapp,
                           catalog_name=catalog_name,
                           template=template,
                           network_name=network_name,
                           storage_profile=nfs_storage_profile,
                           ssh_key=ssh_key,
                           sizing_class_name=nfs_sizing_class)
                msg = f"Created {num_nfs_to_add} nfs_node(s) for cluster " \
                      f"'{cluster_name}' ({cluster_id})"
                self._update_task(BehaviorTaskStatus.RUNNING, message=msg)
            msg = f"Created {num_workers_to_add} workers & {num_nfs_to_add}" \
                  f" nfs nodes for '{cluster_name}' ({cluster_id}) "
            self._update_task(BehaviorTaskStatus.RUNNING, message=msg)
        except (exceptions.NodeCreationError, exceptions.ClusterJoiningError) as err:  # noqa: E501
            msg = f"Error adding nodes to cluster '{cluster_name}'"
            LOGGER.error(msg, exc_info=True)
            if rollback:
                msg = f"Error adding nodes to cluster '{cluster_name}' " \
                      f"({cluster_id}). Deleting nodes: {err.node_names} " \
                      f"(rollback=True)"
                self._update_task(BehaviorTaskStatus.RUNNING, message=msg)
                LOGGER.info(msg)
                try:
                    _delete_nodes(sysadmin_client_v36,
                                  vapp_href,
                                  err.node_names,
                                  cluster_name=cluster_name)
                except Exception:
                    LOGGER.error(f"Failed to delete nodes {err.node_names} "
                                 f"from cluster '{cluster_name}'",
                                 exc_info=True)
            try:
                self._fail_operation(
                    cluster_id, DefEntityOperation.UPDATE)
            except Exception:
                msg = f"Failed to update defined entity status " \
                      f" for cluster {cluster_id}"
                LOGGER.error(f"{msg}", exc_info=True)

            # NOTE: Since the defined entity is assumed to be
            # resolved during cluster creation, there is no need
            # to resolve the defined entity again
            try:
                self._sync_def_entity(cluster_id, vapp=vapp)
            except Exception:
                msg = f"Failed to sync defined entity of the cluster {cluster_id}"  # noqa: E501
                LOGGER.error(f"{msg}", exc_info=True)

            self._update_task(BehaviorTaskStatus.ERROR,
                              message=msg,
                              error_message=str(err))
        except Exception as err:
            LOGGER.error(err, exc_info=True)
            msg = f"Error adding nodes to cluster '{cluster_name}'"
            try:
                self._fail_operation(
                    cluster_id, DefEntityOperation.UPDATE)
            except Exception:
                msg = f"Failed to update defined entity status " \
                      f" for cluster {cluster_id}"
                LOGGER.error(f"{msg}", exc_info=True)
            # NOTE: Since the defined entity is assumed to be
            # resolved during cluster creation, there is no need
            # to resolve the defined entity again
            try:
                self._sync_def_entity(cluster_id, vapp=vapp)
            except Exception:
                msg = f"Failed to sync defined entity of the cluster {cluster_id}"  # noqa: E501
                LOGGER.error(f"{msg}", exc_info=True)
            self._update_task(BehaviorTaskStatus.ERROR,
                              message=msg,
                              error_message=str(err))

    @thread_utils.run_async
    def _delete_cluster_async(self, cluster_name: str, org_name: str,
                              ovdc_name: str, curr_rde: common_models.DefEntity):  # noqa: E501
        """Delete the cluster asynchronously.

        :param cluster_name: Name of the cluster to be deleted.
        :param org_name: Name of the org where the cluster resides.
        :param ovdc_name: Name of the ovdc where the cluster resides.
        :param str cluster_id: ID of the cluster
        needs to be recreated in the failure case of cluster vapp deletion.
        """
        cluster_id = curr_rde.id
        try:
            msg = f"Deleting cluster '{cluster_name}'"
            self._update_task(BehaviorTaskStatus.RUNNING, message=msg)
            client_v36 = self.context.get_client(
                api_version=DEFAULT_API_VERSION)
            if curr_rde.externalId:
                # Delete Vapp if RDE is linked with a VApp
                _delete_vapp(client_v36, org_name, ovdc_name, cluster_name)
                msg = f"Deleted cluster '{cluster_name}'"
            else:
                msg = f"VApp for cluster {cluster_name} ({cluster_id}) not present"  # noqa: E501
            LOGGER.info(msg)
            self._update_task(BehaviorTaskStatus.SUCCESS, message=msg)
        except Exception as err:
            msg = f"Unexpected error while deleting cluster {cluster_name}"
            LOGGER.error(f"{msg}",
                         exc_info=True)
            try:
                self._fail_operation(cluster_id, DefEntityOperation.DELETE)
            except Exception:
                msg = f"Failed to update defined entity status for cluster {cluster_id}"  # noqa: E501
                LOGGER.error(msg, exc_info=True)
            self._update_task(BehaviorTaskStatus.ERROR,
                              message=msg,
                              error_message=str(err))
        finally:
            # TODO re-organize updating defined entity and task update as per
            # https://stackoverflow.com/questions/49099637/how-to-determine-if-an-exception-was-raised-once-youre-in-the-finally-block
            # noqa: E501
            self.context.end()

    @thread_utils.run_async
    def _upgrade_cluster_async(self, cluster_id: str, template: Dict):
        cluster_name = None
        vapp = None
        try:
            curr_entity: common_models.DefEntity = self.entity_svc.get_entity(cluster_id)  # noqa: E501
            curr_native_entity: rde_2_x.NativeEntity = curr_entity.entity
            cluster_name = curr_native_entity.metadata.name
            vapp_href = curr_entity.externalId

            # TODO use cluster status field to get the control plane and worker nodes  # noqa: E501
            client_v36 = self.context.get_client(
                api_version=DEFAULT_API_VERSION)
            vapp = vcd_vapp.VApp(client_v36, href=vapp_href)
            all_node_names = [vm.get('name') for vm in vapp.get_all_vms() if not vm.get('name').startswith(NodeType.NFS)]  # noqa: E501
            control_plane_node_names = [curr_native_entity.status.nodes.control_plane.name]  # noqa: E501
            worker_node_names = [worker.name for worker in curr_native_entity.status.nodes.workers]  # noqa: E501

            template_name = template[LocalTemplateKey.NAME]
            template_revision = template[LocalTemplateKey.REVISION]

            # semantic version doesn't allow leading zeros
            # docker's version format YY.MM.patch allows us to directly use
            # lexicographical string comparison
            c_docker = curr_native_entity.status.docker_version
            t_docker = template[LocalTemplateKey.DOCKER_VERSION]
            k8s_details = curr_native_entity.status.kubernetes.split(' ')
            c_k8s = semver.Version(k8s_details[1])
            t_k8s = semver.Version(template[LocalTemplateKey.KUBERNETES_VERSION])  # noqa: E501
            cni_details = curr_native_entity.status.cni.split(' ')
            c_cni = semver.Version(cni_details[1])
            t_cni = semver.Version(template[LocalTemplateKey.CNI_VERSION])

            upgrade_docker = t_docker > c_docker
            upgrade_k8s = t_k8s >= c_k8s
            upgrade_cni = t_cni > c_cni or t_k8s.major > c_k8s.major or t_k8s.minor > c_k8s.minor  # noqa: E501

            sysadmin_client_v36 = self.context.get_sysadmin_client(
                api_version=DEFAULT_API_VERSION)

            if upgrade_k8s:
                msg = f"Draining control plane node {control_plane_node_names}"
                self._update_task(BehaviorTaskStatus.RUNNING, message=msg)
                _drain_nodes(sysadmin_client_v36, vapp_href,
                             control_plane_node_names, cluster_name=cluster_name)  # noqa: E501

                msg = f"Upgrading Kubernetes ({c_k8s} -> {t_k8s}) " \
                      f"in control plane node {control_plane_node_names}"
                self._update_task(BehaviorTaskStatus.RUNNING, message=msg)
                filepath = ltm.get_script_filepath(template_name,
                                                   template_revision,
                                                   TemplateScriptFile.CONTROL_PLANE_K8S_UPGRADE)  # noqa: E501
                script = utils.read_data_file(filepath, logger=LOGGER)
                _run_script_in_nodes(sysadmin_client_v36, vapp_href,
                                     control_plane_node_names, script)

                msg = f"Uncordoning control plane node {control_plane_node_names}"  # noqa: E501
                self._update_task(BehaviorTaskStatus.RUNNING, message=msg)
                _uncordon_nodes(sysadmin_client_v36,
                                vapp_href,
                                control_plane_node_names,
                                cluster_name=cluster_name)

                filepath = ltm.get_script_filepath(template_name,
                                                   template_revision,
                                                   TemplateScriptFile.WORKER_K8S_UPGRADE)  # noqa: E501
                script = utils.read_data_file(filepath, logger=LOGGER)
                for node in worker_node_names:
                    msg = f"Draining node {node}"
                    self._update_task(BehaviorTaskStatus.RUNNING,
                                      message=msg)
                    _drain_nodes(sysadmin_client_v36,
                                 vapp_href,
                                 [node],
                                 cluster_name=cluster_name)

                    msg = f"Upgrading Kubernetes ({c_k8s} " \
                          f"-> {t_k8s}) in node {node}"
                    self._update_task(BehaviorTaskStatus.RUNNING,
                                      message=msg)
                    _run_script_in_nodes(sysadmin_client_v36,
                                         vapp_href, [node], script)

                    msg = f"Uncordoning node {node}"
                    self._update_task(BehaviorTaskStatus.RUNNING,
                                      message=msg)
                    _uncordon_nodes(sysadmin_client_v36,
                                    vapp_href, [node],
                                    cluster_name=cluster_name)

            if upgrade_docker or upgrade_cni:
                msg = f"Draining all nodes {all_node_names}"
                self._update_task(BehaviorTaskStatus.RUNNING, message=msg)
                _drain_nodes(sysadmin_client_v36,
                             vapp_href, all_node_names,
                             cluster_name=cluster_name)

            if upgrade_docker:
                msg = f"Upgrading Docker-CE ({c_docker} -> {t_docker}) " \
                      f"in nodes {all_node_names}"
                self._update_task(BehaviorTaskStatus.RUNNING, message=msg)
                filepath = ltm.get_script_filepath(
                    template_name,
                    template_revision,
                    TemplateScriptFile.DOCKER_UPGRADE)
                script = utils.read_data_file(filepath, logger=LOGGER)
                _run_script_in_nodes(sysadmin_client_v36, vapp_href,
                                     all_node_names, script)

            if upgrade_cni:
                msg = "Applying CNI " \
                      f"({curr_native_entity.status.cni} " \
                      f"-> {t_cni}) in control plane node {control_plane_node_names}"  # noqa: E501
                self._update_task(BehaviorTaskStatus.RUNNING, message=msg)
                filepath = ltm.get_script_filepath(template_name,
                                                   template_revision,
                                                   TemplateScriptFile.CONTROL_PLANE_CNI_APPLY)  # noqa: E501
                script = utils.read_data_file(filepath, logger=LOGGER)
                _run_script_in_nodes(sysadmin_client_v36, vapp_href,
                                     control_plane_node_names, script)

            # uncordon all nodes (sometimes redundant)
            msg = f"Uncordoning all nodes {all_node_names}"
            self._update_task(BehaviorTaskStatus.RUNNING, message=msg)
            _uncordon_nodes(sysadmin_client_v36, vapp_href,
                            all_node_names, cluster_name=cluster_name)

            # update cluster metadata
            msg = f"Updating metadata for cluster '{cluster_name}'"
            self._update_task(BehaviorTaskStatus.RUNNING, message=msg)
            metadata = {
                ClusterMetadataKey.TEMPLATE_NAME: template[LocalTemplateKey.NAME],  # noqa: E501
                ClusterMetadataKey.TEMPLATE_REVISION: template[LocalTemplateKey.REVISION],  # noqa: E501
                ClusterMetadataKey.DOCKER_VERSION: template[LocalTemplateKey.DOCKER_VERSION],  # noqa: E501
                ClusterMetadataKey.KUBERNETES_VERSION: template[LocalTemplateKey.KUBERNETES_VERSION],  # noqa: E501
                ClusterMetadataKey.CNI: template[LocalTemplateKey.CNI],
                ClusterMetadataKey.CNI_VERSION: template[LocalTemplateKey.CNI_VERSION]  # noqa: E501
            }

            task = vapp.set_multiple_metadata(metadata)
            client_v36 = self.context.get_client(
                api_version=DEFAULT_API_VERSION)
            client_v36.get_task_monitor().wait_for_status(task)

            curr_entity_status: rde_2_x.Status = curr_native_entity.status
            # update defined entity of the cluster
            curr_entity_status.cloud_properties.distribution = \
                rde_2_x.Distribution(template_name=template[LocalTemplateKey.NAME],  # noqa: E501
                                     template_revision=int(template[LocalTemplateKey.REVISION]))  # noqa: E501
            curr_entity_status.cni = \
                _create_k8s_software_string(template[LocalTemplateKey.CNI],
                                            template[LocalTemplateKey.CNI_VERSION])  # noqa: E501
            curr_entity_status.kubernetes = \
                _create_k8s_software_string(template[LocalTemplateKey.KUBERNETES],  # noqa: E501
                                            template[LocalTemplateKey.KUBERNETES_VERSION])  # noqa: E501
            curr_entity_status.docker_version = template[LocalTemplateKey.DOCKER_VERSION]  # noqa: E501
            curr_entity_status.os = template[LocalTemplateKey.OS]
            curr_entity_status.phase = str(
                DefEntityPhase(DefEntityOperation.UPGRADE,
                               DefEntityOperationStatus.SUCCEEDED))
            self._update_cluster_entity(cluster_id, curr_entity_status)

            msg = f"Successfully upgraded cluster '{cluster_name}' software " \
                  f"to match template {template_name} (revision " \
                  f"{template_revision}): Kubernetes: {c_k8s} -> {t_k8s}, " \
                  f"Docker-CE: {c_docker} -> {t_docker}, " \
                  f"CNI: {c_cni} -> {t_cni}"
            self._update_task(BehaviorTaskStatus.SUCCESS, message=msg)
            LOGGER.info(f"{msg} ({vapp_href})")
        except Exception as err:
            msg = f"Unexpected error while upgrading cluster " \
                  f"'{cluster_name}'"
            LOGGER.error(f"{msg}", exc_info=True)
            try:
                self._fail_operation(
                    cluster_id,
                    DefEntityOperation.UPGRADE)
            except Exception:
                msg = f"Failed to update defined entity status " \
                      f" for cluster {cluster_id}"
                LOGGER.error(f"{msg}", exc_info=True)
            # NOTE: Since the defined entity is assumed to be
            # resolved during cluster creation, there is no need
            # to resolve the defined entity again
            try:
                self._sync_def_entity(cluster_id, vapp=vapp)
            except Exception:
                msg = f"Failed to sync defined entity of the cluster {cluster_id}"  # noqa: E501
                LOGGER.error(f"{msg}", exc_info=True)
            self._update_task(BehaviorTaskStatus.ERROR,
                              message=msg, error_message=str(err))

        finally:
            # TODO re-organize updating defined entity and task update as per
            # https://stackoverflow.com/questions/49099637/how-to-determine-if-an-exception-was-raised-once-youre-in-the-finally-block
            # noqa: E501
            self.context.end()

    @thread_utils.run_async
    def _monitor_delete_nodes(self, cluster_id, nodes_to_del):
        """Triggers and monitors delete thread.

        This method (or) thread waits for the thread(s) to join before
        - updating the defined entity
        - updating the task status to SUCCESS
        - ending the client context
        """
        cluster_name = None
        try:
            curr_entity: common_models.DefEntity = self.entity_svc.get_entity(
                cluster_id)
            curr_native_entity: rde_2_x.NativeEntity = curr_entity.entity
            self._delete_nodes_async(cluster_id=cluster_id,
                                     nodes_to_del=nodes_to_del)

            # wait for the children threads of the current thread to join
            curr_thread_id = str(threading.current_thread().ident)
            for t in threading.enumerate():
                if t.getName().endswith(curr_thread_id):
                    t.join()

            # update the defined entity and task status.
            curr_task_status = self.task_status
            if curr_task_status == BehaviorTaskStatus.ERROR.value:
                curr_native_entity.status.phase = str(
                    DefEntityPhase(DefEntityOperation.UPDATE,
                                   DefEntityOperationStatus.FAILED))
            else:
                msg = f"Deleted the {nodes_to_del} nodes  from cluster " \
                      f"'{cluster_name}' ({cluster_id}) "
                self._update_task(BehaviorTaskStatus.SUCCESS, message=msg)
                curr_native_entity.status.phase = str(
                    DefEntityPhase(DefEntityOperation.UPDATE,
                                   DefEntityOperationStatus.SUCCEEDED))
            self._sync_def_entity(cluster_id, curr_entity)
        except Exception as err:
            msg = f"Unexpected error while deleting nodes for " \
                  f"{cluster_name} ({cluster_id})"
            LOGGER.error(f"{msg}",
                         exc_info=True)
            try:
                self._fail_operation(
                    cluster_id,
                    DefEntityOperation.UPDATE)
            except Exception:
                msg = f"Failed to update defined entity status " \
                      f" for cluster {cluster_id}"
                LOGGER.error(f"{msg}", exc_info=True)

            try:
                self._sync_def_entity(cluster_id)
            except Exception:
                msg = f"Failed to sync defined entity of the cluster {cluster_id}"  # noqa: E501
                LOGGER.error(f"{msg}", exc_info=True)
            self._update_task(BehaviorTaskStatus.ERROR,
                              message=msg,
                              error_message=str(err))
        finally:
            # TODO re-organize updating defined entity and task update as per
            # https://stackoverflow.com/questions/49099637/how-to-determine-if-an-exception-was-raised-once-youre-in-the-finally-block
            # noqa: E501
            self.context.end()

    @thread_utils.run_async
    def _delete_nodes_async(self, cluster_id: str,
                            input_native_entity: rde_2_x.NativeEntity = None,
                            nodes_to_del=None):
        """Delete worker and/or nfs nodes in vCD.

        This method is executed by a thread in an asynchronous manner.
        Do's:
        - Update the defined entity in except blocks.
        - Update the task status either to Running or Error
        Dont's:
        - Do not update the task status to SUCCESS. This will prevent other
        parallel threads if any to update the status. vCD interprets SUCCESS
        as a terminal state.
        - Do not end the context.client.

        Let the caller monitor thread or method to set SUCCESS task status,
          end the client context
        """
        # cluster_id = input_native_entity.status.uid
        if nodes_to_del is None:
            nodes_to_del = []
        curr_entity: common_models.DefEntity = self.entity_svc.get_entity(cluster_id)  # noqa: E501
        curr_native_entity: rde_2_x.NativeEntity = curr_entity.entity
        vapp_href = curr_entity.externalId
        cluster_name = curr_native_entity.metadata.name

        if not nodes_to_del:
            if not input_native_entity:
                raise exceptions.CseServerError(
                    f"No nodes specified to delete from "
                    f"cluster {cluster_name}({cluster_id})")
            desired_worker_count = input_native_entity.spec.topology.workers.count  # noqa: E501
            nodes_to_del = [node.name for node in
                            curr_native_entity.status.nodes.workers[desired_worker_count:]]  # noqa: E501

        client_v36 = self.context.get_client(api_version=DEFAULT_API_VERSION)
        vapp = vcd_vapp.VApp(client_v36, href=vapp_href)
        try:
            # if nodes fail to drain, continue with node deletion anyways
            sysadmin_client_v36 = self.context.get_sysadmin_client(
                api_version=DEFAULT_API_VERSION)
            try:
                worker_nodes_to_delete = [
                    node_name for node_name in nodes_to_del
                    if node_name.startswith(NodeType.WORKER)]
                if worker_nodes_to_delete:
                    msg = f"Draining {len(worker_nodes_to_delete)} node(s) " \
                          f"from cluster '{cluster_name}': " \
                          f"{worker_nodes_to_delete}"
                    self._update_task(
                        BehaviorTaskStatus.RUNNING, message=msg)
                    _drain_nodes(sysadmin_client_v36,
                                 vapp_href,
                                 worker_nodes_to_delete,
                                 cluster_name=cluster_name)
            except (exceptions.NodeOperationError, exceptions.ScriptExecutionError) as err:  # noqa: E501
                LOGGER.warning(f"Failed to drain nodes: {nodes_to_del}"
                               f" in cluster '{cluster_name}'."
                               f" Continuing node delete...\nError: {err}")

            msg = f"Deleting {len(nodes_to_del)} node(s) from " \
                  f"cluster '{cluster_name}': {nodes_to_del}"
            self._update_task(BehaviorTaskStatus.RUNNING, message=msg)

            _delete_nodes(sysadmin_client_v36,
                          vapp_href,
                          nodes_to_del,
                          cluster_name=cluster_name)

            msg = f"Deleted {len(nodes_to_del)} node(s)" \
                  f" to cluster '{cluster_name}'"
            self._update_task(BehaviorTaskStatus.RUNNING, message=msg)
        except Exception as err:
            msg = f"Unexpected error while deleting nodes {nodes_to_del}"
            LOGGER.error(f"{msg}",
                         exc_info=True)
            try:
                self._fail_operation(
                    cluster_id,
                    DefEntityOperation.UPDATE)
            except Exception:
                msg = f"Failed to update defined entity status " \
                      f" for cluster {cluster_id}"
                LOGGER.error(f"{msg}", exc_info=True)
            # NOTE: Since the defined entity is assumed to be
            # resolved during cluster creation, there is no need
            # to resolve the defined entity again
            try:
                self._sync_def_entity(cluster_id, vapp=vapp)
            except Exception:
                msg = f"Failed to sync defined entity of the cluster {cluster_id}"  # noqa: E501
                LOGGER.error(f"{msg}", exc_info=True)
            self._update_task(BehaviorTaskStatus.ERROR,
                              message=msg,
                              error_message=str(err))

    def _sync_def_entity(self, cluster_id: str,
                         curr_entity: common_models.DefEntity = None,
                         vapp=None):
        """Sync the defined entity with the latest vApp status."""
        # NOTE: This function should not be relied to update the defined entity
        # unless it is sure that the Vapp with the cluster-id exists
        if not curr_entity:
            curr_entity: common_models.DefEntity = self.entity_svc.get_entity(
                cluster_id)
        if not curr_entity.externalId and not vapp:
            return curr_entity
        if not vapp:
            client_v36 = self.context.get_client(
                api_version=DEFAULT_API_VERSION)
            vapp = vcd_vapp.VApp(client_v36, href=curr_entity.externalId)
        sysadmin_client_v36 = self.context.get_sysadmin_client(
            api_version=DEFAULT_API_VERSION)
        curr_nodes_status = _get_nodes_details(sysadmin_client_v36, vapp)
        new_status: rde_2_x.Status = curr_entity.entity.status
        if curr_nodes_status:
            new_status.nodes = curr_nodes_status
        return self._update_cluster_entity(cluster_id, new_status)

    def _update_cluster_entity(self, cluster_id: str,
                               native_entity_status: rde_2_x.Status,
                               external_id: Optional[str] = None):
        """Update status part of the cluster rde.

        This method serves as a placeholder where we make changes for
        optimistic locking.

        :param str cluster_id: ID of the defined entity.
        :param rde_2_x.Status native_entity_status: Defined entity status to be
            updated.
        :param str external_id: Vapp ID to update the defined entity of the
            cluster with.
        :returns: Updated defined entity
        :rtype: common_models.DefEntity
        """
        # TODO update funciton to use optimistic locking feature by VCD

        cluster_rde: common_models.DefEntity = \
            self.entity_svc.get_entity(cluster_id)

        # update the cluster_rde with external_id if provided by the caller
        if external_id is not None:
            cluster_rde.externalId = external_id
        # Update entity status with new values
        cluster_rde.entity.status = native_entity_status

        # Update cluster rde
        return self.sysadmin_entity_svc.update_entity(cluster_id,
                                                      cluster_rde,
                                                      invoke_hooks=False)

    def _fail_operation(self, cluster_id: str, op: DefEntityOperation):
        curr_entity: common_models.DefEntity = self.entity_svc.get_entity(cluster_id)  # noqa: E501
        new_status: rde_2_x.Status = curr_entity.entity.status
        new_status.phase = \
            str(DefEntityPhase(op, DefEntityOperationStatus.FAILED))
        self._update_cluster_entity(curr_entity.id, new_status)

    def _update_task(self, status, message='', error_message='', progress=None):  # noqa: E501
        if status == BehaviorTaskStatus.ERROR:
            error_details = asdict(BehaviorError(majorErrorCode='500',
                                                 minorErrorCode=message,
                                                 message=error_message))
            payload = self.mqtt_publisher.construct_behavior_payload(
                status=status.value, error_details=error_details)
        else:
            payload = self.mqtt_publisher.construct_behavior_payload(
                status=status.value, message=message, progress=progress)
        response_json = self.mqtt_publisher.construct_behavior_response_json(
            task_id=self.task_id, entity_id=self.entity_id, payload=payload)
        self.mqtt_publisher.send_response(response_json)
        self.task_status = status.value


def _get_cluster_upgrade_target_templates(
        source_template_name, source_template_revision) -> List[dict]:
    """Get list of templates that a given cluster can upgrade to.

    :param str source_template_name:
    :param str source_template_revision:
    :return: List of dictionary containing templates
    :rtype: List[dict]
    """
    upgrades = []
    config = server_utils.get_server_runtime_config()
    for t in config['broker']['templates']:
        if source_template_name in t[LocalTemplateKey.UPGRADE_FROM]:
            if t[LocalTemplateKey.NAME] == source_template_name and \
                    int(t[LocalTemplateKey.REVISION]) <= int(source_template_revision):  # noqa: E501
                continue
            upgrades.append(t)

    return upgrades


def _get_nodes_details(sysadmin_client, vapp):
    """Get the details of the nodes given a vapp.

    This method should not raise an exception. It is being used in the
    exception blocks to sync the defined entity status of any given cluster
    It returns None in the case of any unexpected errors.

    :param pyvcloud.client.Client sysadmin_client:
    :param pyvcloud.vapp.VApp vapp: vApp

    :return: Node details
    :rtype: container_service_extension.def_.models.Nodes
    """
    try:
        vms = vapp.get_all_vms()
        workers = []
        nfs_nodes = []
        control_plane = None
        for vm in vms:
            vcd_utils.to_dict(vm)
            # skip processing vms in 'unresolved' state.
            if int(vm.get('status')) == 0:
                continue
            vm_name = vm.get('name')
            ip = None
            try:
                ip = vapp.get_primary_ip(vm_name)
            except Exception:
                LOGGER.error(f"Failed to retrieve the IP of the node "
                             f"{vm_name} in cluster {vapp.name}",
                             exc_info=True)
            sizing_class = None
            if hasattr(vm, 'ComputePolicy') and hasattr(vm.ComputePolicy,
                                                        'VmSizingPolicy'):
                policy_name = vm.ComputePolicy.VmSizingPolicy.get('name')
                sizing_class = compute_policy_manager.\
                    get_cse_policy_display_name(policy_name)
            storage_profile: Optional[str] = None
            if hasattr(vm, 'StorageProfile'):
                storage_profile = vm.StorageProfile.get('name')
            if vm_name.startswith(NodeType.CONTROL_PLANE):
                control_plane = rde_2_x.Node(name=vm_name, ip=ip,
                                             sizing_class=sizing_class,
                                             storage_profile=storage_profile)
            elif vm_name.startswith(NodeType.WORKER):
                workers.append(
                    rde_2_x.Node(name=vm_name, ip=ip,
                                 sizing_class=sizing_class,
                                 storage_profile=storage_profile))
            elif vm_name.startswith(NodeType.NFS):
                exports = None
                try:
                    exports = _get_nfs_exports(sysadmin_client,
                                               ip,
                                               vapp,
                                               vm_name)
                except Exception:
                    LOGGER.error(f"Failed to retrieve the NFS exports of "
                                 f"node {vm_name} of cluster {vapp.name} ",
                                 exc_info=True)
                nfs_nodes.append(rde_2_x.NfsNode(name=vm_name, ip=ip,
                                                 sizing_class=sizing_class,
                                                 storage_profile=storage_profile,  # noqa: E501
                                                 exports=exports))
        return rde_2_x.Nodes(control_plane=control_plane, workers=workers,
                             nfs=nfs_nodes)
    except Exception as err:
        LOGGER.error("Failed to retrieve the status of the nodes of the "
                     f"cluster {vapp.name}: {err}", exc_info=True)


def _get_nfs_exports(sysadmin_client: vcd_client.Client, ip, vapp, vm_name):
    """Get the exports from remote NFS server.

    :param pyvcloud.vcd.client.Client sysadmin_client:
    :param str ip: IP address of the NFS server
    :param pyvcloud.vcd.vapp.vcd_vapp.VApp vapp:
    :param str vm_name:

    :return: (List): List of exports
    """
    script = f"#!/usr/bin/env bash\nshowmount -e {ip}"
    result = _execute_script_in_nodes(sysadmin_client, vapp=vapp,
                                      node_names=[vm_name], script=script,
                                      check_tools=False)
    lines = result[0][1].content.decode().split('\n')
    exports = []
    for index in range(1, len(lines) - 1):
        export = lines[index].strip().split()[0]
        exports.append(export)
    return exports


def _drain_nodes(sysadmin_client: vcd_client.Client, vapp_href, node_names,
                 cluster_name=''):
    LOGGER.debug(f"Draining nodes {node_names} in cluster '{cluster_name}' "
                 f"(vapp: {vapp_href})")
    script = "#!/usr/bin/env bash\n"
    for node_name in node_names:
        script += f"kubectl drain {node_name} " \
                  f"--ignore-daemonsets --timeout=60s --delete-local-data\n"

    try:
        vapp = vcd_vapp.VApp(sysadmin_client, href=vapp_href)
        control_plane_node_names = _get_node_names(vapp, NodeType.CONTROL_PLANE)  # noqa: E501
        _run_script_in_nodes(sysadmin_client,
                             vapp_href,
                             [control_plane_node_names[0]],
                             script)
    except Exception as err:
        LOGGER.error(f"Failed to drain nodes {node_names} in cluster "
                     f"'{cluster_name}' (vapp: {vapp_href}) with "
                     f"error: {err}")
        raise

    LOGGER.debug(f"Successfully drained nodes {node_names} in cluster "
                 f"'{cluster_name}' (vapp: {vapp_href})")


def _uncordon_nodes(sysadmin_client: vcd_client.Client, vapp_href, node_names,
                    cluster_name=''):
    vcd_utils.raise_error_if_user_not_from_system_org(sysadmin_client)

    LOGGER.debug(f"Uncordoning nodes {node_names} in cluster '{cluster_name}' "
                 f"(vapp: {vapp_href})")
    script = "#!/usr/bin/env bash\n"
    for node_name in node_names:
        script += f"kubectl uncordon {node_name}\n"

    try:
        vapp = vcd_vapp.VApp(sysadmin_client, href=vapp_href)
        control_plane_node_names = _get_node_names(vapp, NodeType.CONTROL_PLANE)  # noqa: E501
        _run_script_in_nodes(sysadmin_client,
                             vapp_href,
                             [control_plane_node_names[0]],
                             script)
    except Exception as err:
        LOGGER.error(f"Failed to uncordon nodes {node_names} in cluster "
                     f"'{cluster_name}' (vapp: {vapp_href}) "
                     f"with error: {err}")
        raise

    LOGGER.debug(f"Successfully uncordoned nodes {node_names} in cluster "
                 f"'{cluster_name}' (vapp: {vapp_href})")


def _delete_vapp(client, org_name, ovdc_name, vapp_name):
    LOGGER.debug(
        f"Deleting vapp {vapp_name} in (org: {org_name}, vdc: {ovdc_name})")

    try:
        org = vcd_org.Org(client=client,
                          resource=client.get_org_by_name(org_name))
        vdc_resource = org.get_vdc(name=ovdc_name)
        vdc_href = vdc_resource.get('href')
        vdc = VDC(client, href=vdc_href)
        task = vdc.delete_vapp(vapp_name, force=True)
        client.get_task_monitor().wait_for_status(task)
    except Exception as err:
        LOGGER.error(f"Failed to delete vapp {vapp_name} "
                     f"(vdc: {ovdc_name}) with error: {err}")
        raise

    LOGGER.debug(f"Deleted vapp {vapp_name} (vdc: {vdc_href})")


def _delete_nodes(sysadmin_client: vcd_client.Client, vapp_href, node_names,
                  cluster_name=''):
    vcd_utils.raise_error_if_user_not_from_system_org(sysadmin_client)

    LOGGER.debug(f"Deleting node(s) {node_names} from cluster '{cluster_name}'"
                 f" (vapp: {vapp_href})")
    script = "#!/usr/bin/env bash\nkubectl delete node "
    are_there_workers_to_del = False
    for node_name in node_names:
        if node_name.startswith(NodeType.WORKER):
            script += f' {node_name}'
            are_there_workers_to_del = True
    script += '\n'

    vapp = vcd_vapp.VApp(sysadmin_client, href=vapp_href)
    try:
        if are_there_workers_to_del:
            control_plane_node_names = _get_node_names(vapp, NodeType.CONTROL_PLANE)  # noqa: E501
            _run_script_in_nodes(sysadmin_client, vapp_href,
                                 [control_plane_node_names[0]], script)
    except Exception as err:
        LOGGER.error(f"Failed to delete node(s) {node_names} from cluster "
                     f"'{cluster_name}' using kubectl "
                     f"(vapp: {vapp_href}): {err}", exc_info=True)

    vapp = vcd_vapp.VApp(sysadmin_client, href=vapp_href)
    for vm_name in node_names:
        vm = vcd_vm.VM(sysadmin_client, resource=vapp.get_vm(vm_name))
        try:
            task = vm.undeploy()
            sysadmin_client.get_task_monitor().wait_for_status(task)
        except Exception:
            LOGGER.error(f"Failed to undeploy VM {vm_name} "
                         f"(vapp: {vapp_href})", exc_info=True)

    task = vapp.delete_vms(node_names)
    sysadmin_client.get_task_monitor().wait_for_status(task)
    LOGGER.debug(f"Successfully deleted node(s) {node_names} from "
                 f"cluster '{cluster_name}' (vapp: {vapp_href})")


def _is_valid_cluster_name(name):
    """Validate that the cluster name against the pattern."""
    if name and len(name) > 25:
        return False
    return re.match("^[a-zA-Z][A-Za-z0-9-]*$", name) is not None


def _cluster_exists(client, cluster_name, org_name=None, ovdc_name=None):
    query_filter = f'name=={urllib.parse.quote(cluster_name)}'
    if ovdc_name is not None:
        query_filter += f";vdcName=={urllib.parse.quote(ovdc_name)}"
    resource_type = vcd_client.ResourceType.VAPP.value
    if client.is_sysadmin():
        resource_type = vcd_client.ResourceType.ADMIN_VAPP.value
        if org_name is not None and org_name.lower() != SYSTEM_ORG_NAME.lower():  # noqa: E501
            org_resource = client.get_org_by_name(org_name)
            org = vcd_org.Org(client, resource=org_resource)
            query_filter += f";org=={urllib.parse.quote(org.resource.get('id'))}"  # noqa: E501

    q = client.get_typed_query(
        resource_type,
        query_result_format=vcd_client.QueryResultFormat.ID_RECORDS,
        qfilter=query_filter)
    result = q.execute()

    return len(list(result)) != 0


def _get_template(name=None, revision=None):
    if (name is None and revision is not None) or (name is not None and revision is None):  # noqa: E501
        raise ValueError("If template revision is specified, then template "
                         "name must also be specified (and vice versa).")
    server_config = server_utils.get_server_runtime_config()
    name = name or server_config['broker']['default_template_name']
    revision = revision or server_config['broker']['default_template_revision']
    for template in server_config['broker']['templates']:
        if (template[LocalTemplateKey.NAME], str(template[LocalTemplateKey.REVISION])) == (name, str(revision)):  # noqa: E501
            return template
    raise Exception(f"Template '{name}' at revision {revision} not found.")


def _add_nodes(sysadmin_client, num_nodes, node_type, org, vdc, vapp,
               catalog_name, template, network_name, storage_profile=None,
               ssh_key=None, sizing_class_name=None):
    vcd_utils.raise_error_if_user_not_from_system_org(sysadmin_client)

    if num_nodes > 0:
        specs = []
        try:
            # DEV NOTE: With api v33.0 and onwards, get_catalog operation will fail  # noqa: E501
            # for non admin users of an an org which is not hosting the catalog,  # noqa: E501
            # even if the catalog is explicitly shared with the org in question.  # noqa: E501
            # This happens because for api v 33.0 and onwards, the Org XML no
            # longer returns the href to catalogs accessible to the org, and typed  # noqa: E501
            # queries hide the catalog link from non admin users.
            # As a workaround, we will use a sys admin client to get the href and  # noqa: E501
            # pass it forward. Do note that the catalog itself can still be
            # accessed by these non admin users, just that they can't find by the  # noqa: E501
            # href on their own.

            org_name = org.get_name()
            org_resource = sysadmin_client.get_org_by_name(org_name)
            org_sa = vcd_org.Org(sysadmin_client, resource=org_resource)
            catalog_item = org_sa.get_catalog_item(
                catalog_name, template[LocalTemplateKey.CATALOG_ITEM_NAME])
            catalog_item_href = catalog_item.Entity.get('href')

            source_vapp = vcd_vapp.VApp(sysadmin_client, href=catalog_item_href)  # noqa: E501
            source_vm = source_vapp.get_all_vms()[0].get('name')
            if storage_profile is not None:
                storage_profile = vdc.get_storage_profile(storage_profile)

            config = server_utils.get_server_runtime_config()
            cpm = compute_policy_manager.ComputePolicyManager(sysadmin_client,
                                                              log_wire=utils.str_to_bool(config['service']['log_wire']))  # noqa: E501
            sizing_class_href = None
            if sizing_class_name:
                vdc_resource = vdc.get_resource()
                for policy in cpm.list_vdc_sizing_policies_on_vdc(vdc_resource.get('id')):  # noqa: E501
                    if policy['name'] == sizing_class_name:
                        if not sizing_class_href:
                            sizing_class_href = policy['href']
                        else:
                            msg = f"Duplicate sizing policies with the name {sizing_class_name}"  # noqa: E501
                            LOGGER.error(msg)
                            raise Exception(msg)
                if not sizing_class_href:
                    msg = f"No sizing policy with the name {sizing_class_name} exists on the VDC"  # noqa: E501
                    LOGGER.error(msg)
                    raise Exception(msg)
                LOGGER.debug(f"Found sizing policy with name {sizing_class_name} on the VDC {vdc_resource.get('name')}")  # noqa: E501

            cust_script = None
            if ssh_key is not None:
                cust_script = \
                    "#!/usr/bin/env bash\n" \
                    "if [ x$1=x\"postcustomization\" ];\n" \
                    "then\n" \
                    "mkdir -p /root/.ssh\n" \
                    f"echo '{ssh_key}' >> /root/.ssh/authorized_keys\n" \
                    "chmod -R go-rwx /root/.ssh\n" \
                    "fi"

            vapp.reload()
            for n in range(num_nodes):
                while True:
                    name = f"{node_type}-{''.join(random.choices(string.ascii_lowercase + string.digits, k=4))}"  # noqa: E501
                    try:
                        vapp.get_vm(name)
                    except Exception:
                        break
                spec = {
                    'source_vm_name': source_vm,
                    'vapp': source_vapp.resource,
                    'target_vm_name': name,
                    'hostname': name,
                    'password_auto': True,
                    'network': network_name,
                    'ip_allocation_mode': 'pool'
                }
                if sizing_class_href:
                    spec['sizing_policy_href'] = sizing_class_href
                    spec['placement_policy_href'] = config['placement_policy_hrefs'][template[LocalTemplateKey.KIND]]  # noqa: E501
                if cust_script is not None:
                    spec['cust_script'] = cust_script
                if storage_profile is not None:
                    spec['storage_profile'] = storage_profile
                specs.append(spec)

            task = vapp.add_vms(specs, power_on=False)
            sysadmin_client.get_task_monitor().wait_for_status(task)
            vapp.reload()

            for spec in specs:
                vm_name = spec['target_vm_name']
                vm_resource = vapp.get_vm(vm_name)
                vm = vcd_vm.VM(sysadmin_client, resource=vm_resource)

                task = vm.power_on()
                sysadmin_client.get_task_monitor().wait_for_status(task)
                vapp.reload()

                if node_type == NodeType.NFS:
                    LOGGER.debug(f"Enabling NFS server on {vm_name}")
                    script_filepath = ltm.get_script_filepath(
                        template[LocalTemplateKey.NAME],
                        template[LocalTemplateKey.REVISION],
                        TemplateScriptFile.NFSD)
                    script = utils.read_data_file(script_filepath, logger=LOGGER)  # noqa: E501
                    exec_results = _execute_script_in_nodes(
                        sysadmin_client, vapp=vapp, node_names=[vm_name],
                        script=script)
                    errors = _get_script_execution_errors(exec_results)
                    if errors:
                        raise exceptions.ScriptExecutionError(
                            f"VM customization script execution failed "
                            f"on node {vm_name}:{errors}")
        except Exception as err:
            LOGGER.error(err, exc_info=True)
            # TODO: get details of the exception to determine cause of failure,
            # e.g. not enough resources available.
            node_list = [entry.get('target_vm_name') for entry in specs]
            if hasattr(err, 'vcd_error') and err.vcd_error is not None and \
                    "throwPolicyNotAvailableException" in err.vcd_error.get('stackTrace', ''):  # noqa: E501
                raise exceptions.NodeCreationError(
                    node_list,
                    f"OVDC not enabled for {template[LocalTemplateKey.KIND]}")  # noqa: E501

            raise exceptions.NodeCreationError(node_list, str(err))

        vapp.reload()
        return {'task': task, 'specs': specs}


def _get_node_names(vapp, node_type):
    return [vm.get('name') for vm in vapp.get_all_vms() if vm.get('name').startswith(node_type)]  # noqa: E501


def _get_control_plane_ip(sysadmin_client: vcd_client.Client, vapp):
    vcd_utils.raise_error_if_user_not_from_system_org(sysadmin_client)

    LOGGER.debug(f"Getting control_plane IP for vapp: "
                 f"{vapp.get_resource().get('name')}")
    script = "#!/usr/bin/env bash\n" \
             "ip route get 1 | awk '{print $NF;exit}'\n" \

    node_names = _get_node_names(vapp, NodeType.CONTROL_PLANE)
    result = _execute_script_in_nodes(sysadmin_client, vapp=vapp,
                                      node_names=node_names, script=script,
                                      check_tools=False)
    errors = _get_script_execution_errors(result)
    if errors:
        raise exceptions.ScriptExecutionError(
            "Get control plane IP script execution "
            "failed on control plane node "
            f"{node_names}:{errors}")
    control_plane_ip = result[0][1].content.decode().split()[0]
    LOGGER.debug(f"Retrieved control plane IP for vapp: "
                 f"{vapp.get_resource().get('name')}, ip: {control_plane_ip}")
    return control_plane_ip


def _init_cluster(sysadmin_client: vcd_client.Client, vapp, k8s_version,
                  cni_version):
    vcd_utils.raise_error_if_user_not_from_system_org(sysadmin_client)

    try:
        templated_script = get_cluster_script_file_contents(
            ClusterScriptFile.CONTROL_PLANE, ClusterScriptFile.VERSION_2_X)
        script = templated_script.format(
            k8s_version=k8s_version,
            cni_version=cni_version)
        node_names = _get_node_names(vapp, NodeType.CONTROL_PLANE)
        result = _execute_script_in_nodes(sysadmin_client, vapp=vapp,
                                          node_names=node_names, script=script)
        errors = _get_script_execution_errors(result)
        if errors:
            raise exceptions.ScriptExecutionError(
                f"Initialize cluster script execution failed on node "
                f"{node_names}:{errors}")
        if result[0][0] != 0:
            raise exceptions.ClusterInitializationError(f"Couldn't initialize cluster:\n{result[0][2].content.decode()}")  # noqa: E501
    except Exception as err:
        LOGGER.error(err, exc_info=True)
        raise exceptions.ClusterInitializationError(
            f"Couldn't initialize cluster: {str(err)}")


def _join_cluster(sysadmin_client: vcd_client.Client, vapp, target_nodes=None):
    vcd_utils.raise_error_if_user_not_from_system_org(sysadmin_client)
    try:

        script = """
                 #!/usr/bin/env bash
                 kubeadm token create --print-join-command
            """

        node_names = _get_node_names(vapp, NodeType.CONTROL_PLANE)
        control_plane_result = _execute_script_in_nodes(sysadmin_client,
                                                        vapp=vapp,
                                                        node_names=node_names,
                                                        script=script)
        errors = _get_script_execution_errors(control_plane_result)
        if errors:
            raise exceptions.ClusterJoiningError(
                "Join cluster script execution failed on "
                f"control plane node {node_names}:{errors}")
        # kubeadm join <ip:port> --token <token> --discovery-token-ca-cert-hash <discovery_token> # noqa: E501
        join_info = control_plane_result[0][1].content.decode().split()

        templated_script = get_cluster_script_file_contents(
            ClusterScriptFile.NODE, ClusterScriptFile.VERSION_2_X)
        script = templated_script.format(
            ip_port=join_info[2],
            token=join_info[4],
            discovery_token_ca_cert_hash=join_info[6])

        node_names = _get_node_names(vapp, NodeType.WORKER)
        if target_nodes is not None:
            node_names = [name for name in node_names if name in target_nodes]

        worker_results = _execute_script_in_nodes(sysadmin_client, vapp=vapp,
                                                  node_names=node_names,
                                                  script=script)
        errors = _get_script_execution_errors(worker_results)
        if errors:
            raise exceptions.ClusterJoiningError(
                "Join cluster script execution failed "
                f"on worker node  {node_names}:{errors}")
        for result in worker_results:
            if result[0] != 0:
                raise exceptions.ClusterJoiningError(
                    "Couldn't join cluster:\n"
                    f"{result[2].content.decode()}")
    except Exception as err:
        LOGGER.error(err, exc_info=True)
        raise exceptions.ClusterJoiningError(
            f"Couldn't join cluster: {str(err)}")


def _wait_for_tools_ready_callback(message, exception=None):
    LOGGER.debug(f"waiting for guest tools, status: {message}")
    if exception is not None:
        LOGGER.error(f"exception: {str(exception)}")


def _wait_for_guest_execution_callback(message, exception=None):
    LOGGER.debug(message)
    if exception is not None:
        LOGGER.error(f"exception: {str(exception)}")


def _wait_until_ready_to_exec(vs, vm, password, tries=30):
    ready = False
    script = "#!/usr/bin/env bash\n" \
             "uname -a\n"
    for _ in range(tries):
        result = vs.execute_script_in_guest(
            vm, 'root', password, script,
            target_file=None,
            wait_for_completion=True,
            wait_time=5,
            get_output=True,
            delete_script=True,
            callback=_wait_for_guest_execution_callback)
        if result[0] == 0:
            ready = True
            break
        LOGGER.info(f"Script returned {result[0]}; VM is not "
                    f"ready to execute scripts, yet")
        time.sleep(2)

    if not ready:
        raise exceptions.CseServerError('VM is not ready to execute scripts')


def _execute_script_in_nodes(sysadmin_client: vcd_client.Client,
                             vapp, node_names, script,
                             check_tools=True, wait=True):
    vcd_utils.raise_error_if_user_not_from_system_org(sysadmin_client)
    all_results = []
    for node_name in node_names:
        try:
            LOGGER.debug(f"will try to execute script on {node_name}:\n"
                         f"{script}")

            vs = vs_utils.get_vsphere(sysadmin_client, vapp, vm_name=node_name,
                                      logger=LOGGER)
            vs.connect()
            moid = vapp.get_vm_moid(node_name)
            vm = vs.get_vm_by_moid(moid)
            password = vapp.get_admin_password(node_name)
            if check_tools:
                LOGGER.debug(f"waiting for tools on {node_name}")
                vs.wait_until_tools_ready(
                    vm,
                    sleep=5,
                    callback=_wait_for_tools_ready_callback)
                _wait_until_ready_to_exec(vs, vm, password)
            LOGGER.debug(f"about to execute script on {node_name} "
                         f"(vm={vm}), wait={wait}")
            if wait:
                result = vs.execute_script_in_guest(
                    vm, 'root', password, script,
                    target_file=None,
                    wait_for_completion=True,
                    wait_time=10,
                    get_output=True,
                    delete_script=True,
                    callback=_wait_for_guest_execution_callback)
                result_stdout = result[1].content.decode()
                result_stderr = result[2].content.decode()
            else:
                result = [
                    vs.execute_program_in_guest(vm, 'root', password, script,
                                                wait_for_completion=False,
                                                get_output=False)
                ]
                result_stdout = ''
                result_stderr = ''
            LOGGER.debug(result[0])
            LOGGER.debug(result_stderr)
            LOGGER.debug(result_stdout)
            all_results.append(result)
        except Exception as err:
            raise exceptions.ScriptExecutionError(f"Error executing script in node {node_name}: {str(err)}")  # noqa: E501

    return all_results


def _run_script_in_nodes(sysadmin_client: vcd_client.Client, vapp_href,
                         node_names, script):
    """Run script in all specified nodes.

    Wrapper around `execute_script_in_nodes()`. Use when we don't care about
    preserving script results

    :param pyvcloud.vcd.client.Client sysadmin_client:
    :param str vapp_href:
    :param List[str] node_names:
    :param str script:
    """
    vcd_utils.raise_error_if_user_not_from_system_org(sysadmin_client)

    # when is tools checking necessary?
    vapp = vcd_vapp.VApp(sysadmin_client, href=vapp_href)
    results = _execute_script_in_nodes(sysadmin_client,
                                       vapp=vapp,
                                       node_names=node_names,
                                       script=script,
                                       check_tools=False)
    errors = _get_script_execution_errors(results)
    if errors:
        raise exceptions.ScriptExecutionError(
            "Script execution failed on node "
            f"{node_names}\nErrors: {errors}")
    if results[0][0] != 0:
        raise exceptions.NodeOperationError(
            "Error during node operation:\n"
            f"{results[0][2].content.decode()}")


def _get_script_execution_errors(results):
    return [result[2].content.decode() for result in results if result[0] != 0]


def _create_k8s_software_string(software_name: str, software_version: str) -> str:  # noqa: E501
    """Generate string containing the software name and version.

    Example: if software_name is "upstream" and version is "1.17.3",
        "upstream 1.17.3" is returned

    :param str software_name:
    :param str software_version:
    :rtype: str
    """
    return f"{software_name} {software_version}"<|MERGE_RESOLUTION|>--- conflicted
+++ resolved
@@ -1221,27 +1221,15 @@
 
             # use the same settings with which cluster was originally created
             # viz., template, storage_profile, and network among others.
-<<<<<<< HEAD
-            worker_storage_profile = current_spec.topology.workers.storage_profile  # noqa: E501
-            worker_sizing_class = current_spec.topology.workers.sizing_class
-            nfs_storage_profile = current_spec.topology.nfs.storage_profile
-            nfs_sizing_class = current_spec.topology.nfs.sizing_class
-            network_name = current_spec.settings.ovdc_network
-            ssh_key = current_spec.settings.ssh_key
-            rollback = current_spec.settings.rollback_on_failure
-            template_name = current_spec.distribution.template_name
-            template_revision = current_spec.distribution.template_revision
-=======
             worker_storage_profile = input_native_entity.spec.topology.workers.storage_profile  # noqa: E501
             worker_sizing_class = input_native_entity.spec.topology.workers.sizing_class  # noqa: E501
             nfs_storage_profile = input_native_entity.spec.topology.nfs.storage_profile  # noqa: E501
             nfs_sizing_class = input_native_entity.spec.topology.nfs.sizing_class  # noqa: E501
-            network_name = input_native_entity.spec.settings.network
+            network_name = input_native_entity.spec.settings.ovdc_network
             ssh_key = input_native_entity.spec.settings.ssh_key
             rollback = input_native_entity.spec.settings.rollback_on_failure
             template_name = input_native_entity.spec.distribution.template_name
             template_revision = input_native_entity.spec.distribution.template_revision  # noqa: E501
->>>>>>> dbbf6c33
             template = _get_template(template_name, template_revision)
 
             # compute the values of workers and nfs to be added or removed

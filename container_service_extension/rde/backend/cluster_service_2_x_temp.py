--- conflicted
+++ resolved
@@ -53,11 +53,8 @@
 import container_service_extension.rde.models.common_models as common_models
 import container_service_extension.rde.models.rde_2_0_0 as rde_2_0_0
 import container_service_extension.rde.utils as def_utils
-<<<<<<< HEAD
 from container_service_extension.rde.behaviors.behavior_model import \
     BehaviorTaskStatus, BehaviorError
-=======
->>>>>>> cb913ffc
 from container_service_extension.security.context.behavior_request_context import BehaviorRequestContext  # noqa: E501
 import container_service_extension.security.context.operation_context as ctx
 import container_service_extension.server.abstract_broker as abstract_broker
@@ -70,10 +67,7 @@
     def __init__(self, op_ctx: BehaviorRequestContext):
         self.context: ctx.OperationContext = op_ctx.op_ctx
         self.task_id = op_ctx.task_id
-<<<<<<< HEAD
         self.task_href = self.context.client.get_api_uri() + f"/task/{self.task_id}"  # noqa: E501
-=======
->>>>>>> cb913ffc
         self.entity_id = op_ctx.entity_id
         self.mqtt_publisher: MQTTPublisher = op_ctx.mqtt_publisher
         self.task = None

--- conflicted
+++ resolved
@@ -67,10 +67,7 @@
     def __init__(self, op_ctx: BehaviorRequestContext):
         self.context: ctx.OperationContext = op_ctx.op_ctx
         self.task_id = op_ctx.task_id
-<<<<<<< HEAD
         self.task_href = self.context.client.get_api_uri() + f"/task/{self.task_id}"  # noqa: E501
-=======
->>>>>>> 9d175ad7
         self.entity_id = op_ctx.entity_id
         self.mqtt_publisher: MQTTPublisher = op_ctx.mqtt_publisher
         self.task = None
@@ -265,13 +262,8 @@
 
         msg = f"Creating cluster '{cluster_name}' " \
               f"from template '{template_name}' (revision {template_revision})"
-<<<<<<< HEAD
         self._update_task(vcd_client.TaskStatus.RUNNING, message=msg)
-        curr_rde.entity.status.task_href = self.task_href
-=======
-        # self._update_task(vcd_client.TaskStatus.RUNNING, message=msg)
-        curr_native_entity.status.taskHref = self.task_resource.get('href')
->>>>>>> 9d175ad7
+        curr_native_entity.status.taskHref = task_href
         try:
             self.entity_svc.update_entity(entity_id=entity_id, entity=curr_rde)
         except Exception as err:
@@ -286,11 +278,7 @@
             }
         )
         self._create_cluster_async(entity_id, input_native_entity)
-<<<<<<< HEAD
-        return self.mqtt_publisher.form_behavior_payload(
-=======
         return self.mqtt_publisher.construct_behavior_payload(
->>>>>>> 9d175ad7
             message='create_cluster_in_progress',
             status=BehaviorTaskStatus.RUNNING.value, progress=5)
 
@@ -362,13 +350,8 @@
               f"desired worker count {desired_worker_count} and " \
               f"nfs count {desired_nfs_count}"
         self._update_task(vcd_client.TaskStatus.RUNNING, message=msg)
-<<<<<<< HEAD
-        curr_entity.entity.status.task_href = self.task_href
-        curr_entity.entity.status.phase = str(
-=======
-        curr_native_entity.taskHref = self.task_resource.get('href')
+        curr_native_entity.taskHref = self.task_href
         curr_native_entity.phase = str(
->>>>>>> 9d175ad7
             DefEntityPhase(DefEntityOperation.UPDATE,
                            DefEntityOperationStatus.IN_PROGRESS))
         try:
@@ -417,13 +400,8 @@
         msg = f"Deleting cluster '{cluster_name}' ({cluster_id})"
         self._update_task(vcd_client.TaskStatus.RUNNING, message=msg)
 
-<<<<<<< HEAD
-        curr_entity.entity.status.task_href = self.task_href
-        curr_entity.entity.status.phase = str(
-=======
-        curr_native_entity.status.taskHref = self.task_resource.get('href')
+        curr_native_entity.status.taskHref = self.task_href
         curr_native_entity.status.phase = str(
->>>>>>> 9d175ad7
             DefEntityPhase(DefEntityOperation.DELETE,
                            DefEntityOperationStatus.IN_PROGRESS))
         try:
@@ -531,11 +509,7 @@
 
         cur_native_entity.status.phase = str(
             DefEntityPhase(DefEntityOperation.UPGRADE, DefEntityOperationStatus.IN_PROGRESS))  # noqa: E501
-<<<<<<< HEAD
-        curr_entity.entity.status.task_href = self.task_href
-=======
-        cur_native_entity.status.taskHref = self.task_resource.get('href')
->>>>>>> 9d175ad7
+        cur_native_entity.status.taskHref = self.task_href
         try:
             curr_entity = self.entity_svc.update_entity(cluster_id, curr_entity)  # noqa: E501
         except Exception as err:
@@ -684,13 +658,8 @@
         # TODO(DEF) design and implement telemetry VCDA-1564 defined entity
         #  based clusters
 
-<<<<<<< HEAD
-        curr_entity.entity.status.task_href = self.task_href
-        curr_entity.entity.status.phase = str(
-=======
-        curr_native_entity.status.taskHref = self.task_resource.get('href')
+        curr_native_entity.status.taskHref = self.task_href
         curr_native_entity.status.phase = str(
->>>>>>> 9d175ad7
             DefEntityPhase(DefEntityOperation.UPDATE,
                            DefEntityOperationStatus.IN_PROGRESS))
         try:

# container-service-extension
# Copyright (c) 2017 VMware, Inc. All Rights Reserved.
# SPDX-License-Identifier: BSD-2-Clause

import base64
import pkg_resources, os
from cluster import Cluster
from cluster import Node
from cluster import TYPE_MASTER
<<<<<<< HEAD
from cluster import TYPE_NODE
from cove_client import CoveClient
import json, yaml
=======
import json
>>>>>>> b91829e0
import logging
from provisioner import Provisioner
from pyvcloud.task import Task
from task import create_or_update_task
from task import update_task_thread
from threading import Thread
import traceback
import uuid
from vc_adapter import VC_Adapter

LOGGER = logging.getLogger(__name__)

OK = 200
CREATED = 201
ACCEPTED = 202
INTERNAL_SERVER_ERROR = 500

OP_CREATE_CLUSTER = 'CLUSTER_CREATE'
OP_DELETE_CLUSTER = 'CLUSTER_DELETE'


class ServiceProcessor(object):

    def __init__(self, config, cove, verify, log):
        self.config = config
        self.cove = cove
        self.verify = verify
        self.log = log

    def process_request(self, body):
        LOGGER.debug(json.dumps(body))
        reply = {}
        request_headers = body['headers']
        request_host = request_headers['Host']
        request_vcloud_token = request_headers['x-vcloud-authorization']
        requestUri = body['requestUri']
        request_version = request_headers['Accept'].split('version=')[-1]
        tokens = requestUri.split('/')
        cluster_op = None
        cluster_id = None
        get_swagger_json=False
        get_swagger_yaml=False
        if len(tokens) > 3:
            cluster_id = tokens[3]
            if cluster_id == '':
                cluster_id = None
            if cluster_id == 'swagger.json':
                get_swagger_json = True
                cluster_id = None
            if cluster_id == 'swagger.yaml':
                get_swagger_yaml ==True
                cluster_id = None
        if len(tokens) > 4:
            cluster_op = tokens[4]
            if cluster_op == '':
                cluster_op = None
        if len(body['body']) > 0:
            try:
                request_body = json.loads(base64.b64decode(body['body']))
            except:
                request_body = None
        else:
            request_body = None
        try:
            prov = Provisioner(request_host, request_vcloud_token,
                               request_version, self.verify, self.log)
            r = prov.connect()
            assert(r)
            request_username = prov.vca_tenant.vcloud_session.username
            request_org_id = prov.vca_tenant.vcloud_session.org_id
            vca_system = Provisioner.get_system_session(self.config)
            vc_adapter = VC_Adapter(self.config, vca_system, prov)
        except:
            prov = None
            request_username = None
            request_org_id = None
            vca_system = None
            vc_adapter = None
            LOGGER.error(traceback.format_exc())
        if body['method'] == 'GET':
            if get_swagger_json==True:
                reply = self.get_swagger_json_file()
            elif get_swagger_yaml ==True:
                reply = self.get_swagger_yaml_file()
            elif cluster_id is None:
                reply = self.list_clusters(prov, vca_system, vc_adapter)
        elif body['method'] == 'POST':
            if cluster_id is None:
                reply = self.create_cluster(request_body, prov,
                                            vca_system, vc_adapter)
        elif body['method'] == 'DELETE':
            reply = self.delete_cluster(request_body, prov,
                                        vca_system, vc_adapter, cluster_id)
        LOGGER.debug('---\nid=%s\nmethod=%s\nuser=%s\norg_id=%s\n'
                     'vcloud_token=%s\ncluster_id=%s\ncluster_op=%s' %
                     (body['id'], body['method'], request_username,
                      request_org_id, request_vcloud_token, cluster_id,
                      cluster_op))
        LOGGER.debug('request:\n%s' % json.dumps(request_body))
        return reply

     def get_swagger_json_file(self):
        file_path='/usr/local/swagger/swagger.yaml'
        yamlresponse=None
        if os.path.exists(file_path):
            with open(file_path, 'r') as fi:
                yamlresponse=yaml.load(fi)
        elif os.path.exists('usr/swagger/swagger.yaml'):
            with open('usr/swagger/swagger.yaml', 'r') as fi:
                yamlresponse=yaml.load(fi)
        else:
            raise Exception("Swagger file not found")
        jsonresponse=json.loads(json.dumps(yamlresponse))
        realResponse={}
        realResponse['body']=jsonresponse
        realResponse['status_code'] = OK
        return realResponse

    def get_swagger_yaml_file(self):
        file_path='/usr/local/swagger/swagger.yaml'
        yamlresponse=None
        if os.path.exists(file_path):
            with open(file_path, 'r') as fi:
                yamlresponse=yaml.load(fi)
        elif os.path.exists('usr/swagger/swagger.yaml'):
            with open('usr/swagger/swagger.yaml', 'r') as fi:
                yamlresponse=yaml.load(fi)
        else:
            raise Exception("Swagger file not found")
        realResponse={}
        realResponse['body']=yamlresponse
        realResponse['status_code'] = OK
        return realResponse

    def list_clusters(self, prov, vca_system, vc_adapter):
        result = {}
        clusters = []
        try:
            cluster_list = self.cove.get_clusters(vc_adapter.get_list_params())
            for cluster in cluster_list:
                c = Cluster('')
                c.cluster_id = cluster.name
                if cluster.numMasters:
                    for n in range(cluster.numMasters):
                        node = Node('', TYPE_MASTER)
                        c.master_nodes.append(node)
                if cluster.numWorkers:
                    for n in range(cluster.numWorkers):
                        node = Node('')
                        c.nodes.append(node)
                c.status = cluster.status
                c.leader_endpoint = cluster.leaderEndpoint
                clusters.append(c)
            result['body'] = clusters
            result['status_code'] = OK
        except Exception:
            LOGGER.error(traceback.format_exc())
            result['body'] = []
            result['status_code'] = INTERNAL_SERVER_ERROR
            result['message'] = traceback.format_exc()
        return result

    def create_cluster(self, body, prov, vca_system, vc_adapter):
        result = {}
        result['body'] = {}
        cluster_name = body['name']
        node_count = body['node_count']
        LOGGER.debug('about to create cluster with %s nodes', node_count)
        result['body'] = 'can''t create cluster'
        result['status_code'] = INTERNAL_SERVER_ERROR
        if not prov.validate_name(cluster_name):
            result['body'] = {'message': 'name is not valid'}
            return result
        if prov.search_by_name(cluster_name)['cluster_id'] is not None:
            result['body'] = {'message': 'cluster already exists'}
            return result
        cluster_id = str(uuid.uuid4())
        create_params = vc_adapter.get_create_params(body, cluster_id)
        try:
            cove_task_id = self.cove.create_cluster(create_params[0],
                                                    create_params[1])
        except Exception:
            result['body'] = 'can''t create cluster on Cove'
            LOGGER.error(traceback.format_exc())
            return result
        # TODO (update VDC metadata with cluster_id/name)
        task = Task(session=vca_system.vcloud_session,
                    verify=self.config['vcd']['verify'],
                    log=self.config['vcd']['log'])
        operation_description = 'creating cluster %s (%s)' % \
            (cluster_name, cluster_id)
        LOGGER.info(operation_description)
        status = 'running'
        details = '{"name": "%s", "cove_task_id": "%s"}' % \
                  (cluster_name, cove_task_id)
        t = create_or_update_task(task,
                                  OP_CREATE_CLUSTER,
                                  operation_description,
                                  cluster_name,
                                  cluster_id,
                                  status,
                                  details,
                                  prov)
        if t is None:
            return result
        response_body = {}
        response_body['name'] = cluster_name
        response_body['cluster_id'] = cluster_id
        response_body['task_id'] = t.get_id().split(':')[-1]
        response_body['status'] = status
        response_body['progress'] = None
        result['body'] = response_body
        result['status_code'] = ACCEPTED
        t = Thread(target=update_task_thread,
                   args=(task,
                         OP_CREATE_CLUSTER,
                         operation_description,
                         cluster_name,
                         cluster_id,
                         status,
                         details,
                         prov,
                         self.cove,
                         response_body['task_id'],
                         )
                   )
        t.daemon = True
        t.start()
        return result

    def delete_cluster(self, body, prov, vca_system, vc_adapter, cluster_id):
        result = {}
        result['body'] = {}
        LOGGER.debug('about to delete cluster with id: %s', cluster_id)
        result['status_code'] = INTERNAL_SERVER_ERROR
        details = prov.search_by_id(cluster_id)
        if details['name'] is None:
            result['body'] = {'message': 'cluster not found'}
            return result
        cluster_name = details['name']
        delete_params = vc_adapter.get_delete_params(body, cluster_id)
        try:
            cove_task_id = self.cove.delete_cluster(delete_params[0],
                                                    delete_params[1])
        except Exception:
            result['body'] = 'can''t delete cluster on Cove'
            LOGGER.error(traceback.format_exc())
            return result
        # TODO (delete VDC metadata related to the cluster_id/name)
        task = Task(session=vca_system.vcloud_session,
                    verify=self.config['vcd']['verify'],
                    log=self.config['vcd']['log'])
        operation_description = 'deleting cluster %s (%s)' % \
            (cluster_name, cluster_id)
        LOGGER.info(operation_description)
        status = 'running'
        details = '{"name": "%s", "cove_task_id": "%s"}' % \
                  (cluster_name, cove_task_id)
        t = create_or_update_task(task,
                                  OP_DELETE_CLUSTER,
                                  operation_description,
                                  cluster_name,
                                  cluster_id,
                                  status,
                                  details,
                                  prov)
        if t is None:
            return result
        response_body = {}
        response_body['name'] = cluster_name
        response_body['cluster_id'] = cluster_id
        response_body['task_id'] = t.get_id().split(':')[-1]
        response_body['status'] = status
        response_body['progress'] = None
        result['body'] = response_body
        result['status_code'] = ACCEPTED

        t = Thread(target=update_task_thread,
                   args=(task,
                         OP_DELETE_CLUSTER,
                         operation_description,
                         cluster_name,
                         cluster_id,
                         status,
                         details,
                         prov,
                         self.cove,
                         response_body['task_id'],
                         )
                   )
        t.daemon = True
        t.start()
        return result<|MERGE_RESOLUTION|>--- conflicted
+++ resolved
@@ -7,13 +7,9 @@
 from cluster import Cluster
 from cluster import Node
 from cluster import TYPE_MASTER
-<<<<<<< HEAD
 from cluster import TYPE_NODE
 from cove_client import CoveClient
 import json, yaml
-=======
-import json
->>>>>>> b91829e0
 import logging
 from provisioner import Provisioner
 from pyvcloud.task import Task

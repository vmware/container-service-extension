--- conflicted
+++ resolved
@@ -460,13 +460,8 @@
     return org
 
 
-<<<<<<< HEAD
-def get_vdc(client, vdc_name, org=None, org_name=None):
+def get_vdc(client, vdc_name, org=None, org_name=None, is_admin_operation=False):
     """Get the specified VDC object.
-=======
-def get_vdc(client, vdc_name, org=None, org_name=None, is_admin_operation=False):
-    """Gets the specified VDC object.
->>>>>>> ffced91c
 
     :param pyvcloud.vcd.client.Client client:
     :param str vdc_name:

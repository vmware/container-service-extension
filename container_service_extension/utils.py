# container-service-extension
# Copyright (c) 2017 VMware, Inc. All Rights Reserved.
# SPDX-License-Identifier: BSD-2-Clause

import functools
import hashlib
import os
import pathlib
import platform
import stat
import sys
import threading
import urllib

import click
import pkg_resources
import pyvcloud.vcd.client as vcd_client
import pyvcloud.vcd.org as vcd_org
import pyvcloud.vcd.utils as vcd_utils
import requests
import semantic_version

from container_service_extension.logger import NULL_LOGGER
<<<<<<< HEAD
import container_service_extension.server_constants as server_constants
import container_service_extension.shared_constants as shared_constants
=======
from container_service_extension.server_constants import MQTT_MIN_API_VERSION
from container_service_extension.shared_constants import CSE_PAGINATION_DEFAULT_PAGE_SIZE  # noqa: E501
from container_service_extension.shared_constants import CSE_PAGINATION_FIRST_PAGE_NUMBER  # noqa: E501
from container_service_extension.shared_constants import PaginationKey
>>>>>>> 1e4c4ddf
from container_service_extension.thread_local_data import get_thread_request_id
from container_service_extension.thread_local_data import set_thread_request_id


# chunk size in bytes for file reading
BUF_SIZE = 65536
# chunk size for downloading files
SIZE_1MB = 1024 * 1024

_type_to_string = {
    str: 'string',
    int: 'number',
    bool: 'true/false',
    dict: 'mapping',
    list: 'sequence',
}


class ConsoleMessagePrinter():
    """Callback object to print color coded message on console."""

    def general_no_color(self, msg):
        click.secho(msg)

    def general(self, msg):
        click.secho(msg, fg='green')

    def info(self, msg):
        click.secho(msg, fg='yellow')

    def error(self, msg):
        click.secho(msg, fg='red')


class NullPrinter():
    """Callback object which does nothing."""

    def general_no_color(self, msg):
        pass

    def general(self, msg):
        pass

    def info(self, msg):
        pass

    def error(self, msg):
        pass


def get_cse_info():
    return {
        'product': 'CSE',
        'description': 'Container Service Extension for VMware vCloud Director', # noqa: E501
        'version': pkg_resources.require('container-service-extension')[0].version,  # noqa: E501
        'python': platform.python_version()
    }


def get_installed_cse_version():
    """."""
    cse_version_raw = get_cse_info()['version']
    # Cleanup version string. Strip dev version string segment.
    # e.g. convert '2.6.0.0b2.dev5' to '2.6.0'
    tokens = cse_version_raw.split('.')[:3]
    cse_version = semantic_version.Version('.'.join(tokens))
    return cse_version


def prompt_text(text, color='black', hide_input=False):
    click_text = click.style(str(text), fg=color)
    return click.prompt(click_text, hide_input=hide_input, type=str)


def get_server_runtime_config():
    import container_service_extension.service as cse_service
    return cse_service.Service().get_service_config()


def get_server_api_version():
    """Get the API version with which CSE server is running.

    :return: api version
    """
    config = get_server_runtime_config()
    return config['vcd']['api_version']


def get_default_storage_profile():
    config = get_server_runtime_config()
    return config['broker']['storage_profile']


def get_default_k8_distribution():
    config = get_server_runtime_config()
    import container_service_extension.def_.models as def_models
    return def_models.Distribution(template_name=config['broker']['default_template_name'],  # noqa: E501
                                   template_revision=config['broker']['default_template_revision'])  # noqa: E501


def get_pks_cache():
    from container_service_extension.service import Service
    return Service().get_pks_cache()


def is_pks_enabled():
    from container_service_extension.service import Service
    return Service().is_pks_enabled()


def is_tkg_plus_enabled(config: dict = None):
    if not config:
        try:
            config = get_server_runtime_config()
        except Exception:
            return False
    service_section = config.get('service', {})
    tkg_plus_enabled = service_section.get('enable_tkg_plus', False)
    if isinstance(tkg_plus_enabled, bool):
        return tkg_plus_enabled
    elif isinstance(tkg_plus_enabled, str):
        return str_to_bool(tkg_plus_enabled)
    return False


def is_environment_variable_enabled(env_name):
    return str_to_bool(os.getenv(env_name))


def get_duplicate_items_in_list(items):
    """Find duplicate entries in a list.

    :param list items: list of items with possible duplicates.

    :return: the items that occur more than once in niput list. Each duplicated
        item will be mentioned only once in the returned list.

    :rtype: list
    """
    seen = set()
    duplicates = set()
    if items:
        for item in items:
            if item in seen:
                duplicates.add(item)
            else:
                seen.add(item)
    return list(duplicates)


def check_keys_and_value_types(dikt, ref_dict, location='dictionary',
                               excluded_keys=[],
                               msg_update_callback=NullPrinter()):
    """Compare a dictionary with a reference dictionary.

    The method ensures that  all keys and value types are the same in the
    dictionaries.

    :param dict dikt: the dictionary to check for validity
    :param dict ref_dict: the dictionary to check against
    :param str location: where this check is taking place, so error messages
        can be more descriptive.
    :param list excluded_keys: list of str, representing the list of key which
        if missing won't raise an exception.
    :param utils.ConsoleMessagePrinter msg_update_callback: Callback object.
    :raises KeyError: if @dikt has missing or invalid keys
    :raises TypeError: if the value of a property in @dikt does not match with
        the value of the same property in @ref_dict
    """
    ref_keys = set(ref_dict.keys())
    keys = set(dikt.keys())

    missing_keys = ref_keys - keys - set(excluded_keys)

    if missing_keys:
        msg_update_callback.error(
            f"Missing keys in {location}: {missing_keys}")
    bad_value = False
    for k in ref_keys:
        if k not in keys:
            continue
        value_type = type(ref_dict[k])
        if not isinstance(dikt[k], value_type):
            msg_update_callback.error(
                f"{location} key '{k}': value type should be "
                f"'{_type_to_string[value_type]}'")
            bad_value = True

    if missing_keys:
        raise KeyError(f"Missing and/or invalid key in {location}")
    if bad_value:
        raise TypeError(f"Incorrect type for property value(s) in {location}")


def check_python_version(msg_update_callback=NullPrinter()):
    """Ensure that user's Python version >= 3.7.3.

    If the check fails, will exit the python interpretor with error status.

    :param utils.ConsoleMessagePrinter msg_update_callback: Callback object.
    """
    try:
        msg_update_callback.general_no_color(
            "Required Python version: >= 3.7.3\n"
            f"Installed Python version: {sys.version}")
        if sys.version_info < (3, 7, 3):
            raise Exception("Python version should be 3.7.3 or greater")
    except Exception as err:
        msg_update_callback.error(str(err))
        sys.exit(1)


def str_to_bool(s):
    """Convert string boolean values to bool.

    The conversion is case insensitive.

    :param val: input string

    :return: True if val is 'true' otherwise False
    """
    return str(s).lower() == 'true'


def get_sha256(filepath):
    """Get sha256 hash of file as a string.

    :param str filepath: path to file.

    :return: sha256 string for the file.

    :rtype: str
    """
    sha256 = hashlib.sha256()
    with open(filepath, 'rb') as f:
        while True:
            data = f.read(BUF_SIZE)
            if not data:
                break
            sha256.update(data)
    return sha256.hexdigest()


def check_file_permissions(filename, msg_update_callback=NullPrinter()):
    """Ensure that the file has correct permissions.

    Unix based system:
        Owner - r/w permission
        Other - No access
    Windows:
        No check

    :param str filename: path to file.
    :param utils.ConsoleMessagePrinter msg_update_callback: Callback object.

    :raises Exception: if file has 'x' permissions for Owner or 'rwx'
        permissions for 'Others' or 'Group'.
    """
    if os.name == 'nt':
        return
    err_msgs = []
    file_mode = os.stat(filename).st_mode
    if file_mode & stat.S_IXUSR:
        msg = f"Remove execute permission of the Owner for the file {filename}"
        msg_update_callback.error(msg)
        err_msgs.append(msg)
    if file_mode & stat.S_IROTH or file_mode & stat.S_IWOTH \
            or file_mode & stat.S_IXOTH:
        msg = f"Remove read, write and execute permissions of Others for " \
              f"the file {filename}"
        msg_update_callback.error(msg)
        err_msgs.append(msg)
    if file_mode & stat.S_IRGRP or file_mode & stat.S_IWGRP \
            or file_mode & stat.S_IXGRP:
        msg = f"Remove read, write and execute permissions of Group for the " \
              f"file {filename}"
        msg_update_callback.error(msg)
        err_msgs.append(msg)

    if err_msgs:
        raise IOError(err_msgs)


def download_file(url, filepath, sha256=None, force_overwrite=False,
                  logger=NULL_LOGGER, msg_update_callback=NullPrinter()):
    """Download a file from a url to local filepath.

    Will not overwrite files unless @sha256 is given.
    Recursively creates specified directories in @filepath.

    :param str url: source url.
    :param str filepath: destination filepath.
    :param str sha256: without this argument, if a file already exists at
        @filepath, download will be skipped. If @sha256 matches the file's
        sha256, download will be skipped.
    :param bool force_overwrite: if True, will download the file even if it
        already exists or its SHA hasn't changed.
    :param logging.Logger logger: logger to log with.
    :param utils.ConsoleMessagePrinter msg_update_callback: Callback object.

    :raises HTTPError: if the response has an error status code
    """
    path = pathlib.Path(filepath)
    if not force_overwrite and path.is_file() and \
            (sha256 is None or get_sha256(filepath) == sha256):
        msg = f"Skipping download to '{filepath}' (file already exists)"
        logger.info(msg)
        msg_update_callback.general(msg)
        return

    path.parent.mkdir(parents=True, exist_ok=True)
    msg = f"Downloading file from '{url}' to '{filepath}'..."
    logger.info(msg)
    msg_update_callback.info(msg)
    response = requests.get(url, stream=True,
                            headers={'Cache-Control': 'no-cache'})
    response.raise_for_status()
    with path.open(mode='wb') as f:
        for chunk in response.iter_content(chunk_size=SIZE_1MB):
            f.write(chunk)
    msg = "Download complete"
    logger.info(msg)
    msg_update_callback.general(msg)


def read_data_file(filepath, logger=NULL_LOGGER,
                   msg_update_callback=NullPrinter()):
    """Retrieve file content from local disk as a string.

    :param str filepath: absolute filepath of the file, whose content we want
        to read.
    :param logging.Logger logger: logger to log with.
    :param utils.ConsoleMessagePrinter msg_update_callback: Callback object.

    :return: the contents of the file.

    :rtype: str

    :raises FileNotFoundError: if requested data file cannot be
        found.
    """
    path = pathlib.Path(filepath)
    contents = ''
    try:
        contents = path.read_text()
    except FileNotFoundError as err:
        msg_update_callback.error(f"{err}")
        logger.error(f"{err}", exc_info=True)
        raise

    msg = f"Found data file: {path}"
    msg_update_callback.general(msg)
    logger.debug(msg)

    return contents


def transfer_request_id_wrapper(func):
    cur_thread_req_id = get_thread_request_id()

    @functools.wraps(func)
    def wrapper(*args, **kwargs):
        set_thread_request_id(cur_thread_req_id)
        func(*args, **kwargs)
        set_thread_request_id(None)  # Reset request id
    return wrapper


def run_async(func):
    @functools.wraps(func)
    def wrapper(*args, **kwargs):
        req_id_wrapper = transfer_request_id_wrapper(func)
        t = threading.Thread(name=generate_thread_name(func.__name__),
                             target=req_id_wrapper, args=args, kwargs=kwargs,
                             daemon=True)
        t.start()
        return t
    return wrapper


def generate_thread_name(function_name):
    parent_thread_id = threading.current_thread().ident
    return function_name + ':' + str(parent_thread_id)


def should_use_mqtt_protocol(config):
    """Return true if should use the mqtt protocol; false otherwise.

    The MQTT protocol should be used if the config file contains an "mqtt" key
        and the api version is greater than or equal to the minimum mqtt
        api version.

    :param dict config: config yaml file as a dictionary

    :return: whether to use the mqtt protocol
    :rtype: str
    """
    return config.get('mqtt') is not None and \
        config.get('vcd') is not None and \
        config['vcd'].get('api_version') is not None and \
        float(config['vcd']['api_version']) >= server_constants.MQTT_MIN_API_VERSION  # noqa: E501


def flatten_dictionary(input_dict, parent_key='', separator='.'):
    """Flatten a given dictionary with nested dictionaries if any.

    Example: { 'a' : {'b':'c', 'd': {'e' : 'f'}}, 'g' : 'h'} will be flattened
    to {'a.b': 'c', 'a.d.e': 'f', 'g': 'h'}

    This will flatten only the values of dict type.

    :param dict input_dict:
    :param str parent_key: parent key that gets prefixed while forming flattened key  # noqa: E501
    :param str separator: use the separator to form flattened key
    :return: flattened dictionary
    :rtype: dict
    """
    flattened_dict = {}
    for k in input_dict.keys():
        val = input_dict.get(k)
        key_prefix = f"{parent_key}{k}"
        if isinstance(val, dict):
            flattened_dict.update(flatten_dictionary(val, f"{key_prefix}{separator}"))  # noqa: E501
        else:
            flattened_dict.update({key_prefix: val})
    return flattened_dict


def escape_query_filter_expression_value(value):
    value_str = str(value)
    value_str = value_str.replace('(', "\\(")
    value_str = value_str.replace(')', "\\)")
    value_str = value_str.replace(';', "\\;")
    value_str = value_str.replace(',', "\\,")
    return value_str


def construct_filter_string(filters: dict):
    filter_string = ""
    if filters:
        filter_expressions = []
        for (key, value) in filters.items():
            if key and value:
                filter_exp = f"{key}=={urllib.parse.quote(escape_query_filter_expression_value(value))}"  # noqa: E501
                filter_expressions.append(filter_exp)
        filter_string = ";".join(filter_expressions)
    return filter_string


<<<<<<< HEAD
def create_org_user_id_to_name_dict(client: vcd_client.Client, org_name):
    """Get a dictionary of users ids to user names.

    :param vcd_client.Client client: current client
    :param str org_name: org name to search for users

    :return: dict of user id keys and user name values
    :rtype: dict
    """
    org_href = client.get_org_by_name(org_name).get('href')
    org = vcd_org.Org(client, org_href)
    users: list = org.list_users()
    user_id_to_name_dict = {}
    for user_str_elem in users:
        curr_user_dict = vcd_utils.to_dict(user_str_elem, exclude=[])
        user_name = curr_user_dict['name']
        user_urn = shared_constants.USER_URN_BEGIN + \
            extract_id_from_href(curr_user_dict['href'])
        user_id_to_name_dict[user_urn] = user_name

    return user_id_to_name_dict


def extract_id_from_href(href):
    """Extract id from an href.

    'https://vmware.com/api/admin/user/123456' will return 123456

    :param str href: an href

    :return: id
    """
    if not href:
        return None
    if '/' in href:
        return href.split('/')[-1]
    return href
=======
def construct_paginated_response(values, result_total,
                                 page_number=CSE_PAGINATION_FIRST_PAGE_NUMBER,  # noqa: E501
                                 page_size=CSE_PAGINATION_DEFAULT_PAGE_SIZE,  # noqa: E501
                                 next_page_uri=None,
                                 prev_page_uri=None):
    resp = {
        PaginationKey.VALUES: values,
        PaginationKey.RESULT_TOTAL: result_total,
        PaginationKey.PAGE_NUMBER: page_number,
        PaginationKey.PAGE_SIZE: page_size
    }
    if next_page_uri:
        resp[PaginationKey.NEXT_PAGE_URI] = next_page_uri
    if prev_page_uri:
        resp[PaginationKey.PREV_PAGE_URI] = prev_page_uri
    return resp


def create_links_and_construct_paginated_result(base_uri, values, result_total,
                                                page_number=CSE_PAGINATION_FIRST_PAGE_NUMBER,  # noqa: E501
                                                page_size=CSE_PAGINATION_DEFAULT_PAGE_SIZE,  # noqa: E501
                                                query_params={}):
    next_page_uri: str = None
    if page_number * page_size < result_total:
        # TODO find a way to get the initial url part
        # ideally the request details should be passed down to each of the
        # handler funcions as request context
        next_page_uri = f"{base_uri}?page={page_number+1}&pageSize={page_size}"
        for q in query_params.keys():
            next_page_uri += f"&{q}={query_params[q]}"

    prev_page_uri: str = None
    if page_number > 1:
        prev_page_uri = f"{base_uri}?page={page_number-1}&pageSize={page_size}"

    # add the rest of the query parameters
    for q in query_params.keys():
        next_page_uri += f"&{q}={query_params[q]}"
        prev_page_uri += f"&{q}={query_params[q]}"

    return construct_paginated_response(values=values,
                                        result_total=result_total,
                                        page_number=page_number,
                                        page_size=page_size,
                                        next_page_uri=next_page_uri,
                                        prev_page_uri=prev_page_uri)
>>>>>>> 1e4c4ddf
<|MERGE_RESOLUTION|>--- conflicted
+++ resolved
@@ -21,15 +21,11 @@
 import semantic_version
 
 from container_service_extension.logger import NULL_LOGGER
-<<<<<<< HEAD
 import container_service_extension.server_constants as server_constants
 import container_service_extension.shared_constants as shared_constants
-=======
-from container_service_extension.server_constants import MQTT_MIN_API_VERSION
 from container_service_extension.shared_constants import CSE_PAGINATION_DEFAULT_PAGE_SIZE  # noqa: E501
 from container_service_extension.shared_constants import CSE_PAGINATION_FIRST_PAGE_NUMBER  # noqa: E501
 from container_service_extension.shared_constants import PaginationKey
->>>>>>> 1e4c4ddf
 from container_service_extension.thread_local_data import get_thread_request_id
 from container_service_extension.thread_local_data import set_thread_request_id
 
@@ -479,7 +475,6 @@
     return filter_string
 
 
-<<<<<<< HEAD
 def create_org_user_id_to_name_dict(client: vcd_client.Client, org_name):
     """Get a dictionary of users ids to user names.
 
@@ -517,7 +512,8 @@
     if '/' in href:
         return href.split('/')[-1]
     return href
-=======
+
+
 def construct_paginated_response(values, result_total,
                                  page_number=CSE_PAGINATION_FIRST_PAGE_NUMBER,  # noqa: E501
                                  page_size=CSE_PAGINATION_DEFAULT_PAGE_SIZE,  # noqa: E501
@@ -563,5 +559,4 @@
                                         page_number=page_number,
                                         page_size=page_size,
                                         next_page_uri=next_page_uri,
-                                        prev_page_uri=prev_page_uri)
->>>>>>> 1e4c4ddf
+                                        prev_page_uri=prev_page_uri)
--- conflicted
+++ resolved
@@ -12,11 +12,8 @@
 import threading
 
 import click
-<<<<<<< HEAD
+import pkg_resources
 from pyvcloud.vcd.client import ApiVersion as vCDApiVersion
-=======
-import pkg_resources
->>>>>>> ba7c4f00
 import requests
 
 from container_service_extension.def_.utils import DEF_API_MIN_VERSION

# container-service-extension
# Copyright (c) 2017 VMware, Inc. All Rights Reserved.
# SPDX-License-Identifier: BSD-2-Clause

import functools
import hashlib
import os
import pathlib
import platform
import stat
import sys
import threading

import click
import pkg_resources
import requests
import semantic_version

from container_service_extension.logger import NULL_LOGGER
from container_service_extension.server_constants import MQTT_MIN_API_VERSION


# chunk size in bytes for file reading
BUF_SIZE = 65536
# chunk size for downloading files
SIZE_1MB = 1024 * 1024

_type_to_string = {
    str: 'string',
    int: 'number',
    bool: 'true/false',
    dict: 'mapping',
    list: 'sequence',
}


class ConsoleMessagePrinter():
    """Callback object to print color coded message on console."""

    def general_no_color(self, msg):
        click.secho(msg)

    def general(self, msg):
        click.secho(msg, fg='green')

    def info(self, msg):
        click.secho(msg, fg='yellow')

    def error(self, msg):
        click.secho(msg, fg='red')


class NullPrinter():
    """Callback object which does nothing."""

    def general_no_color(self, msg):
        pass

    def general(self, msg):
        pass

    def info(self, msg):
        pass

    def error(self, msg):
        pass


def get_cse_info():
    return {
        'product': 'CSE',
        'description': 'Container Service Extension for VMware vCloud Director', # noqa: E501
        'version': pkg_resources.require('container-service-extension')[0].version,  # noqa: E501
        'python': platform.python_version()
    }


def get_installed_cse_version():
    """."""
    cse_version_raw = get_cse_info()['version']
    # Cleanup version string. Strip dev version string segment.
    # e.g. convert '2.6.0.0b2.dev5' to '2.6.0'
    tokens = cse_version_raw.split('.')[:3]
    cse_version = semantic_version.Version('.'.join(tokens))
    return cse_version


def prompt_text(text, color='black', hide_input=False):
    click_text = click.style(str(text), fg=color)
    return click.prompt(click_text, hide_input=hide_input, type=str)


def get_server_runtime_config():
    import container_service_extension.service as cse_service
    return cse_service.Service().get_service_config()


def get_server_api_version():
    """Get the API version with which CSE server is running.

    :return: api version
    """
    config = get_server_runtime_config()
    return config['vcd']['api_version']


def get_default_storage_profile():
    config = get_server_runtime_config()
    return config['broker']['storage_profile']


def get_default_k8_distribution():
    config = get_server_runtime_config()
    import container_service_extension.def_.models as def_models
    return def_models.Distribution(template_name=config['broker']['default_template_name'],  # noqa: E501
                                   template_revision=config['broker']['default_template_revision'])  # noqa: E501


def get_pks_cache():
    from container_service_extension.service import Service
    return Service().get_pks_cache()


def is_pks_enabled():
    from container_service_extension.service import Service
    return Service().is_pks_enabled()


def get_duplicate_items_in_list(items):
    """Find duplicate entries in a list.

    :param list items: list of items with possible duplicates.

    :return: the items that occur more than once in niput list. Each duplicated
        item will be mentioned only once in the returned list.

    :rtype: list
    """
    seen = set()
    duplicates = set()
    if items:
        for item in items:
            if item in seen:
                duplicates.add(item)
            else:
                seen.add(item)
    return list(duplicates)


def check_keys_and_value_types(dikt, ref_dict, location='dictionary',
                               excluded_keys=[],
                               msg_update_callback=NullPrinter()):
    """Compare a dictionary with a reference dictionary.

    The method ensures that  all keys and value types are the same in the
    dictionaries.

    :param dict dikt: the dictionary to check for validity
    :param dict ref_dict: the dictionary to check against
    :param str location: where this check is taking place, so error messages
        can be more descriptive.
    :param list excluded_keys: list of str, representing the list of key which
        if missing won't raise an exception.
    :param utils.ConsoleMessagePrinter msg_update_callback: Callback object.
    :raises KeyError: if @dikt has missing or invalid keys
    :raises TypeError: if the value of a property in @dikt does not match with
        the value of the same property in @ref_dict
    """
    ref_keys = set(ref_dict.keys())
    keys = set(dikt.keys())

    missing_keys = ref_keys - keys - set(excluded_keys)

    if missing_keys:
        msg_update_callback.error(
            f"Missing keys in {location}: {missing_keys}")
    bad_value = False
    for k in ref_keys:
        if k not in keys:
            continue
        value_type = type(ref_dict[k])
        if not isinstance(dikt[k], value_type):
            msg_update_callback.error(
                f"{location} key '{k}': value type should be "
                f"'{_type_to_string[value_type]}'")
            bad_value = True

    if missing_keys:
        raise KeyError(f"Missing and/or invalid key in {location}")
    if bad_value:
        raise TypeError(f"Incorrect type for property value(s) in {location}")


def check_python_version(msg_update_callback=NullPrinter()):
    """Ensure that user's Python version >= 3.7.3.

    If the check fails, will exit the python interpretor with error status.

    :param utils.ConsoleMessagePrinter msg_update_callback: Callback object.
    """
    try:
        msg_update_callback.general_no_color(
            "Required Python version: >= 3.7.3\n"
            f"Installed Python version: {sys.version}")
        if sys.version_info < (3, 7, 3):
            raise Exception("Python version should be 3.7.3 or greater")
    except Exception as err:
        msg_update_callback.error(str(err))
        sys.exit(1)


def str_to_bool(s):
    """Convert string boolean values to bool.

    The conversion is case insensitive.

    :param val: input string

    :return: True if val is 'true' otherwise False
    """
    return str(s).lower() == 'true'


def get_sha256(filepath):
    """Get sha256 hash of file as a string.

    :param str filepath: path to file.

    :return: sha256 string for the file.

    :rtype: str
    """
    sha256 = hashlib.sha256()
    with open(filepath, 'rb') as f:
        while True:
            data = f.read(BUF_SIZE)
            if not data:
                break
            sha256.update(data)
    return sha256.hexdigest()


def check_file_permissions(filename, msg_update_callback=NullPrinter()):
    """Ensure that the file has correct permissions.

    Unix based system:
        Owner - r/w permission
        Other - No access
    Windows:
        No check

    :param str filename: path to file.
    :param utils.ConsoleMessagePrinter msg_update_callback: Callback object.

    :raises Exception: if file has 'x' permissions for Owner or 'rwx'
        permissions for 'Others' or 'Group'.
    """
    if os.name == 'nt':
        return
    err_msgs = []
    file_mode = os.stat(filename).st_mode
    if file_mode & stat.S_IXUSR:
        msg = f"Remove execute permission of the Owner for the file {filename}"
        msg_update_callback.error(msg)
        err_msgs.append(msg)
    if file_mode & stat.S_IROTH or file_mode & stat.S_IWOTH \
            or file_mode & stat.S_IXOTH:
        msg = f"Remove read, write and execute permissions of Others for " \
              f"the file {filename}"
        msg_update_callback.error(msg)
        err_msgs.append(msg)
    if file_mode & stat.S_IRGRP or file_mode & stat.S_IWGRP \
            or file_mode & stat.S_IXGRP:
        msg = f"Remove read, write and execute permissions of Group for the " \
              f"file {filename}"
        msg_update_callback.error(msg)
        err_msgs.append(msg)

    if err_msgs:
        raise IOError(err_msgs)


def download_file(url, filepath, sha256=None, force_overwrite=False,
                  logger=NULL_LOGGER, msg_update_callback=NullPrinter()):
    """Download a file from a url to local filepath.

    Will not overwrite files unless @sha256 is given.
    Recursively creates specified directories in @filepath.

    :param str url: source url.
    :param str filepath: destination filepath.
    :param str sha256: without this argument, if a file already exists at
        @filepath, download will be skipped. If @sha256 matches the file's
        sha256, download will be skipped.
    :param bool force_overwrite: if True, will download the file even if it
        already exists or its SHA hasn't changed.
    :param logging.Logger logger: logger to log with.
    :param utils.ConsoleMessagePrinter msg_update_callback: Callback object.

    :raises HTTPError: if the response has an error status code
    """
    path = pathlib.Path(filepath)
    if not force_overwrite and path.is_file() and \
            (sha256 is None or get_sha256(filepath) == sha256):
        msg = f"Skipping download to '{filepath}' (file already exists)"
        logger.info(msg)
        msg_update_callback.general(msg)
        return

    path.parent.mkdir(parents=True, exist_ok=True)
    msg = f"Downloading file from '{url}' to '{filepath}'..."
    logger.info(msg)
    msg_update_callback.info(msg)
    response = requests.get(url, stream=True,
                            headers={'Cache-Control': 'no-cache'})
    response.raise_for_status()
    with path.open(mode='wb') as f:
        for chunk in response.iter_content(chunk_size=SIZE_1MB):
            f.write(chunk)
    msg = "Download complete"
    logger.info(msg)
    msg_update_callback.general(msg)


def read_data_file(filepath, logger=NULL_LOGGER,
                   msg_update_callback=NullPrinter()):
    """Retrieve file content from local disk as a string.

    :param str filepath: absolute filepath of the file, whose content we want
        to read.
    :param logging.Logger logger: logger to log with.
    :param utils.ConsoleMessagePrinter msg_update_callback: Callback object.

    :return: the contents of the file.

    :rtype: str

    :raises FileNotFoundError: if requested data file cannot be
        found.
    """
    path = pathlib.Path(filepath)
    contents = ''
    try:
        contents = path.read_text()
    except FileNotFoundError as err:
        msg_update_callback.error(f"{err}")
        logger.error(f"{err}", exc_info=True)
        raise

    msg = f"Found data file: {path}"
    msg_update_callback.general(msg)
    logger.debug(msg)

    return contents


def run_async(func):
    @functools.wraps(func)
    def wrapper(*args, **kwargs):
        t = threading.Thread(name=generate_thread_name(func.__name__),
                             target=func, args=args, kwargs=kwargs, daemon=True)  # noqa: E501
        t.start()
        return t
    return wrapper


def generate_thread_name(function_name):
    parent_thread_id = threading.current_thread().ident
<<<<<<< HEAD
    return function_name + ':' + str(parent_thread_id)


def is_v35_supported_by_cse_server():
    """Return true if CSE server is qualified to invoke Defined Entity API.

    DEF API is introduced in vCD API version 35.0

    :rtype: bool
    """
    import container_service_extension.utils as utils
    api_version = utils.get_server_api_version()
    return float(api_version) >= float(vCDApiVersion.VERSION_35.value)


def use_mqtt_protocol(config):
    """Return true if should use the mqtt protocol; false otherwise.

    The MQTT protocol should be used if the config file contains an "mqtt" key
        and the api version is greater than or equal to the minimum mqtt
        api version.

    :param dict config: config yaml file as a dictionary

    :return: whether to use the mqtt protocol
    :rtype: str
    """
    return config.get('mqtt') is not None and \
        float(config['vcd']['api_version']) >= MQTT_MIN_API_VERSION
=======
    return function_name + ':' + str(parent_thread_id)
>>>>>>> 754dd566
<|MERGE_RESOLUTION|>--- conflicted
+++ resolved
@@ -366,20 +366,7 @@
 
 def generate_thread_name(function_name):
     parent_thread_id = threading.current_thread().ident
-<<<<<<< HEAD
     return function_name + ':' + str(parent_thread_id)
-
-
-def is_v35_supported_by_cse_server():
-    """Return true if CSE server is qualified to invoke Defined Entity API.
-
-    DEF API is introduced in vCD API version 35.0
-
-    :rtype: bool
-    """
-    import container_service_extension.utils as utils
-    api_version = utils.get_server_api_version()
-    return float(api_version) >= float(vCDApiVersion.VERSION_35.value)
 
 
 def use_mqtt_protocol(config):
@@ -395,7 +382,4 @@
     :rtype: str
     """
     return config.get('mqtt') is not None and \
-        float(config['vcd']['api_version']) >= MQTT_MIN_API_VERSION
-=======
-    return function_name + ':' + str(parent_thread_id)
->>>>>>> 754dd566
+        float(config['vcd']['api_version']) >= MQTT_MIN_API_VERSION
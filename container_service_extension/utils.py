--- conflicted
+++ resolved
@@ -357,7 +357,8 @@
 def run_async(func):
     @functools.wraps(func)
     def wrapper(*args, **kwargs):
-        t = threading.Thread(name=generate_thread_name(func.__name__),
+        t = threading.Thread(name=
+                             _thread_name(func.__name__),
                              target=func, args=args, kwargs=kwargs, daemon=True)  # noqa: E501
         t.start()
         return t
@@ -369,7 +370,6 @@
     return function_name + ':' + str(parent_thread_id)
 
 
-<<<<<<< HEAD
 def use_mqtt_protocol(config):
     """Return true if should use the mqtt protocol; false otherwise.
 
@@ -384,7 +384,8 @@
     """
     return config.get('mqtt') is not None and \
         float(config['vcd']['api_version']) >= MQTT_MIN_API_VERSION
-=======
+
+
 def flatten_dictionary(input_dict, parent_key='', separator='.'):
     """Flatten a given dictionary with nested dictionaries if any.
 
@@ -408,5 +409,4 @@
             flattened_dict.update(flatten_dictionary(val, parent_key))  # noqa: E501
         else:
             flattened_dict.update({key_prefix: val})
-    return flattened_dict
->>>>>>> 371e74c3
+    return flattened_dict
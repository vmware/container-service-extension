--- conflicted
+++ resolved
@@ -67,10 +67,8 @@
 # Thread Pool Executor
 MESSAGE_CONSUMER_THREAD = 'MessageConsumer'
 
-<<<<<<< HEAD
 # CSE Server Busy strings
 CSE_SERVER_BUSY_KEY = 'CSE Server Busy'
-=======
 
 # Encryption constants
 PBKDF2_ITERATIONS = 100000
@@ -80,7 +78,6 @@
 # Name of single Message Consumer Thread, which passes jobs to a
 # Thread Pool Executor
 MESSAGE_CONSUMER_THREAD = 'MessageConsumer'
->>>>>>> 4cbf0dd8
 
 
 @unique

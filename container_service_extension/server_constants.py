# container-service-extension
# Copyright (c) 2019 VMware, Inc. All Rights Reserved.
# SPDX-License-Identifier: BSD-2-Clause

from enum import Enum
from enum import unique

import requests
import semantic_version

# CSE SERVICE; default version strings for CSE api extension
UNKNOWN_CSE_VERSION = semantic_version.Version("0.0.0")
UNKNOWN_VCD_API_VERSION = "0.0"

# CSE SERVICE; used for registering CSE to vCD as an api extension service.
CSE_SERVICE_NAME = 'cse'
CSE_SERVICE_NAMESPACE = 'cse'
EXCHANGE_TYPE = 'direct'
SYSTEM_ORG_NAME = 'system'

# DEPLOY RIGHTS; used by authorization framework to weed out unauthorized calls
CSE_NATIVE_DEPLOY_RIGHT_NAME = 'CSE NATIVE DEPLOY RIGHT'
CSE_NATIVE_DEPLOY_RIGHT_DESCRIPTION = 'Right necessary to deploy kubernetes ' \
    'cluster via vCD apis in CSE'
CSE_NATIVE_DEPLOY_RIGHT_CATEGORY = 'cseRight'
CSE_NATIVE_DEPLOY_RIGHT_BUNDLE_KEY = 'cseBundleKey'
CSE_PKS_DEPLOY_RIGHT_NAME = 'PKS DEPLOY RIGHT'
CSE_PKS_DEPLOY_RIGHT_DESCRIPTION = 'Right necessary to deploy kubernetes ' \
    'cluster via vSphere apis in PKS'
CSE_PKS_DEPLOY_RIGHT_CATEGORY = 'pksRight'
CSE_PKS_DEPLOY_RIGHT_BUNDLE_KEY = 'pksBundleKey'

# KUBERNETES PROVIDERS; used by server operations related to k8s providers
K8S_PROVIDER_KEY = 'k8s_provider'
PKS_PLANS_KEY = 'pks_plans'
PKS_CLUSTER_DOMAIN_KEY = 'pks_cluster_domain'
PKS_COMPUTE_PROFILE_KEY = 'pks_compute_profile_name'

# PKS API endpoint version
VERSION_V1 = 'v1'

# vCD API versions supported by CSE
SUPPORTED_VCD_API_VERSIONS = ['33.0', '34.0', '35.0']

# CSE global pvdc compute policy name
CSE_GLOBAL_PVDC_COMPUTE_POLICY_NAME = 'global'
CSE_GLOBAL_PVDC_COMPUTE_POLICY_DESCRIPTION = \
    'global PVDC compute policy for cse'

# CSE cluster Kubeconfig path
CSE_CLUSTER_KUBECONFIG_PATH = '/root/.kube/config'

# MQTT constants
ADMIN_EXT_SERVICE_PATH = 'admin/extension/service'
API_FILTER_PATH = 'apifilter'
API_FILTERS_PATH = 'apifilters'
EXTENSIONS_API_PATH = 'extensions/api'
MQTT_API_FILTER_PATTERN = '/api/mqttEndpoint/cse'  # Needs to start with '/'
MQTT_EXTENSION_VERSION = '1.0.0'
MQTT_EXTENSION_VENDOR = 'VMWare'
MQTT_EXTENSION_PRIORITY = 100
MQTT_MIN_API_VERSION = 35.0
MQTT_TOKEN_NAME = "mqttCseToken"
TOKEN_PATH = 'tokens'

<<<<<<< HEAD
# Name of single Message Consumer Thread, which passes jobs to a
# Thread Pool Executor
MESSAGE_CONSUMER_THREAD = 'MessageConsumer'
=======
# Encryption constants
PBKDF2_ITERATIONS = 100000
SALT_SIZE = 32
PBKDF2_OUTPUT_SIZE = 32
>>>>>>> 902a0c56


@unique
class NodeType(str, Enum):
    CONTROL_PLANE = 'mstr'
    WORKER = 'node'
    NFS = 'nfsd'


@unique
class K8sProvider(str, Enum):
    """Types of Kubernetes providers.

    Having a str mixin allows us to do things like:
    'native' == K8sProvider.NATIVE
    f"Kubernetes provider is '{K8sProvider.NATIVE}'
    """

    NATIVE = 'native'
    PKS = 'ent-pks'
    NONE = 'none'


@unique
class KwargKey(str, Enum):
    """Types of keyword arguments for cluster brokers."""

    DATA = 'data'
    TELEMETRY = 'telemetry'


@unique
class ScriptFile(str, Enum):
    """Types of script for vApp template customizations in CSE."""

    # vapp template creation scripts
    CUST = 'cust.sh'
    INIT = 'init.sh'
    NFSD = 'nfsd.sh'

    # cluster initialization scripts
    CONTROL_PLANE = 'mstr.sh'
    NODE = 'node.sh'

    # cluster upgrade scripts
    DOCKER_UPGRADE = 'cluster-upgrade/docker-upgrade.sh'
    CONTROL_PLANE_CNI_APPLY = 'cluster-upgrade/master-cni-apply.sh'
    CONTROL_PLANE_K8S_UPGRADE = 'cluster-upgrade/master-k8s-upgrade.sh'
    WORKER_K8S_UPGRADE = 'cluster-upgrade/worker-k8s-upgrade.sh'


@unique
class LocalTemplateKey(str, Enum):
    """Enumerate the keys that define a template."""

    CATALOG_ITEM_NAME = 'catalog_item_name'
    CNI = 'cni'
    CNI_VERSION = 'cni_version'
    COMPUTE_POLICY = 'compute_policy'
    CPU = 'cpu'
    DEPRECATED = 'deprecated'
    DESCRIPTION = 'description'
    DOCKER_VERSION = 'docker_version'
    KIND = 'kind'
    KUBERNETES = 'kubernetes'
    KUBERNETES_VERSION = 'kubernetes_version'
    MEMORY = 'mem'
    NAME = 'name'
    OS = 'os'
    REVISION = 'revision'
    UPGRADE_FROM = 'upgrade_from'


@unique
class RemoteTemplateKey(str, Enum):
    """Enumerate the keys that define a template."""

    CNI = 'cni'
    CNI_VERSION = 'cni_version'
    COMPUTE_POLICY = 'compute_policy'
    CPU = 'cpu'
    DEPRECATED = 'deprecated'
    DESCRIPTION = 'description'
    DOCKER_VERSION = 'docker_version'
    KIND = 'kind'
    KUBERNETES = 'kubernetes'
    KUBERNETES_VERSION = 'kubernetes_version'
    MEMORY = 'mem'
    NAME = 'name'
    OS = 'os'
    REVISION = 'revision'
    SOURCE_OVA_HREF = 'source_ova'
    SOURCE_OVA_NAME = 'source_ova_name'
    SOURCE_OVA_SHA256 = 'sha256_ova'
    UPGRADE_FROM = 'upgrade_from'


# CSE requests
@unique
class CseOperation(Enum):
    def __init__(self, description, ideal_response_code=requests.codes.ok):
        self._description = description
        self._ideal_response_code = ideal_response_code

    @property
    def ideal_response_code(self):
        return int(self._ideal_response_code)

    CLUSTER_CONFIG = ('get config of cluster')
    CLUSTER_CREATE = ('create cluster', requests.codes.accepted)
    CLUSTER_DELETE = ('delete cluster', requests.codes.accepted)
    CLUSTER_INFO = ('get info of cluster')
    CLUSTER_LIST = ('list clusters')
    CLUSTER_RESIZE = ('resize cluster', requests.codes.accepted)
    CLUSTER_UPGRADE_PLAN = ('get supported cluster upgrade paths')
    CLUSTER_UPGRADE = ('upgrade cluster software', requests.codes.accepted)
    NODE_CREATE = ('create node', requests.codes.accepted)
    NODE_DELETE = ('delete node', requests.codes.accepted)
    NODE_INFO = ('get info of node')

    V35_CLUSTER_CONFIG = ('get config of DEF cluster')
    V35_CLUSTER_CREATE = ('create DEF cluster', requests.codes.accepted)
    V35_CLUSTER_DELETE = ('delete DEF cluster', requests.codes.accepted)
    V35_CLUSTER_INFO = ('get info of DEF cluster')
    V35_CLUSTER_LIST = ('list DEF clusters')
    V35_CLUSTER_RESIZE = ('resize DEF cluster', requests.codes.accepted)
    V35_CLUSTER_UPGRADE_PLAN = ('get supported DEF cluster upgrade paths')
    V35_CLUSTER_UPGRADE = ('upgrade DEF cluster software', requests.codes.accepted)  # noqa: E501
    V35_NODE_CREATE = ('create DEF node', requests.codes.accepted)
    V35_NODE_DELETE = ('delete DEF node', requests.codes.accepted)
    V35_NODE_INFO = ('get info of DEF node')

    OVDC_UPDATE = ('enable or disable ovdc for k8s', requests.codes.accepted)
    OVDC_INFO = ('get info of ovdc')
    OVDC_LIST = ('list ovdcs')
    OVDC_COMPUTE_POLICY_LIST = ('list ovdc compute policies')
    OVDC_COMPUTE_POLICY_UPDATE = ('update ovdc compute policies')
    SYSTEM_INFO = ('get info of system')
    SYSTEM_UPDATE = ('update system status')
    TEMPLATE_LIST = ('list all templates')

    V35_OVDC_LIST = ('list ovdcs for v35')
    V35_OVDC_INFO = ('get info of ovdc for v35')
    V35_OVDC_UPDATE = ('enable or disable ovdc for a cluster kind for v35', requests.codes.accepted)  # noqa: E501
    V35_TEMPLATE_LIST = ('list all v35 templates')

    PKS_CLUSTER_CONFIG = ('get config of PKS cluster')
    PKS_CLUSTER_CREATE = ('create PKS cluster', requests.codes.accepted)
    PKS_CLUSTER_DELETE = ('delete PKS cluster', requests.codes.accepted)
    PKS_CLUSTER_INFO = ('get info of PKS cluster')
    PKS_CLUSTER_LIST = ('list PKS clusters')
    PKS_CLUSTER_RESIZE = ('resize PKS cluster', requests.codes.accepted)


@unique
class ClusterMetadataKey(str, Enum):
    BACKWARD_COMPATIBILE_TEMPLATE_NAME = 'cse.template'
    CLUSTER_ID = 'cse.cluster.id'
    CSE_VERSION = 'cse.version'
    CONTROL_PLANE_IP = 'cse.master.ip'
    TEMPLATE_NAME = 'cse.template.name'
    TEMPLATE_REVISION = 'cse.template.revision'
    OS = "cse.os"
    DOCKER_VERSION = "cse.docker.version"
    KUBERNETES = "cse.kubernetes"
    KUBERNETES_VERSION = "cse.kubernetes.version"
    CNI = "cse.cni"
    CNI_VERSION = 'cse.cni.version'


@unique
class TemplateBuildKey(str, Enum):
    TEMPLATE_NAME = 'template_name'
    TEMPLATE_REVISION = 'template_revision'
    SOURCE_OVA_NAME = 'source_ova_name'
    SOURCE_OVA_HREF = 'source_ova_href'
    SOURCE_OVA_SHA256 = 'source_ova_sha256'
    ORG_NAME = 'org_name'
    VDC_NAME = 'vdc_name'
    CATALOG_NAME = 'catalog_name'
    CATALOG_ITEM_NAME = 'catalog_item_name'
    CATALOG_ITEM_DESCRIPTION = 'catalog_item_description'
    TEMP_VAPP_NAME = 'temp_vapp_name'
    TEMP_VM_NAME = 'temp_vm_name'
    CPU = 'cpu'
    MEMORY = 'memory'
    NETWORK_NAME = 'network_name'
    IP_ALLOCATION_MODE = 'ip_allocation_mode'
    STORAGE_PROFILE = 'storage_profile'
    CSE_PLACEMENT_POLICY = 'cse_placement_policy'


@unique
class MQTTExtKey(str, Enum):
    API_FILTER_ID = 'api_filter_id'
    EXT_NAME = 'name'
    EXT_VERSION = 'version'
    EXT_VENDOR = 'vendor'
    EXT_PRIORITY = 'priority'
    EXT_ENABLED = 'enabled'
    EXT_AUTH_ENABLED = 'authorizationEnabled'
    EXT_DESCRIPTION = 'description'
    EXT_URN_ID = 'ext_urn_id'
    EXT_UUID = 'ext_uuid'
    EXT_LISTEN_TOPIC = 'listen_topic'
    EXT_RESPOND_TOPIC = 'respond_topic'


@unique
class MQTTExtTokenKey(str, Enum):
    TOKEN_NAME = 'name'
    TOKEN_TYPE = 'type'
    TOKEN_EXT_ID = 'extensionId'
    TOKEN = 'token'
    TOKEN_ID = 'token_id'


@unique
class ExtensionType(str, Enum):
    MQTT = 'MQTT'
    AMQP = 'AMQP'
    NONE = 'None'<|MERGE_RESOLUTION|>--- conflicted
+++ resolved
@@ -63,16 +63,14 @@
 MQTT_TOKEN_NAME = "mqttCseToken"
 TOKEN_PATH = 'tokens'
 
-<<<<<<< HEAD
 # Name of single Message Consumer Thread, which passes jobs to a
 # Thread Pool Executor
 MESSAGE_CONSUMER_THREAD = 'MessageConsumer'
-=======
+
 # Encryption constants
 PBKDF2_ITERATIONS = 100000
 SALT_SIZE = 32
 PBKDF2_OUTPUT_SIZE = 32
->>>>>>> 902a0c56
 
 
 @unique

# container-service-extension
# Copyright (c) 2019 VMware, Inc. All Rights Reserved.
# SPDX-License-Identifier: BSD-2-Clause

from enum import Enum
from enum import unique

import requests
import semantic_version

# CSE SERVICE; default version strings for CSE api extension
UNKNOWN_CSE_VERSION = semantic_version.Version("0.0.0")
UNKNOWN_VCD_API_VERSION = "0.0"

# CSE SERVICE; used for registering CSE to vCD as an api extension service.
CSE_SERVICE_NAME = 'cse'
CSE_SERVICE_NAMESPACE = 'cse'
EXCHANGE_TYPE = 'direct'
SYSTEM_ORG_NAME = 'system'

# DEPLOY RIGHTS; used by authorization framework to weed out unauthorized calls
CSE_NATIVE_DEPLOY_RIGHT_NAME = 'CSE NATIVE DEPLOY RIGHT'
CSE_NATIVE_DEPLOY_RIGHT_DESCRIPTION = 'Right necessary to deploy kubernetes ' \
    'cluster via vCD apis in CSE'
CSE_NATIVE_DEPLOY_RIGHT_CATEGORY = 'cseRight'
CSE_NATIVE_DEPLOY_RIGHT_BUNDLE_KEY = 'cseBundleKey'
CSE_PKS_DEPLOY_RIGHT_NAME = 'PKS DEPLOY RIGHT'
CSE_PKS_DEPLOY_RIGHT_DESCRIPTION = 'Right necessary to deploy kubernetes ' \
    'cluster via vSphere apis in PKS'
CSE_PKS_DEPLOY_RIGHT_CATEGORY = 'pksRight'
CSE_PKS_DEPLOY_RIGHT_BUNDLE_KEY = 'pksBundleKey'

# KUBERNETES PROVIDERS; used by server operations related to k8s providers
K8S_PROVIDER_KEY = 'k8s_provider'
PKS_PLANS_KEY = 'pks_plans'
PKS_CLUSTER_DOMAIN_KEY = 'pks_cluster_domain'
PKS_COMPUTE_PROFILE_KEY = 'pks_compute_profile_name'

# PKS API endpoint version
VERSION_V1 = 'v1'

# vCD API versions supported by CSE
SUPPORTED_VCD_API_VERSIONS = ['33.0', '34.0', '35.0']

# CSE global pvdc compute policy name
CSE_GLOBAL_PVDC_COMPUTE_POLICY_NAME = 'global'
CSE_GLOBAL_PVDC_COMPUTE_POLICY_DESCRIPTION = \
    'global PVDC compute policy for cse'

# CSE cluster Kubeconfig path
CSE_CLUSTER_KUBECONFIG_PATH = '/root/.kube/config'

# MQTT constants
ADMIN_EXT_SERVICE_PATH = 'admin/extension/service'
API_FILTER_PATH = 'apifilter'
API_FILTERS_PATH = 'apifilters'
EXTENSIONS_API_PATH = 'extensions/api'
MQTT_API_FILTER_PATTERN = '/api/mqttEndpoint/cse'  # Needs to start with '/'
MQTT_EXTENSION_VERSION = '1.0.0'
MQTT_EXTENSION_VENDOR = 'VMWare'
MQTT_EXTENSION_PRIORITY = 100
MQTT_MIN_API_VERSION = 35.0
MQTT_TOKEN_NAME = "mqttCseToken"
TOKEN_PATH = 'tokens'


# Encryption constants
PBKDF2_ITERATIONS = 100000
SALT_SIZE = 32
PBKDF2_OUTPUT_SIZE = 32

# Names of Message Consumer Thread and Watchdog Thread
MESSAGE_CONSUMER_THREAD = 'MessageConsumer'
WATCHDOG_THREAD = 'ConsumerWatchdog'


# Config file error messages
CONFIG_DECRYPTION_ERROR_MSG = \
    "Config file decryption failed: invalid decryption password"
VCENTER_LOGIN_ERROR_MSG = "vCenter login failed (check config file for "\
    "vCenter username/password)."

# Request Id format for logging
REQUEST_ID_FORMAT = 'Request Id: %(requestId)s | '

# Prefix for Gateway urn
GATEWAY_URN_PREFIX = 'urn:vcloud:gateway'

# NSXT Gateway NAT constants
NATS_PATH_FRAGMENT = 'nat'
RULES_PATH_FRAGMENT = 'rules'
DNAT_RULE_TYPE = 'DNAT'

# NSX-T constants
NSXT_BACKED_GATEWAY_UPLINK_INDEX = 0  # NSX-T gateway only have 1 ext network
NSXT_PUT_REQUEST_WAIT_TIME = 3

# External network available ip address path fragment
AVAILABLE_IP_PATH_FRAGMENT = 'availableIpAddresses'

# NSX-T realized status
NSXT_GATEWAY_REALIZED_STATUS = 'REALIZED'


@unique
class NodeType(str, Enum):
    CONTROL_PLANE = 'mstr'
    WORKER = 'node'
    NFS = 'nfsd'


@unique
class K8sProvider(str, Enum):
    """Types of Kubernetes providers.

    Having a str mixin allows us to do things like:
    'native' == K8sProvider.NATIVE
    f"Kubernetes provider is '{K8sProvider.NATIVE}'
    """

    NATIVE = 'native'
    PKS = 'ent-pks'
    NONE = 'none'


@unique
class KwargKey(str, Enum):
    """Types of keyword arguments for cluster brokers."""

    DATA = 'data'
    TELEMETRY = 'telemetry'


@unique
class ScriptFile(str, Enum):
    """Types of script for vApp template customizations in CSE."""

    # vapp template creation scripts
    CUST = 'cust.sh'
    INIT = 'init.sh'
    NFSD = 'nfsd.sh'

    # cluster initialization scripts
    CONTROL_PLANE = 'mstr.sh'
    NODE = 'node.sh'

    # cluster upgrade scripts
    DOCKER_UPGRADE = 'cluster-upgrade/docker-upgrade.sh'
    CONTROL_PLANE_CNI_APPLY = 'cluster-upgrade/master-cni-apply.sh'
    CONTROL_PLANE_K8S_UPGRADE = 'cluster-upgrade/master-k8s-upgrade.sh'
    WORKER_K8S_UPGRADE = 'cluster-upgrade/worker-k8s-upgrade.sh'


@unique
class LocalTemplateKey(str, Enum):
    """Enumerate the keys that define a template."""

    CATALOG_ITEM_NAME = 'catalog_item_name'
    CNI = 'cni'
    CNI_VERSION = 'cni_version'
    COMPUTE_POLICY = 'compute_policy'
    CPU = 'cpu'
    DEPRECATED = 'deprecated'
    DESCRIPTION = 'description'
    DOCKER_VERSION = 'docker_version'
    KIND = 'kind'
    KUBERNETES = 'kubernetes'
    KUBERNETES_VERSION = 'kubernetes_version'
    MEMORY = 'mem'
    NAME = 'name'
    OS = 'os'
    REVISION = 'revision'
    UPGRADE_FROM = 'upgrade_from'


@unique
class RemoteTemplateKey(str, Enum):
    """Enumerate the keys that define a template."""

    CNI = 'cni'
    CNI_VERSION = 'cni_version'
    COMPUTE_POLICY = 'compute_policy'
    CPU = 'cpu'
    DEPRECATED = 'deprecated'
    DESCRIPTION = 'description'
    DOCKER_VERSION = 'docker_version'
    KIND = 'kind'
    KUBERNETES = 'kubernetes'
    KUBERNETES_VERSION = 'kubernetes_version'
    MEMORY = 'mem'
    NAME = 'name'
    OS = 'os'
    REVISION = 'revision'
    SOURCE_OVA_HREF = 'source_ova'
    SOURCE_OVA_NAME = 'source_ova_name'
    SOURCE_OVA_SHA256 = 'sha256_ova'
    UPGRADE_FROM = 'upgrade_from'


# CSE requests
@unique
class CseOperation(Enum):
    def __init__(self, description, api_path_format, ideal_response_code=requests.codes.ok):  # noqa: E501
        self._description = description
        self._ideal_response_code = ideal_response_code
        self._api_path_format = api_path_format

    @property
    def ideal_response_code(self):
        return int(self._ideal_response_code)

    @property
    def api_path_format(self):
        return self._api_path_format

    CLUSTER_CONFIG = ('get config of cluster', '/cse/cluster/%s/config')
    CLUSTER_CREATE = ('create cluster', '/cse/clusters', requests.codes.accepted)  # noqa: E501
    CLUSTER_DELETE = ('delete cluster', '/cse/cluster/%s', requests.codes.accepted)  # noqa: E501
    CLUSTER_INFO = ('get info of cluster', '/cse/cluster/%s')
    NATIVE_CLUSTER_LIST = ('list legacy clusters', '/cse/nativeclusters')
    CLUSTER_LIST = ('list clusters', '/cse/clusters')
    CLUSTER_RESIZE = ('resize cluster', '/cse/cluster/%s', requests.codes.accepted)  # noqa: E501
    CLUSTER_UPGRADE_PLAN = ('get supported cluster upgrade paths', '/cse/cluster/%s/upgrade-plan')  # noqa: E501
    CLUSTER_UPGRADE = ('upgrade cluster software', '/cse/cluster/%s/action/upgrade', requests.codes.accepted)  # noqa: E501
    NODE_CREATE = ('create node', '/cse/nodes', requests.codes.accepted)
    NODE_DELETE = ('delete node', '/cse/nodes/%s', requests.codes.accepted)
    NODE_INFO = ('get info of node', '/cse/nodes/%s')

    V35_CLUSTER_CONFIG = ('get config of DEF cluster', '/cse/3.0/cluster/%s/config')  # noqa: E501
    V35_CLUSTER_CREATE = ('create DEF cluster', '/cse/3.0/clusters', requests.codes.accepted)  # noqa: E501
    V35_CLUSTER_DELETE = ('delete DEF cluster', '/cse/3.0/cluster/%s', requests.codes.accepted)  # noqa: E501
    V35_CLUSTER_INFO = ('get info of DEF cluster', '/cse/3.0/cluster/%s')
    V35_NATIVE_CLUSTER_LIST = ('list paginated DEF clusters', '/cse/3.0/nativeclusters')  # noqa: E501
    V35_CLUSTER_LIST = ('list DEF clusters', '/cse/3.0/clusters')
    V35_CLUSTER_RESIZE = ('resize DEF cluster', '/cse/3.0/cluster/%s', requests.codes.accepted)  # noqa: E501
    V35_CLUSTER_UPGRADE_PLAN = ('get supported DEF cluster upgrade paths', '/cse/3.0/cluster/%s/upgrade-plan')  # noqa: E501
    V35_CLUSTER_UPGRADE = ('upgrade DEF cluster software', '/cse/3.0/cluster/%s/action/upgrade', requests.codes.accepted)  # noqa: E501
    V35_NODE_CREATE = ('create DEF node', 'NOT IMPLEMENTED', requests.codes.accepted)  # noqa: E501
    V35_NODE_DELETE = ('delete DEF node', '/cse/3.0/cluster/%s/nfs/%s', requests.codes.accepted)  # noqa: E501
    V35_NODE_INFO = ('get info of DEF node', 'NOT IMPLEMENTED')

    OVDC_UPDATE = ('enable or disable ovdc for k8s', '/cse/ovdc/%s', requests.codes.accepted)  # noqa: E501
    OVDC_INFO = ('get info of ovdc', '/cse/ovdc/%s')
    OVDC_LIST = ('list ovdcs', '/cse/ovdcs')
    ORG_VDC_LIST = ('list org VDCs', '/cse/orgvdcs')
    OVDC_COMPUTE_POLICY_LIST = ('list ovdc compute policies', '/cse/ovdc/%s/compute-policies')  # noqa: E501
    OVDC_COMPUTE_POLICY_UPDATE = ('update ovdc compute policies', '/cse/ovdc/%s/compute-policies')  # noqa: E501
    SYSTEM_INFO = ('get info of system', '/cse/system')
    SYSTEM_UPDATE = ('update system status', '/cse/system')
    TEMPLATE_LIST = ('list all templates', '/cse/templates')

    V35_OVDC_LIST = ('list ovdcs for v35', '/cse/3.0/ovdcs')
    V35_ORG_VDC_LIST = ('list org VDCs', '/cse/3.0/orgvdcs')
    V35_OVDC_INFO = ('get info of ovdc for v35', '/cse/3.0/ovdc/%s')
    V35_OVDC_UPDATE = ('enable or disable ovdc for a cluster kind for v35', '/cse/3.0/ovdc/%s', requests.codes.accepted)  # noqa: E501
    V35_TEMPLATE_LIST = ('list all v35 templates', '/cse/templates')

    PKS_CLUSTER_CONFIG = ('get config of PKS cluster', '/pks/clusters/%s/config')  # noqa: E501
    PKS_CLUSTER_CREATE = ('create PKS cluster', '/pks/clusters', requests.codes.accepted)  # noqa: E501
    PKS_CLUSTER_DELETE = ('delete PKS cluster', '/pks/cluster/%s', requests.codes.accepted)  # noqa: E501
    PKS_CLUSTER_INFO = ('get info of PKS cluster', '/pks/cluster/%s')
    PKS_CLUSTER_LIST = ('list PKS clusters', '/pks/clusters')
    PKS_CLUSTER_RESIZE = ('resize PKS cluster', '/pks/cluster/%s', requests.codes.accepted)  # noqa: E501
    PKS_OVDC_LIST = ('list all ovdcs', '/pks/ovdcs')
    PKS_ORG_VDC_LIST = ('list  org VDCs', '/pks/orgvdcs')
    PKS_OVDC_INFO = ('get info of the ovdc', '/pks/ovdc/%s')
    PKS_OVDC_UPDATE = ('enable or disable ovdc for pks', '/pks/ovdc/%s', requests.codes.accepted)  # noqa: E501


@unique
class ClusterMetadataKey(str, Enum):
    BACKWARD_COMPATIBILE_TEMPLATE_NAME = 'cse.template'
    CLUSTER_ID = 'cse.cluster.id'
    CSE_VERSION = 'cse.version'
    CONTROL_PLANE_IP = 'cse.master.ip'
    TEMPLATE_NAME = 'cse.template.name'
    TEMPLATE_REVISION = 'cse.template.revision'
    OS = "cse.os"
    DOCKER_VERSION = "cse.docker.version"
    KUBERNETES = "cse.kubernetes"
    KUBERNETES_VERSION = "cse.kubernetes.version"
    CNI = "cse.cni"
    CNI_VERSION = 'cse.cni.version'


@unique
class TemplateBuildKey(str, Enum):
    TEMPLATE_NAME = 'template_name'
    TEMPLATE_REVISION = 'template_revision'
    SOURCE_OVA_NAME = 'source_ova_name'
    SOURCE_OVA_HREF = 'source_ova_href'
    SOURCE_OVA_SHA256 = 'source_ova_sha256'
    ORG_NAME = 'org_name'
    VDC_NAME = 'vdc_name'
    CATALOG_NAME = 'catalog_name'
    CATALOG_ITEM_NAME = 'catalog_item_name'
    CATALOG_ITEM_DESCRIPTION = 'catalog_item_description'
    TEMP_VAPP_NAME = 'temp_vapp_name'
    TEMP_VM_NAME = 'temp_vm_name'
    CPU = 'cpu'
    MEMORY = 'memory'
    NETWORK_NAME = 'network_name'
    IP_ALLOCATION_MODE = 'ip_allocation_mode'
    STORAGE_PROFILE = 'storage_profile'
    CSE_PLACEMENT_POLICY = 'cse_placement_policy'


@unique
class MQTTExtKey(str, Enum):
    API_FILTER_ID = 'api_filter_id'
    EXT_NAME = 'name'
    EXT_VERSION = 'version'
    EXT_VENDOR = 'vendor'
    EXT_PRIORITY = 'priority'
    EXT_ENABLED = 'enabled'
    EXT_AUTH_ENABLED = 'authorizationEnabled'
    EXT_DESCRIPTION = 'description'
    EXT_URN_ID = 'ext_urn_id'
    EXT_UUID = 'ext_uuid'
    EXT_LISTEN_TOPIC = 'listen_topic'
    EXT_RESPOND_TOPIC = 'respond_topic'


@unique
class MQTTExtTokenKey(str, Enum):
    TOKEN_NAME = 'name'
    TOKEN_TYPE = 'type'
    TOKEN_EXT_ID = 'extensionId'
    TOKEN = 'token'
    TOKEN_ID = 'token_id'


@unique
class ExtensionType(str, Enum):
    MQTT = 'MQTT'
    AMQP = 'AMQP'
    NONE = 'None'


@unique
class AclGrantType(str, Enum):
    MembershipACLGrant = "MembershipAccessControlGrant"


@unique
class AclAccessLevelId(str, Enum):
    AccessLevelReadWrite = "urn:vcloud:accessLevel:ReadWrite"


@unique
class AclMemberId(str, Enum):
    SystemOrgId = "urn:vcloud:org:a93c9db9-7471-3192-8d09-a8f7eeda85f9"


@unique
class VappAccessKey(str, Enum):
    """Keys for VAPP access control."""

    IS_SHARED_TO_EVERYONE = 'isSharedToEveryone'
    ACCESS_SETTINGS = 'accessSettings'
    ACCESS_SETTING = 'accessSetting'


@unique
class NsxtNATRuleKey(str, Enum):
    """Keys for NSXT NAT Rules."""

    NAME = 'name'
    DESCRIPTION = 'description'
    ENABLED = 'enabled'
    RULE_TYPE = 'ruleType'
    EXTERNAL_ADDRESSES = 'externalAddresses'
    INTERNAL_ADDRESSES = 'internalAddresses'
    LOGGING = 'logging'
    APPLICATION_PORT_PROFILE = 'applicationPortProfile'
    DNAT_EXTERNAL_PORT = 'dnatExternalPort'
    ID = 'id'


@unique
class NsxtGatewayRequestKey(str, Enum):
    EDGE_GATEWAY_UPLINKS = 'edgeGatewayUplinks'
    UPLINK_ID = 'uplinkId'
    GATEWAY = 'gateway'
    PREFIX_LENGTH = 'prefixLength'
    TOTAL_IP_COUNT = 'totalIpCount'
    AUTO_ALLOCATE_IP_RANGES = 'autoAllocateIpRanges'
    SUBNETS = 'subnets'
    VALUES = 'values'
    IP_RANGES = 'ipRanges'
    START_ADDRESS = 'startAddress'
    END_ADDRESS = 'endAddress'
    STATUS = 'status'
    IP_ADDRESS = 'ipAddress'


# CSE Service Role Name
CSE_SERVICE_ROLE_NAME = 'CSE Service Role'
CSE_SERVICE_ROLE_DESC = "CSE Service Role has all the rights necessary for \
        CSE to operate"
CSE_SERVICE_ROLE_RIGHTS = [
    "Access Control List: View",
    "Access Control List: Manage",
    "AMQP Settings: View",
    "Catalog: Add vApp from My Cloud",
    "Catalog: Create / Delete a Catalog",
    "Catalog: Edit Properties",
    "Catalog: Publish",
    "Catalog: Sharing",
    "Catalog: View ACL",
    "Catalog: View Private and Shared Catalogs",
    "Catalog: View Published Catalogs",
    "Content Library System Settings: View",
    "Custom entity: Create custom entity definitions",
    "Custom entity: Delete custom entity definitions",
    "Custom entity: Edit custom entity definitions",
    "Custom entity: View custom entity definitions",
    "Extension Services: View",
    "Extensions: View",
    "External Service: Manage",
    "External Service: View",
    "General: View Error Details",
    "Group / User: View",
    "Host: View",
    "Kerberos Settings: View",
    "Organization Network: View",
    "Organization vDC Compute Policy: Admin View",
    "Organization vDC Compute Policy: Manage",
    "Organization vDC Compute Policy: View",
    "Organization vDC Kubernetes Policy: Edit",
    "Organization vDC Network: Edit Properties",
    "Organization vDC Network: View Properties",
    "Organization vDC: Extended Edit",
    "Organization vDC: Extended View",
    "Organization vDC: View",
    "Organization: Perform Administrator Queries",
    "Organization: View",
    "Provider Network: View",
    "Provider vDC Compute Policy: Manage",
    "Provider vDC Compute Policy: View",
    "Provider vDC: View",
    "Right: Manage",
    "Right: View",
    "Rights Bundle: View",
    "Role: Create, Edit, Delete, or Copy",
    "Service Configuration: Manage",
    "Service Configuration: View",
    "System Settings: View",
    "Task: Resume, Abort, or Fail",
    "Task: Update",
    "Task: View Tasks",
    "Token: Manage",
    "UI Plugins: Define, Upload, Modify, Delete, Associate or Disassociate",
    "UI Plugins: View",
    "vApp Template / Media: Copy",
    "vApp Template / Media: Create / Upload",
    "vApp Template / Media: Edit",
    "vApp Template / Media: View",
    "vApp Template: Checkout",
    "vApp Template: Import",
    "vApp: Allow All Extra Config",
    "vApp: Allow Ethernet Coalescing Extra Config",
    "vApp: Allow Latency Extra Config",
    "vApp: Allow Matching Extra Config",
    "vApp: Allow NUMA Node Affinity Extra Config",
    "vApp: Create / Reconfigure",
    "vApp: Delete",
    "vApp: Edit Properties",
    "vApp: Edit VM CPU and Memory reservation settings in all VDC types",
    "vApp: Edit VM CPU",
    "vApp: Edit VM Compute Policy",
    "vApp: Edit VM Hard Disk",
    "vApp: Edit VM Memory",
    "vApp: Edit VM Network",
    "vApp: Edit VM Properties",
    "vApp: Manage VM Password Settings",
    "vApp: Power Operations",
    "vApp: Shadow VM View",
    "vApp: Upload",
    "vApp: Use Console",
    "vApp: VM Boot Options",
    "vApp: VM Check Compliance",
    "vApp: VM Migrate, Force Undeploy, Relocate, Consolidate",
    "vApp: View VM and VM's Disks Encryption Status",
    "vApp: View VM metrics",
    "vCenter: View",
    "vSphere Server: View",
]


@unique
class OvdcInfoKey(str, Enum):
    OVDC_NAME = 'name'
    ORG_NAME = 'org'
    K8S_PROVIDER = 'k8s provider'


@unique
class PKSOvdcInfoKey(str, Enum):
    PKS_API_SERVER = 'pks api server'
    AVAILABLE_PKS_PLANS = 'available pks plans'


<<<<<<< HEAD
# Default first page
DEFAULT_FIRST_PAGE = 1

# Nat rules pagination constants
NAT_DEFAULT_PAGE_SIZE = 25
=======
# default first page
DEFAULT_FIRST_PAGE = 1

# Pagination constants for used IP addresses
USED_IP_ADDRESS_PAGE_SIZE = 10
>>>>>>> fff5a10f
<|MERGE_RESOLUTION|>--- conflicted
+++ resolved
@@ -501,16 +501,11 @@
     AVAILABLE_PKS_PLANS = 'available pks plans'
 
 
-<<<<<<< HEAD
 # Default first page
 DEFAULT_FIRST_PAGE = 1
 
 # Nat rules pagination constants
 NAT_DEFAULT_PAGE_SIZE = 25
-=======
-# default first page
-DEFAULT_FIRST_PAGE = 1
 
 # Pagination constants for used IP addresses
-USED_IP_ADDRESS_PAGE_SIZE = 10
->>>>>>> fff5a10f
+USED_IP_ADDRESS_PAGE_SIZE = 10
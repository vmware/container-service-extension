# container-service-extension
# Copyright (c) 2019 VMware, Inc. All Rights Reserved.
# SPDX-License-Identifier: BSD-2-Clause

from enum import Enum
from enum import unique

import requests
import semantic_version

# CSE SERVICE; default version strings for CSE api extension
UNKNOWN_CSE_VERSION = semantic_version.Version("0.0.0")
UNKNOWN_VCD_API_VERSION = "0.0"

# CSE SERVICE; used for registering CSE to vCD as an api extension service.
CSE_SERVICE_NAME = 'cse'
CSE_SERVICE_NAMESPACE = 'cse'
EXCHANGE_TYPE = 'direct'
SYSTEM_ORG_NAME = 'system'

# DEPLOY RIGHTS; used by authorization framework to weed out unauthorized calls
CSE_NATIVE_DEPLOY_RIGHT_NAME = 'CSE NATIVE DEPLOY RIGHT'
CSE_NATIVE_DEPLOY_RIGHT_DESCRIPTION = 'Right necessary to deploy kubernetes ' \
    'cluster via vCD apis in CSE'
CSE_NATIVE_DEPLOY_RIGHT_CATEGORY = 'cseRight'
CSE_NATIVE_DEPLOY_RIGHT_BUNDLE_KEY = 'cseBundleKey'
CSE_PKS_DEPLOY_RIGHT_NAME = 'PKS DEPLOY RIGHT'
CSE_PKS_DEPLOY_RIGHT_DESCRIPTION = 'Right necessary to deploy kubernetes ' \
    'cluster via vSphere apis in PKS'
CSE_PKS_DEPLOY_RIGHT_CATEGORY = 'pksRight'
CSE_PKS_DEPLOY_RIGHT_BUNDLE_KEY = 'pksBundleKey'

# KUBERNETES PROVIDERS; used by server operations related to k8s providers
K8S_PROVIDER_KEY = 'k8s_provider'
PKS_PLANS_KEY = 'pks_plans'
PKS_CLUSTER_DOMAIN_KEY = 'pks_cluster_domain'
PKS_COMPUTE_PROFILE_KEY = 'pks_compute_profile_name'

# PKS API endpoint version
VERSION_V1 = 'v1'

# vCD API versions supported by CSE
SUPPORTED_VCD_API_VERSIONS = ['33.0', '34.0', '35.0']

# CSE global pvdc compute policy name
CSE_GLOBAL_PVDC_COMPUTE_POLICY_NAME = 'global'
CSE_GLOBAL_PVDC_COMPUTE_POLICY_DESCRIPTION = \
    'global PVDC compute policy for cse'

# CSE cluster Kubeconfig path
CSE_CLUSTER_KUBECONFIG_PATH = '/root/.kube/config'

# MQTT constants
ADMIN_EXT_SERVICE_PATH = 'admin/extension/service'
API_FILTER_PATH = 'apifilter'
API_FILTERS_PATH = 'apifilters'
EXTENSIONS_API_PATH = 'extensions/api'
MQTT_API_FILTER_PATTERN = '/api/mqttEndpoint/cse'  # Needs to start with '/'
MQTT_EXTENSION_VERSION = '1.0.0'
MQTT_EXTENSION_VENDOR = 'VMWare'
MQTT_EXTENSION_PRIORITY = 100
MQTT_MIN_API_VERSION = 35.0
MQTT_TOKEN_NAME = "mqttCseToken"
TOKEN_PATH = 'tokens'


# Encryption constants
PBKDF2_ITERATIONS = 100000
SALT_SIZE = 32
PBKDF2_OUTPUT_SIZE = 32

# Names of Message Consumer Thread and Watchdog Thread
MESSAGE_CONSUMER_THREAD = 'MessageConsumer'
WATCHDOG_THREAD = 'ConsumerWatchdog'


# Config file error messages
CONFIG_DECRYPTION_ERROR_MSG = \
    "Config file decryption failed: invalid decryption password"
VCENTER_LOGIN_ERROR_MSG = "vCenter login failed (check config file for "\
    "vCenter username/password)."

# Request Id format for logging
REQUEST_ID_FORMAT = 'Request Id: %(requestId)s | '


# User ID parsing
USER_PATH = '/user/'
ADMIN_USER_PATH = '/admin/user/'

# vApp Access control type
CHANGE_ACCESS = 'Change'


@unique
class NodeType(str, Enum):
    CONTROL_PLANE = 'mstr'
    WORKER = 'node'
    NFS = 'nfsd'


@unique
class K8sProvider(str, Enum):
    """Types of Kubernetes providers.

    Having a str mixin allows us to do things like:
    'native' == K8sProvider.NATIVE
    f"Kubernetes provider is '{K8sProvider.NATIVE}'
    """

    NATIVE = 'native'
    PKS = 'ent-pks'
    NONE = 'none'


@unique
class KwargKey(str, Enum):
    """Types of keyword arguments for cluster brokers."""

    DATA = 'data'
    TELEMETRY = 'telemetry'


@unique
class ScriptFile(str, Enum):
    """Types of script for vApp template customizations in CSE."""

    # vapp template creation scripts
    CUST = 'cust.sh'
    INIT = 'init.sh'
    NFSD = 'nfsd.sh'

    # cluster initialization scripts
    CONTROL_PLANE = 'mstr.sh'
    NODE = 'node.sh'

    # cluster upgrade scripts
    DOCKER_UPGRADE = 'cluster-upgrade/docker-upgrade.sh'
    CONTROL_PLANE_CNI_APPLY = 'cluster-upgrade/master-cni-apply.sh'
    CONTROL_PLANE_K8S_UPGRADE = 'cluster-upgrade/master-k8s-upgrade.sh'
    WORKER_K8S_UPGRADE = 'cluster-upgrade/worker-k8s-upgrade.sh'


@unique
class LocalTemplateKey(str, Enum):
    """Enumerate the keys that define a template."""

    CATALOG_ITEM_NAME = 'catalog_item_name'
    CNI = 'cni'
    CNI_VERSION = 'cni_version'
    COMPUTE_POLICY = 'compute_policy'
    CPU = 'cpu'
    DEPRECATED = 'deprecated'
    DESCRIPTION = 'description'
    DOCKER_VERSION = 'docker_version'
    KIND = 'kind'
    KUBERNETES = 'kubernetes'
    KUBERNETES_VERSION = 'kubernetes_version'
    MEMORY = 'mem'
    NAME = 'name'
    OS = 'os'
    REVISION = 'revision'
    UPGRADE_FROM = 'upgrade_from'


@unique
class RemoteTemplateKey(str, Enum):
    """Enumerate the keys that define a template."""

    CNI = 'cni'
    CNI_VERSION = 'cni_version'
    COMPUTE_POLICY = 'compute_policy'
    CPU = 'cpu'
    DEPRECATED = 'deprecated'
    DESCRIPTION = 'description'
    DOCKER_VERSION = 'docker_version'
    KIND = 'kind'
    KUBERNETES = 'kubernetes'
    KUBERNETES_VERSION = 'kubernetes_version'
    MEMORY = 'mem'
    NAME = 'name'
    OS = 'os'
    REVISION = 'revision'
    SOURCE_OVA_HREF = 'source_ova'
    SOURCE_OVA_NAME = 'source_ova_name'
    SOURCE_OVA_SHA256 = 'sha256_ova'
    UPGRADE_FROM = 'upgrade_from'


# CSE requests
@unique
class CseOperation(Enum):
    def __init__(self, description, api_path_format, ideal_response_code=requests.codes.ok):  # noqa: E501
        self._description = description
        self._ideal_response_code = ideal_response_code
        self._api_path_format = api_path_format

    @property
    def ideal_response_code(self):
        return int(self._ideal_response_code)

<<<<<<< HEAD
    CLUSTER_CONFIG = ('get config of cluster')
    CLUSTER_CREATE = ('create cluster', requests.codes.accepted)
    CLUSTER_DELETE = ('delete cluster', requests.codes.accepted)
    CLUSTER_INFO = ('get info of cluster')
    CLUSTER_LIST = ('list clusters')
    CLUSTER_RESIZE = ('resize cluster', requests.codes.accepted)
    CLUSTER_UPGRADE_PLAN = ('get supported cluster upgrade paths')
    CLUSTER_UPGRADE = ('upgrade cluster software', requests.codes.accepted)
    NODE_CREATE = ('create node', requests.codes.accepted)
    NODE_DELETE = ('delete node', requests.codes.accepted)
    NODE_INFO = ('get info of node')

    V35_CLUSTER_CONFIG = ('get config of DEF cluster')
    V35_CLUSTER_CREATE = ('create DEF cluster', requests.codes.accepted)
    V35_CLUSTER_DELETE = ('delete DEF cluster', requests.codes.accepted)
    V35_CLUSTER_INFO = ('get info of DEF cluster')
    V35_CLUSTER_LIST = ('list DEF clusters')
    V35_CLUSTER_RESIZE = ('resize DEF cluster', requests.codes.accepted)
    V35_CLUSTER_UPGRADE_PLAN = ('get supported DEF cluster upgrade paths')
    V35_CLUSTER_UPGRADE = ('upgrade DEF cluster software', requests.codes.accepted)  # noqa: E501
    V35_CLUSTER_ACL_LIST = ('list cluster acl')
    V35_CLUSTER_ACL_UPDATE = ('update cluster acl', requests.codes.no_content)
    V35_NODE_CREATE = ('create DEF node', requests.codes.accepted)
    V35_NODE_DELETE = ('delete DEF node', requests.codes.accepted)
    V35_NODE_INFO = ('get info of DEF node')

    OVDC_UPDATE = ('enable or disable ovdc for k8s', requests.codes.accepted)
    OVDC_INFO = ('get info of ovdc')
    OVDC_LIST = ('list ovdcs')
    OVDC_COMPUTE_POLICY_LIST = ('list ovdc compute policies')
    OVDC_COMPUTE_POLICY_UPDATE = ('update ovdc compute policies')
    SYSTEM_INFO = ('get info of system')
    SYSTEM_UPDATE = ('update system status')
    TEMPLATE_LIST = ('list all templates')

    V35_OVDC_LIST = ('list ovdcs for v35')
    V35_OVDC_INFO = ('get info of ovdc for v35')
    V35_OVDC_UPDATE = ('enable or disable ovdc for a cluster kind for v35', requests.codes.accepted)  # noqa: E501
    V35_TEMPLATE_LIST = ('list all v35 templates')

    PKS_CLUSTER_CONFIG = ('get config of PKS cluster')
    PKS_CLUSTER_CREATE = ('create PKS cluster', requests.codes.accepted)
    PKS_CLUSTER_DELETE = ('delete PKS cluster', requests.codes.accepted)
    PKS_CLUSTER_INFO = ('get info of PKS cluster')
    PKS_CLUSTER_LIST = ('list PKS clusters')
    PKS_CLUSTER_RESIZE = ('resize PKS cluster', requests.codes.accepted)
=======
    @property
    def api_path_format(self):
        return self._api_path_format

    CLUSTER_CONFIG = ('get config of cluster', '/cse/cluster/%s/config')
    CLUSTER_CREATE = ('create cluster', '/cse/clusters', requests.codes.accepted)  # noqa: E501
    CLUSTER_DELETE = ('delete cluster', '/cse/cluster/%s', requests.codes.accepted)  # noqa: E501
    CLUSTER_INFO = ('get info of cluster', '/cse/cluster/%s')
    CLUSTER_LIST = ('list clusters', '/cse/clusters')
    CLUSTER_RESIZE = ('resize cluster', '/cse/cluster/%s', requests.codes.accepted)  # noqa: E501
    CLUSTER_UPGRADE_PLAN = ('get supported cluster upgrade paths', '/cse/cluster/%s/upgrade-plan')  # noqa: E501
    CLUSTER_UPGRADE = ('upgrade cluster software', '/cse/cluster/%s/action/upgrade', requests.codes.accepted)  # noqa: E501
    NODE_CREATE = ('create node', '/cse/nodes', requests.codes.accepted)
    NODE_DELETE = ('delete node', '/cse/nodes/%s', requests.codes.accepted)
    NODE_INFO = ('get info of node', '/cse/nodes/%s')

    V35_CLUSTER_CONFIG = ('get config of DEF cluster', '/cse/3.0/cluster/%s/config')  # noqa: E501
    V35_CLUSTER_CREATE = ('create DEF cluster', '/cse/3.0/clusters', requests.codes.accepted)  # noqa: E501
    V35_CLUSTER_DELETE = ('delete DEF cluster', '/cse/3.0/cluster/%s', requests.codes.accepted)  # noqa: E501
    V35_CLUSTER_INFO = ('get info of DEF cluster', '/cse/3.0/cluster/%s')
    V35_CLUSTER_LIST = ('list DEF clusters', '/cse/3.0/clusters')
    V35_CLUSTER_RESIZE = ('resize DEF cluster', '/cse/3.0/cluster/%s', requests.codes.accepted)  # noqa: E501
    V35_CLUSTER_UPGRADE_PLAN = ('get supported DEF cluster upgrade paths', '/cse/3.0/cluster/%s/upgrade-plan')  # noqa: E501
    V35_CLUSTER_UPGRADE = ('upgrade DEF cluster software', '/cse/3.0/cluster/%s/action/upgrade', requests.codes.accepted)  # noqa: E501
    V35_NODE_CREATE = ('create DEF node', 'NOT IMPLEMENTED', requests.codes.accepted)  # noqa: E501
    V35_NODE_DELETE = ('delete DEF node', '/cse/3.0/cluster/%s/nfs/%s', requests.codes.accepted)  # noqa: E501
    V35_NODE_INFO = ('get info of DEF node', 'NOT IMPLEMENTED')

    OVDC_UPDATE = ('enable or disable ovdc for k8s', '/cse/ovdc/%s', requests.codes.accepted)  # noqa: E501
    OVDC_INFO = ('get info of ovdc', '/cse/ovdc/%s')
    OVDC_LIST = ('list ovdcs', '/cse/ovdcs')
    OVDC_COMPUTE_POLICY_LIST = ('list ovdc compute policies', '/cse/ovdc/%s/compute-policies')  # noqa: E501
    OVDC_COMPUTE_POLICY_UPDATE = ('update ovdc compute policies', '/cse/ovdc/%s/compute-policies')  # noqa: E501
    SYSTEM_INFO = ('get info of system', '/cse/system')
    SYSTEM_UPDATE = ('update system status', '/cse/system')
    TEMPLATE_LIST = ('list all templates', '/cse/templates')

    V35_OVDC_LIST = ('list ovdcs for v35', '/cse/3.0/ovdcs')
    V35_OVDC_INFO = ('get info of ovdc for v35', '/cse/3.0/ovdc/%s')
    V35_OVDC_UPDATE = ('enable or disable ovdc for a cluster kind for v35', '/cse/3.0/ovdc/%s', requests.codes.accepted)  # noqa: E501
    V35_TEMPLATE_LIST = ('list all v35 templates', '/cse/templates')

    PKS_CLUSTER_CONFIG = ('get config of PKS cluster', '/pks/clusters/%s/config')  # noqa: E501
    PKS_CLUSTER_CREATE = ('create PKS cluster', '/pks/clusters', requests.codes.accepted)  # noqa: E501
    PKS_CLUSTER_DELETE = ('delete PKS cluster', '/pks/cluster/%s', requests.codes.accepted)  # noqa: E501
    PKS_CLUSTER_INFO = ('get info of PKS cluster', '/pks/cluster/%s')
    PKS_CLUSTER_LIST = ('list PKS clusters', '/pks/clusters')
    PKS_CLUSTER_RESIZE = ('resize PKS cluster', '/pks/cluster/%s', requests.codes.accepted)  # noqa: E501
    PKS_OVDC_LIST = ('list all ovdcs', '/pks/ovdcs')
    PKS_OVDC_INFO = ('get info of the ovdc', '/pks/ovdc/%s')
    PKS_OVDC_UPDATE = ('enable or disable ovdc for pks', '/pks/ovdc/%s', requests.codes.accepted)  # noqa: E501
>>>>>>> 1e4c4ddf


@unique
class ClusterMetadataKey(str, Enum):
    BACKWARD_COMPATIBILE_TEMPLATE_NAME = 'cse.template'
    CLUSTER_ID = 'cse.cluster.id'
    CSE_VERSION = 'cse.version'
    CONTROL_PLANE_IP = 'cse.master.ip'
    TEMPLATE_NAME = 'cse.template.name'
    TEMPLATE_REVISION = 'cse.template.revision'
    OS = "cse.os"
    DOCKER_VERSION = "cse.docker.version"
    KUBERNETES = "cse.kubernetes"
    KUBERNETES_VERSION = "cse.kubernetes.version"
    CNI = "cse.cni"
    CNI_VERSION = 'cse.cni.version'


@unique
class TemplateBuildKey(str, Enum):
    TEMPLATE_NAME = 'template_name'
    TEMPLATE_REVISION = 'template_revision'
    SOURCE_OVA_NAME = 'source_ova_name'
    SOURCE_OVA_HREF = 'source_ova_href'
    SOURCE_OVA_SHA256 = 'source_ova_sha256'
    ORG_NAME = 'org_name'
    VDC_NAME = 'vdc_name'
    CATALOG_NAME = 'catalog_name'
    CATALOG_ITEM_NAME = 'catalog_item_name'
    CATALOG_ITEM_DESCRIPTION = 'catalog_item_description'
    TEMP_VAPP_NAME = 'temp_vapp_name'
    TEMP_VM_NAME = 'temp_vm_name'
    CPU = 'cpu'
    MEMORY = 'memory'
    NETWORK_NAME = 'network_name'
    IP_ALLOCATION_MODE = 'ip_allocation_mode'
    STORAGE_PROFILE = 'storage_profile'
    CSE_PLACEMENT_POLICY = 'cse_placement_policy'


@unique
class MQTTExtKey(str, Enum):
    API_FILTER_ID = 'api_filter_id'
    EXT_NAME = 'name'
    EXT_VERSION = 'version'
    EXT_VENDOR = 'vendor'
    EXT_PRIORITY = 'priority'
    EXT_ENABLED = 'enabled'
    EXT_AUTH_ENABLED = 'authorizationEnabled'
    EXT_DESCRIPTION = 'description'
    EXT_URN_ID = 'ext_urn_id'
    EXT_UUID = 'ext_uuid'
    EXT_LISTEN_TOPIC = 'listen_topic'
    EXT_RESPOND_TOPIC = 'respond_topic'


@unique
class MQTTExtTokenKey(str, Enum):
    TOKEN_NAME = 'name'
    TOKEN_TYPE = 'type'
    TOKEN_EXT_ID = 'extensionId'
    TOKEN = 'token'
    TOKEN_ID = 'token_id'


@unique
class ExtensionType(str, Enum):
    MQTT = 'MQTT'
    AMQP = 'AMQP'
    NONE = 'None'


@unique
class AclGrantType(str, Enum):
    MembershipACLGrant = "MembershipAccessControlGrant"


@unique
class AclAccessLevelId(str, Enum):
    AccessLevelReadWrite = "urn:vcloud:accessLevel:ReadWrite"


@unique
class AclMemberId(str, Enum):
    SystemOrgId = "urn:vcloud:org:a93c9db9-7471-3192-8d09-a8f7eeda85f9"


@unique
class VappAccessKey(str, Enum):
    """Keys for VAPP access control."""

    IS_SHARED_TO_EVERYONE = 'isSharedToEveryone'
    ACCESS_SETTINGS = 'accessSettings'
    ACCESS_SETTING = 'accessSetting'


# CSE Service Role Name
CSE_SERVICE_ROLE_NAME = 'CSE Service Role'
CSE_SERVICE_ROLE_DESC = "CSE Service Role has all the rights necessary for \
        CSE to operate"
CSE_SERVICE_ROLE_RIGHTS = [
    "Access Control List: View",
    "Access Control List: Manage",
    "AMQP Settings: View",
    "Catalog: Add vApp from My Cloud",
    "Catalog: Create / Delete a Catalog",
    "Catalog: Edit Properties",
    "Catalog: Publish",
    "Catalog: Sharing",
    "Catalog: View ACL",
    "Catalog: View Private and Shared Catalogs",
    "Catalog: View Published Catalogs",
    "Content Library System Settings: View",
    "Custom entity: Create custom entity definitions",
    "Custom entity: Delete custom entity definitions",
    "Custom entity: Edit custom entity definitions",
    "Custom entity: View custom entity definitions",
    "Extension Services: View",
    "Extensions: View",
    "External Service: Manage",
    "External Service: View",
    "General: View Error Details",
    "Group / User: View",
    "Host: View",
    "Kerberos Settings: View",
    "Organization Network: View",
    "Organization vDC Compute Policy: Admin View",
    "Organization vDC Compute Policy: Manage",
    "Organization vDC Compute Policy: View",
    "Organization vDC Kubernetes Policy: Edit",
    "Organization vDC Network: Edit Properties",
    "Organization vDC Network: View Properties",
    "Organization vDC: Extended Edit",
    "Organization vDC: Extended View",
    "Organization vDC: View",
    "Organization: Perform Administrator Queries",
    "Organization: View",
    "Provider Network: View",
    "Provider vDC Compute Policy: Manage",
    "Provider vDC Compute Policy: View",
    "Provider vDC: View",
    "Right: Manage",
    "Right: View",
    "Rights Bundle: View",
    "Role: Create, Edit, Delete, or Copy",
    "Service Configuration: Manage",
    "Service Configuration: View",
    "System Settings: View",
    "Task: Resume, Abort, or Fail",
    "Task: Update",
    "Task: View Tasks",
    "Token: Manage",
    "UI Plugins: Define, Upload, Modify, Delete, Associate or Disassociate",
    "UI Plugins: View",
    "vApp Template / Media: Copy",
    "vApp Template / Media: Create / Upload",
    "vApp Template / Media: Edit",
    "vApp Template / Media: View",
    "vApp Template: Checkout",
    "vApp Template: Import",
    "vApp: Allow All Extra Config",
    "vApp: Allow Ethernet Coalescing Extra Config",
    "vApp: Allow Latency Extra Config",
    "vApp: Allow Matching Extra Config",
    "vApp: Allow NUMA Node Affinity Extra Config",
    "vApp: Create / Reconfigure",
    "vApp: Delete",
    "vApp: Edit Properties",
    "vApp: Edit VM CPU and Memory reservation settings in all VDC types",
    "vApp: Edit VM CPU",
    "vApp: Edit VM Compute Policy",
    "vApp: Edit VM Hard Disk",
    "vApp: Edit VM Memory",
    "vApp: Edit VM Network",
    "vApp: Edit VM Properties",
    "vApp: Manage VM Password Settings",
    "vApp: Power Operations",
    "vApp: Shadow VM View",
    "vApp: Upload",
    "vApp: Use Console",
    "vApp: VM Boot Options",
    "vApp: VM Check Compliance",
    "vApp: VM Migrate, Force Undeploy, Relocate, Consolidate",
    "vApp: View VM and VM's Disks Encryption Status",
    "vApp: View VM metrics",
    "vCenter: View",
    "vSphere Server: View",
    "vmware:tkgcluster: Administrator Full access",
    "vmware:tkgcluster: Administrator View",
    "vmware:tkgcluster: Full Access",
    "vmware:tkgcluster: Modify",
    "vmware:tkgcluster: View"
]<|MERGE_RESOLUTION|>--- conflicted
+++ resolved
@@ -199,54 +199,6 @@
     def ideal_response_code(self):
         return int(self._ideal_response_code)
 
-<<<<<<< HEAD
-    CLUSTER_CONFIG = ('get config of cluster')
-    CLUSTER_CREATE = ('create cluster', requests.codes.accepted)
-    CLUSTER_DELETE = ('delete cluster', requests.codes.accepted)
-    CLUSTER_INFO = ('get info of cluster')
-    CLUSTER_LIST = ('list clusters')
-    CLUSTER_RESIZE = ('resize cluster', requests.codes.accepted)
-    CLUSTER_UPGRADE_PLAN = ('get supported cluster upgrade paths')
-    CLUSTER_UPGRADE = ('upgrade cluster software', requests.codes.accepted)
-    NODE_CREATE = ('create node', requests.codes.accepted)
-    NODE_DELETE = ('delete node', requests.codes.accepted)
-    NODE_INFO = ('get info of node')
-
-    V35_CLUSTER_CONFIG = ('get config of DEF cluster')
-    V35_CLUSTER_CREATE = ('create DEF cluster', requests.codes.accepted)
-    V35_CLUSTER_DELETE = ('delete DEF cluster', requests.codes.accepted)
-    V35_CLUSTER_INFO = ('get info of DEF cluster')
-    V35_CLUSTER_LIST = ('list DEF clusters')
-    V35_CLUSTER_RESIZE = ('resize DEF cluster', requests.codes.accepted)
-    V35_CLUSTER_UPGRADE_PLAN = ('get supported DEF cluster upgrade paths')
-    V35_CLUSTER_UPGRADE = ('upgrade DEF cluster software', requests.codes.accepted)  # noqa: E501
-    V35_CLUSTER_ACL_LIST = ('list cluster acl')
-    V35_CLUSTER_ACL_UPDATE = ('update cluster acl', requests.codes.no_content)
-    V35_NODE_CREATE = ('create DEF node', requests.codes.accepted)
-    V35_NODE_DELETE = ('delete DEF node', requests.codes.accepted)
-    V35_NODE_INFO = ('get info of DEF node')
-
-    OVDC_UPDATE = ('enable or disable ovdc for k8s', requests.codes.accepted)
-    OVDC_INFO = ('get info of ovdc')
-    OVDC_LIST = ('list ovdcs')
-    OVDC_COMPUTE_POLICY_LIST = ('list ovdc compute policies')
-    OVDC_COMPUTE_POLICY_UPDATE = ('update ovdc compute policies')
-    SYSTEM_INFO = ('get info of system')
-    SYSTEM_UPDATE = ('update system status')
-    TEMPLATE_LIST = ('list all templates')
-
-    V35_OVDC_LIST = ('list ovdcs for v35')
-    V35_OVDC_INFO = ('get info of ovdc for v35')
-    V35_OVDC_UPDATE = ('enable or disable ovdc for a cluster kind for v35', requests.codes.accepted)  # noqa: E501
-    V35_TEMPLATE_LIST = ('list all v35 templates')
-
-    PKS_CLUSTER_CONFIG = ('get config of PKS cluster')
-    PKS_CLUSTER_CREATE = ('create PKS cluster', requests.codes.accepted)
-    PKS_CLUSTER_DELETE = ('delete PKS cluster', requests.codes.accepted)
-    PKS_CLUSTER_INFO = ('get info of PKS cluster')
-    PKS_CLUSTER_LIST = ('list PKS clusters')
-    PKS_CLUSTER_RESIZE = ('resize PKS cluster', requests.codes.accepted)
-=======
     @property
     def api_path_format(self):
         return self._api_path_format
@@ -271,6 +223,8 @@
     V35_CLUSTER_RESIZE = ('resize DEF cluster', '/cse/3.0/cluster/%s', requests.codes.accepted)  # noqa: E501
     V35_CLUSTER_UPGRADE_PLAN = ('get supported DEF cluster upgrade paths', '/cse/3.0/cluster/%s/upgrade-plan')  # noqa: E501
     V35_CLUSTER_UPGRADE = ('upgrade DEF cluster software', '/cse/3.0/cluster/%s/action/upgrade', requests.codes.accepted)  # noqa: E501
+    V35_CLUSTER_ACL_LIST = ('list cluster acl', '/cse/3.0/cluster/%s/acl')
+    V35_CLUSTER_ACL_UPDATE = ('update cluster acl', '/cse/3.0/cluster/%s/acl', requests.codes.no_content)  # noqa: E501
     V35_NODE_CREATE = ('create DEF node', 'NOT IMPLEMENTED', requests.codes.accepted)  # noqa: E501
     V35_NODE_DELETE = ('delete DEF node', '/cse/3.0/cluster/%s/nfs/%s', requests.codes.accepted)  # noqa: E501
     V35_NODE_INFO = ('get info of DEF node', 'NOT IMPLEMENTED')
@@ -298,7 +252,6 @@
     PKS_OVDC_LIST = ('list all ovdcs', '/pks/ovdcs')
     PKS_OVDC_INFO = ('get info of the ovdc', '/pks/ovdc/%s')
     PKS_OVDC_UPDATE = ('enable or disable ovdc for pks', '/pks/ovdc/%s', requests.codes.accepted)  # noqa: E501
->>>>>>> 1e4c4ddf
 
 
 @unique

--- conflicted
+++ resolved
@@ -149,14 +149,11 @@
     phase: str = None
     cni: str = None
     task_href: str = None
-<<<<<<< HEAD
-    nodes: Nodes = None
-=======
     kubernetes: str = None
     cni: str = None
     docker_version: str = None
     os: str = None
->>>>>>> 2380a87e
+    nodes: Nodes = None
 
 
 @dataclass()

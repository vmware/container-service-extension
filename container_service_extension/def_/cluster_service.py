# container-service-extension
# Copyright (c) 2020 VMware, Inc. All Rights Reserved.
# SPDX-License-Identifier: BSD-2-Clause

import copy
import dataclasses
import random
import re
import string
import time
from typing import List

import pkg_resources
import pyvcloud.vcd.client as vcd_client
import pyvcloud.vcd.org as vcd_org
import pyvcloud.vcd.task as vcd_task
import pyvcloud.vcd.vapp as vcd_vapp
from pyvcloud.vcd.vdc import VDC
import pyvcloud.vcd.vm as vcd_vm
import semantic_version as semver

import container_service_extension.abstract_broker as abstract_broker
import container_service_extension.compute_policy_manager as compute_policy_manager  # noqa: E501
import container_service_extension.def_.entity_service as def_entity_svc
import container_service_extension.def_.models as def_models
import container_service_extension.def_.utils as def_utils
import container_service_extension.exceptions as e
import container_service_extension.local_template_manager as ltm
from container_service_extension.logger import SERVER_LOGGER as LOGGER
import container_service_extension.operation_context as ctx
import container_service_extension.pyvcloud_utils as vcd_utils
import container_service_extension.request_handlers.request_utils as req_utils
from container_service_extension.server_constants import ClusterMetadataKey
from container_service_extension.server_constants import KwargKey
from container_service_extension.server_constants import LocalTemplateKey
from container_service_extension.server_constants import NodeType
from container_service_extension.server_constants import ScriptFile
from container_service_extension.server_constants import SYSTEM_ORG_NAME
from container_service_extension.shared_constants import DefEntityOperation
from container_service_extension.shared_constants import DefEntityOperationStatus  # noqa: E501
from container_service_extension.shared_constants import DefEntityPhase
from container_service_extension.shared_constants import RequestKey
from container_service_extension.telemetry.constants import CseOperation
from container_service_extension.telemetry.constants import PayloadKey
from container_service_extension.telemetry.telemetry_handler import \
    record_user_action_details
import container_service_extension.utils as utils
import container_service_extension.vsphere_utils as vs_utils


class ClusterService(abstract_broker.AbstractBroker):
    """Handles cluster operations for native DEF based clusters."""

    def __init__(self, op_ctx: ctx.OperationContext):
        # TODO(DEF) Once all the methods are modified to use defined entities,
        #  the param OperationContext needs to be replaced by cloudapiclient.
        self.context: ctx.OperationContext = None
        # populates above attributes
        super().__init__(op_ctx)

        self.task = None
        self.task_resource = None
        self.entity_svc = def_entity_svc.DefEntityService(
            op_ctx.cloudapi_client)

    def get_cluster_info(self, cluster_id: str) -> def_models.DefEntity:
        """Get corresponding defined entity of the native cluster."""
        return self.entity_svc.get_entity(cluster_id)

    def list_clusters(self, filters: dict) -> List[def_models.DefEntity]:
        """List corresponding defined entities of all native clusters."""
        ent_type: def_models.DefEntityType = def_utils.get_registered_def_entity_type()  # noqa: E501
        return self.entity_svc.list_entities_by_entity_type(
            vendor=ent_type.vendor,
            nss=ent_type.nss,
            version=ent_type.version,
            filters=filters)

    def get_cluster_config(self, **kwargs):
        """Get the cluster's kube config contents.

        Common broker function that validates data for 'cluster config'
        operation and returns the cluster's kube config file contents
        as a string.

        **data: Required
            Required data: cluster_name
            Optional data and default values: org_name=None, ovdc_name=None
        **telemetry: Optional
        """
        raise NotImplementedError
        # Yet to be modified for defined entities
        # Gets external_id (vapp id) from entity
        # Gets to master node and gets the config

    def get_cluster_upgrade_plan(self, cluster_id: str):
        """Get the template names/revisions that the cluster can upgrade to.

        :param str cluster_id:
        :return: A list of dictionaries with keys defined in LocalTemplateKey

        :rtype: List[Dict]
        """
        curr_entity = self.entity_svc.get_entity(cluster_id)

        # TODO(DEF) design and implement telemetry VCDA-1564 defined entity
        #  based clusters
        # cse_params = copy.deepcopy(validated_data)
        # cse_params[PayloadKey.CLUSTER_ID] = cluster[PayloadKey.CLUSTER_ID]
        # record_user_action_details(cse_operation=CseOperation.CLUSTER_UPGRADE_PLAN, cse_params=cse_params)  # noqa: E501

        return self._get_cluster_upgrade_plan(curr_entity.entity.spec.k8_distribution.template_name, # noqa: E501
                                              curr_entity.entity.spec.k8_distribution.template_revision) # noqa: E501

    def _get_cluster_upgrade_plan(self, source_template_name,
                                  source_template_revision) -> List[dict]: # noqa: E501
        """Get list of templates that a given cluster can upgrade to.

        :param str source_template_name:
        :param str source_template_revision:
        :return: List of dictionary containing templates
        :rtype: List[dict]
        """
        upgrades = []
        config = utils.get_server_runtime_config()
        for t in config['broker']['templates']:
            if source_template_name in t[LocalTemplateKey.UPGRADE_FROM]:
                if t[LocalTemplateKey.NAME] == source_template_name and \
                        int(t[LocalTemplateKey.REVISION]) <= int(source_template_revision): # noqa: E501
                    continue
                upgrades.append(t)

        return upgrades

    def create_cluster(self, cluster_spec: def_models.ClusterEntity):
        """Start the cluster creation operation.

        Creates corresponding defined entity in vCD for every native cluster.
        Updates the defined entity with new properties after the cluster
        creation.

        **telemetry: Optional

        :return: Defined entity of the cluster
        :rtype: def_models.DefEntity
        """
        cluster_name = cluster_spec.metadata.cluster_name
        template_name = cluster_spec.spec.k8_distribution.template_name
        template_revision = cluster_spec.spec.k8_distribution.template_revision

        # check that cluster name is syntactically valid
        if not is_valid_cluster_name(cluster_name):
            raise e.CseServerError(f"Invalid cluster name '{cluster_name}'")

        # check that cluster name doesn't already exist
        if self.entity_svc.get_native_entity_by_name(cluster_name):
            raise e.ClusterAlreadyExistsError(
                f"Cluster '{cluster_name}' already exists.")

        # check that requested/default template is valid
        template = get_template(name=template_name, revision=template_revision)

        # TODO(DEF) design and implement telemetry VCDA-1564 defined entity
        #  based clusters

        # create the corresponding defined entity .
        def_entity = def_models.DefEntity(entity=cluster_spec)
        msg = f"Creating cluster vApp '{cluster_name}' ({def_entity.id}) " \
              f"from template '{template_name}' (revision {template_revision})"
        self._update_task(vcd_client.TaskStatus.RUNNING, message=msg)
        def_entity.entity.status.task_href = self.task_resource.get('href')
        def_entity.entity.status.phase = str(
            DefEntityPhase(DefEntityOperation.CREATE,
                           DefEntityOperationStatus.IN_PROGRESS))
        def_entity.entity.status.kubernetes = \
            _create_k8s_software_string(template[LocalTemplateKey.KUBERNETES],
                                        template[LocalTemplateKey.KUBERNETES_VERSION]) # noqa: E501
        def_entity.entity.status.cni = \
            _create_k8s_software_string(template[LocalTemplateKey.CNI],
                                        template[LocalTemplateKey.CNI_VERSION])
        def_entity.entity.status.docker_version = template[LocalTemplateKey.DOCKER_VERSION] # noqa: E501
        def_entity.entity.status.os = template[LocalTemplateKey.OS]
        self.entity_svc. \
            create_entity(def_utils.get_registered_def_entity_type().id,
                          entity=def_entity)
        self.context.is_async = True
        def_entity = self.entity_svc.get_native_entity_by_name(cluster_name)
        self._create_cluster_async(def_entity.id, cluster_spec)
        return dataclasses.asdict(def_entity)

    @utils.run_async
    def _create_cluster_async(self, cluster_id: str,
                              cluster_spec: def_models.ClusterEntity):
        try:
            cluster_name = cluster_spec.metadata.cluster_name
            org_name = cluster_spec.metadata.org_name
            ovdc_name = cluster_spec.metadata.ovdc_name
            num_workers = cluster_spec.spec.workers.count
            master_sizing_class_name = cluster_spec.spec.control_plane.sizing_class  # noqa: E501
            worker_sizing_class_name = cluster_spec.spec.workers.sizing_class
            master_storage_profile = cluster_spec.spec.control_plane.storage_profile  # noqa: E501
            worker_storage_profile = cluster_spec.spec.workers.storage_profile  # noqa: E501
            network_name = cluster_spec.spec.settings.network
            template_name = cluster_spec.spec.k8_distribution.template_name
            template_revision = cluster_spec.spec.k8_distribution.template_revision  # noqa: E501
            ssh_key = cluster_spec.spec.settings.ssh_key
            enable_nfs = cluster_spec.spec.settings.enable_nfs
            rollback = cluster_spec.spec.settings.rollback_on_failure

            org = vcd_utils.get_org(self.context.client, org_name=org_name)
            vdc = vcd_utils.get_vdc(self.context.client,
                                    vdc_name=ovdc_name,
                                    org=org)

            LOGGER.debug(f"About to create cluster '{cluster_name}' on "
                         f"{ovdc_name} with {num_workers} worker nodes, "
                         f"storage profile={worker_storage_profile}")
            msg = f"Creating cluster vApp {cluster_name} ({cluster_id})"
            self._update_task(vcd_client.TaskStatus.RUNNING, message=msg)
            try:
                vapp_resource = vdc.create_vapp(
                    cluster_name,
                    description=f"cluster '{cluster_name}'",
                    network=network_name,
                    fence_mode='bridged')
            except Exception as err:
                msg = f"Error while creating vApp: {err}"
                LOGGER.debug(str(err))
                raise e.ClusterOperationError(msg)
            self.context.client.get_task_monitor().wait_for_status(vapp_resource.Tasks.Task[0]) # noqa: E501

            template = get_template(template_name, template_revision)

            tags = {
                ClusterMetadataKey.CLUSTER_ID: cluster_id,
                ClusterMetadataKey.CSE_VERSION: pkg_resources.require('container-service-extension')[0].version, # noqa: E501
                ClusterMetadataKey.TEMPLATE_NAME: template[LocalTemplateKey.NAME], # noqa: E501
                ClusterMetadataKey.TEMPLATE_REVISION: template[LocalTemplateKey.REVISION], # noqa: E501
                ClusterMetadataKey.OS: template[LocalTemplateKey.OS], # noqa: E501
                ClusterMetadataKey.DOCKER_VERSION: template[LocalTemplateKey.DOCKER_VERSION], # noqa: E501
                ClusterMetadataKey.KUBERNETES: template[LocalTemplateKey.KUBERNETES], # noqa: E501
                ClusterMetadataKey.KUBERNETES_VERSION: template[LocalTemplateKey.KUBERNETES_VERSION], # noqa: E501
                ClusterMetadataKey.CNI: template[LocalTemplateKey.CNI],
                ClusterMetadataKey.CNI_VERSION: template[LocalTemplateKey.CNI_VERSION] # noqa: E501
            }
            vapp = vcd_vapp.VApp(self.context.client,
                                 href=vapp_resource.get('href'))
            task = vapp.set_multiple_metadata(tags)
            self.context.client.get_task_monitor().wait_for_status(task)

            msg = f"Creating master node for cluster '{cluster_name}' " \
                  f"({cluster_id})"
            self._update_task(vcd_client.TaskStatus.RUNNING, message=msg)
            vapp.reload()
            server_config = utils.get_server_runtime_config()
            catalog_name = server_config['broker']['catalog']
            try:
                add_nodes(self.context.sysadmin_client,
                          num_nodes=1,
                          node_type=NodeType.MASTER,
                          org=org,
                          vdc=vdc,
                          vapp=vapp,
                          catalog_name=catalog_name,
                          template=template,
                          network_name=network_name,
                          storage_profile=master_storage_profile,
                          ssh_key=ssh_key,
                          sizing_class_name=master_sizing_class_name)
            except Exception as err:
                raise e.MasterNodeCreationError("Error adding master node:",
                                                str(err))

            msg = f"Initializing cluster '{cluster_name}' ({cluster_id})"
            self._update_task(vcd_client.TaskStatus.RUNNING, message=msg)
            vapp.reload()
            init_cluster(self.context.sysadmin_client,
                         vapp,
                         template[LocalTemplateKey.NAME],
                         template[LocalTemplateKey.REVISION])
            master_ip = get_master_ip(self.context.sysadmin_client, vapp)
            task = vapp.set_metadata('GENERAL', 'READWRITE', 'cse.master.ip',
                                     master_ip)
            self.context.client.get_task_monitor().wait_for_status(task)

            msg = f"Creating {num_workers} node(s) for cluster " \
                  f"'{cluster_name}' ({cluster_id})"
            self._update_task(vcd_client.TaskStatus.RUNNING, message=msg)
            try:
                add_nodes(self.context.sysadmin_client,
                          num_nodes=num_workers,
                          node_type=NodeType.WORKER,
                          org=org,
                          vdc=vdc,
                          vapp=vapp,
                          catalog_name=catalog_name,
                          template=template,
                          network_name=network_name,
                          storage_profile=worker_storage_profile,
                          ssh_key=ssh_key,
                          sizing_class_name=worker_sizing_class_name)
            except Exception as err:
                raise e.WorkerNodeCreationError("Error creating worker node:",
                                                str(err))

            msg = f"Adding {num_workers} node(s) to cluster " \
                  f"'{cluster_name}' ({cluster_id})"
            self._update_task(vcd_client.TaskStatus.RUNNING, message=msg)
            vapp.reload()
            join_cluster(self.context.sysadmin_client,
                         vapp,
                         template[LocalTemplateKey.NAME],
                         template[LocalTemplateKey.REVISION])

            if enable_nfs:
                msg = f"Creating NFS node for cluster " \
                      f"'{cluster_name}' ({cluster_id})"
                self._update_task(vcd_client.TaskStatus.RUNNING, message=msg)
                try:
                    add_nodes(self.context.sysadmin_client,
                              num_nodes=1,
                              node_type=NodeType.NFS,
                              org=org,
                              vdc=vdc,
                              vapp=vapp,
                              catalog_name=catalog_name,
                              template=template,
                              network_name=network_name,
                              storage_profile=worker_storage_profile,
                              ssh_key=ssh_key)
                except Exception as err:
                    raise e.NFSNodeCreationError("Error creating NFS node:",
                                                 str(err))

            msg = f"Created cluster '{cluster_name}' ({cluster_id})"
            self._update_task(vcd_client.TaskStatus.SUCCESS, message=msg)

            # Update defined entity instance with new properties like vapp_id,
            # master_ip and nodes.
            # TODO(DEF) VCDA-1567 Schema doesn't yet have nodes definition.
            #  master and worker "nodes" also have to be updated.
            def_entity: def_models.DefEntity = self.entity_svc.get_entity(cluster_id)  # noqa: E501
            def_entity.externalId = vapp_resource.get('href')
            def_entity.entity.status.master_ip = master_ip
            def_entity.entity.status.phase = str(
                DefEntityPhase(DefEntityOperation.CREATE,
                               DefEntityOperationStatus.SUCCEEDED))
            def_entity.entity.status.nodes = self._get_nodes_details(vapp)

            self.entity_svc.update_entity(cluster_id, def_entity)
            self.entity_svc.resolve_entity(cluster_id)
        except (e.MasterNodeCreationError, e.WorkerNodeCreationError,
                e.NFSNodeCreationError, e.ClusterJoiningError,
                e.ClusterInitializationError, e.ClusterOperationError) as err:
            self._fail_operation_and_resolve_entity(cluster_id,
                                                    DefEntityOperation.CREATE)

            if rollback:
                msg = f"Error creating cluster '{cluster_name}'. " \
                      f"Deleting cluster (rollback=True)"
                self._update_task(vcd_client.TaskStatus.RUNNING, message=msg)
                LOGGER.info(msg)
                try:
                    _delete_vapp(self.context.client,
                                 self._get_vdc_href(org_name, ovdc_name),
                                 cluster_name)
                    # Delete the corresponding defined entity
                    self.entity_svc.delete_entity(cluster_id)
                except Exception:
                    LOGGER.error(f"Failed to delete cluster '{cluster_name}'",
                                 exc_info=True)
            LOGGER.error(f"Error creating cluster '{cluster_name}'",
                         exc_info=True)
            self._update_task(vcd_client.TaskStatus.ERROR,
                              error_message=str(err))
            # raising an exception here prints a stacktrace to server console
        except Exception as err:

            LOGGER.error(f"Unknown error creating cluster '{cluster_name}'",
                         exc_info=True)
            self._update_task(vcd_client.TaskStatus.ERROR,
                              error_message=str(err))
            self._fail_operation_and_resolve_entity(cluster_id,
                                                    DefEntityOperation.CREATE)
        finally:
            self.context.end()

    def _get_nodes_details(self, vapp):
        vms = vapp.get_all_vms()
        workers = []
        nfs_nodes = []
        for vm in vms:
            name = vm.get('name')
            ip = vapp.get_primary_ip(name)
            sizing_class = None
            if hasattr(vm, 'ComputePolicy') and hasattr(vm.ComputePolicy,
                                                        'VmSizingPolicy'):
                policy_name = vm.ComputePolicy.VmSizingPolicy.get('name')
                sizing_class = compute_policy_manager.ComputePolicyManager.\
                    get_policy_display_name(policy_name)
            if name.startswith(NodeType.MASTER):
                master = def_models.Node(name=name, ip=ip, sizing_class=sizing_class)  # noqa: E501
            elif name.startswith(NodeType.WORKER):
                workers.append(
                    def_models.Node(name=name, ip=ip,
                                    sizing_class=sizing_class))
            elif name.startswith(NodeType.NFS):
                exports = get_nfs_exports(self.context.sysadmin_client, ip,
                                          vapp, name)
                nfs_nodes.append(def_models.NfsNode(name=name, ip=ip,
                                                    sizing_class=sizing_class,
                                                    exports=exports))
        return def_models.Nodes(master=master, workers=workers, nfs=nfs_nodes)

    def _fail_operation_and_resolve_entity(self, cluster_id: str,
                                           op: DefEntityOperation):
        def_entity: def_models.DefEntity = self.entity_svc.get_entity(cluster_id)  # noqa: E501
        def_entity.entity.status.phase = \
            str(DefEntityPhase(op, DefEntityOperationStatus.FAILED))
        self.entity_svc.update_entity(cluster_id, def_entity)
        self.entity_svc.resolve_entity(cluster_id)

    def resize_cluster(self, cluster_id: str,
                       cluster_spec: def_models.ClusterEntity):
        """Start the resize cluster operation.

        :param str cluster_id: Defined entity Id of the cluster
        :param DefEntity cluster_spec: Input cluster spec
        :return: DefEntity of the cluster with the updated operation status
        and task_href.

        :rtype: DefEntity
        """
        # Get the existing defined entity for the given cluster id
        curr_entity: def_models.DefEntity = self.entity_svc.get_entity(cluster_id)  # noqa: E501
        name: str = curr_entity.name
        curr_worker_count: int = curr_entity.entity.spec.workers.count
        state: str = curr_entity.state
        phase: DefEntityPhase = DefEntityPhase.from_phase(
            curr_entity.entity.status.phase)

        # Check if cluster is in a valid state
        if state != def_utils.DEF_RESOLVED_STATE or phase.is_entity_busy():
            raise e.CseServerError(
                f"Cluster {name} with id {cluster_id} is not in a valid state "
                f"to be resized. Please contact the administrator.")

        # Check if the desired worker count is valid
        spec_worker_count = cluster_spec.spec.workers.count
        if curr_worker_count > spec_worker_count:
            raise e.CseServerError(
                "Scaling down native Kubernetes clusters is not supported.")
        elif curr_worker_count == spec_worker_count:
            raise e.CseServerError(
                f"Cluster '{name}' already has {spec_worker_count} workers.")
        elif spec_worker_count < 1:
            raise e.CseServerError(
                f"Worker count must be > 0 (received {spec_worker_count}).")

        # TODO(DEF) Below is a temporary hack to unset "enable_nfs" as resize
        #  operation is strictly about resizing worker nodes. NFS needs to be
        #  handled properly during the implementation of "node add" command.
        cluster_spec.spec.settings.enable_nfs = False

        # TODO default template for resizing should be master's template
        # TODO(DEF) Handle Telemetry for Defined entities.

        return self.create_nodes(cluster_id=cluster_id, cluster_spec=cluster_spec)  # noqa: E501

    def delete_cluster(self, cluster_id):
        """Start the delete cluster operation."""
        # Get the existing defined entity for the given cluster id
        curr_entity: def_models.DefEntity = self.entity_svc.get_entity(
            cluster_id)
        cluster_name: str = curr_entity.name
        state: str = curr_entity.state
        phase: DefEntityPhase = DefEntityPhase.from_phase(
            curr_entity.entity.status.phase)

        # Check if cluster is in a valid state
        if state != def_utils.DEF_RESOLVED_STATE or phase.is_entity_busy():
            raise e.CseServerError(
                f"Cluster {cluster_name} with id {cluster_id} is not in a "
                f"valid state to be deleted. Please contact administrator.")

        # TODO(DEF) Handle Telemetry

        # must _update_task here or else self.task_resource is None
        # do not logout of sys admin, or else in pyvcloud's session.request()
        # call, session becomes None
        msg = f"Deleting cluster '{cluster_name}' ({cluster_id})"
        self._update_task(vcd_client.TaskStatus.RUNNING, message=msg)

        curr_entity.entity.status.task_href = self.task_resource.get('href')
        curr_entity.entity.status.phase = str(
            DefEntityPhase(DefEntityOperation.DELETE,
                           DefEntityOperationStatus.IN_PROGRESS))
        curr_entity = self.entity_svc.update_entity(cluster_id, curr_entity)
        self.context.is_async = True
        self._delete_cluster_async(cluster_id=cluster_id)
        return curr_entity

    def _get_vdc_href(self, org_name, ovdc_name):
        client = self.context.client
        org = vcd_org.Org(client=client,
                          resource=client.get_org_by_name(org_name))
        vdc_resource = org.get_vdc(name=ovdc_name)
        return vdc_resource.get('href')

    def upgrade_cluster(self, cluster_id: str,
                        upgrade_spec: def_models.ClusterEntity):
        """Start the upgrade cluster operation.

        Upgrading cluster is an asynchronous task, so the returned
        `result['task_href']` can be polled to get updates on task progress.

        :param str cluster_id: id of the cluster to be upgraded
        :param def_models.ClusterEntity upgrade_spec: cluster spec with new
            kubernetes distribution and revision

        :return: Defined entity with upgrade in progress set
        :rtype: def_models.DefEntity representing the cluster
        """
        curr_entity = self.entity_svc.get_entity(cluster_id)
        cluster_name = curr_entity.entity.metadata.cluster_name
        new_template_name = upgrade_spec.spec.k8_distribution.template_name
        new_template_revision = upgrade_spec.spec.k8_distribution.template_revision # noqa: E501

        # check if cluster is in a valid state
        phase: DefEntityPhase = DefEntityPhase.from_phase(
            curr_entity.entity.status.phase)
        state: str = curr_entity.state
        if state != def_utils.DEF_RESOLVED_STATE or phase.is_entity_busy():
            raise e.CseServerError(
                f"Cluster {cluster_name} with id {cluster_id} is not in a "
                f"valid state to be deleted. Please contact administrator.")

        # check that the specified template is a valid upgrade target
        template = {}
        valid_templates = self._get_cluster_upgrade_plan(curr_entity.entity.spec.k8_distribution.template_name, # noqa: E501
                                                         curr_entity.entity.spec.k8_distribution.template_revision) # noqa: E501

        for t in valid_templates:
            if t[LocalTemplateKey.NAME] == new_template_name and \
                    t[LocalTemplateKey.REVISION] == str(new_template_revision): # noqa: E501
                template = t
                break
        if not template:
            # TODO all of these e.CseServerError instances related to request
            # should be changed to BadRequestError (400)
            raise e.CseServerError(
                f"Specified template/revision ({new_template_name} revision "
                f"{new_template_revision}) is not a valid upgrade target for "
                f"cluster '{cluster_name}'.")

        # get cluster data (including node names) to pass to async function

        # TODO(DEF) design and implement telemetry VCDA-1564 defined entity
        #  based clusters

        msg = f"Upgrading cluster '{cluster_name}' " \
              f"software to match template {new_template_name} (revision " \
              f"{new_template_revision}): Kubernetes: " \
              f"{curr_entity.entity.status.kubernetes} -> " \
              f"{template[LocalTemplateKey.KUBERNETES_VERSION]}, Docker-CE: " \
              f"{curr_entity.entity.status.docker_version} -> " \
              f"{template[LocalTemplateKey.DOCKER_VERSION]}, CNI: " \
              f"{curr_entity.entity.status.cni} -> " \
              f"{template[LocalTemplateKey.CNI_VERSION]}"
        self._update_task(vcd_client.TaskStatus.RUNNING, message=msg)
        LOGGER.info(f"{msg} ({curr_entity.externalId})")

        curr_entity.entity.status.phase = str(
            DefEntityPhase(DefEntityOperation.UPGRADE, DefEntityOperationStatus.IN_PROGRESS)) # noqa: E501
        curr_entity.entity.status.task_href = self.task_resource.get('href')
        curr_entity = self.entity_svc.update_entity(cluster_id, curr_entity)

        self.context.is_async = True
        self._upgrade_cluster_async(cluster_id=cluster_id,
                                    template=template)
        return dataclasses.asdict(curr_entity)

    def get_node_info(self, **kwargs):
        """Get node metadata as dictionary.

        **data: Required
            Required data: cluster_name, node_name
            Optional data and default values: org_name=None, ovdc_name=None
        **telemetry: Optional
        """
        raise NotImplementedError
        data = kwargs[KwargKey.DATA]
        required = [
            RequestKey.CLUSTER_NAME,
            RequestKey.NODE_NAME
        ]
        defaults = {
            RequestKey.ORG_NAME: None,
            RequestKey.OVDC_NAME: None
        }
        validated_data = {**defaults, **data}
        req_utils.validate_payload(validated_data, required)

        cluster_name = validated_data[RequestKey.CLUSTER_NAME]
        node_name = validated_data[RequestKey.NODE_NAME]

        cluster = get_cluster(self.context.client, cluster_name,
                              org_name=validated_data[RequestKey.ORG_NAME],
                              ovdc_name=validated_data[RequestKey.OVDC_NAME])

        if kwargs.get(KwargKey.TELEMETRY, True):
            # Record the telemetry data
            cse_params = copy.deepcopy(validated_data)
            cse_params[PayloadKey.CLUSTER_ID] = cluster[PayloadKey.CLUSTER_ID]
            record_user_action_details(cse_operation=CseOperation.NODE_INFO, cse_params=cse_params)  # noqa: E501

        vapp = vcd_vapp.VApp(self.context.client, href=cluster['vapp_href'])
        vms = vapp.get_all_vms()
        node_info = None
        for vm in vms:
            vm_name = vm.get('name')
            if node_name != vm_name:
                continue

            node_info = {
                'name': vm_name,
                'numberOfCpus': '',
                'memoryMB': '',
                'status': vcd_client.VCLOUD_STATUS_MAP.get(int(vm.get('status'))), # noqa: E501
                'ipAddress': ''
            }
            if hasattr(vm, 'VmSpecSection'):
                node_info['numberOfCpus'] = vm.VmSpecSection.NumCpus.text
                node_info['memoryMB'] = vm.VmSpecSection.MemoryResourceMb.Configured.text # noqa: E501
            try:
                node_info['ipAddress'] = vapp.get_primary_ip(vm_name)
            except Exception:
                LOGGER.debug(f"Unable to get ip address of node {vm_name}")
            if vm_name.startswith(NodeType.MASTER):
                node_info['node_type'] = 'master'
            elif vm_name.startswith(NodeType.WORKER):
                node_info['node_type'] = 'worker'
            elif vm_name.startswith(NodeType.NFS):
                node_info['node_type'] = 'nfs'
                node_info['exports'] = get_nfs_exports(self.context.sysadmin_client, node_info['ipAddress'], vapp, vm_name) # noqa: E501
        if node_info is None:
            raise e.NodeNotFoundError(f"Node '{node_name}' not found in "
                                      f"cluster '{cluster_name}'")
        return node_info

    def create_nodes(self, cluster_id: str,
                     cluster_spec: def_models.ClusterEntity):
        """Start the create nodes operation.

        :param str cluster_id: Defined entity Id of the cluster
        :param DefEntity cluster_spec: Input cluster spec
        :return: DefEntity of the cluster with the updated operation status
        and task_href.

        :rtype: DefEntity
        """
        curr_entity: def_models.DefEntity = self.entity_svc.get_entity(
            cluster_id)  # noqa: E501
        cluster_name = cluster_spec.metadata.cluster_name
        worker_count = cluster_spec.spec.workers.count

        # Resize using the template with which cluster was originally created.
        template_name = curr_entity.entity.spec.k8_distribution.template_name
        template_revision = curr_entity.entity.spec.k8_distribution.template_revision  # noqa: E501

        # check that requested/default template is valid
        get_template(name=template_name, revision=template_revision)

        if worker_count < 1:
            raise e.CseServerError(f"Worker count must be > 0 "
                                   f"(received {worker_count}).")

        # TODO(DEF) Handle Telemetry for defined entities

        msg = f"Creating {worker_count} node(s) from template " \
              f"'{template_name}' (revision {template_revision}) and " \
              f"adding to cluster '{cluster_name}' ({cluster_id})"
        self._update_task(vcd_client.TaskStatus.RUNNING, message=msg)
        curr_entity: def_models.DefEntity = self.entity_svc.get_entity(cluster_id)  # noqa: E501
        curr_entity.entity.status.task_href = self.task_resource.get('href')
        curr_entity.entity.status.phase = str(
            DefEntityPhase(DefEntityOperation.UPDATE,
                           DefEntityOperationStatus.IN_PROGRESS))
        curr_entity = self.entity_svc.update_entity(cluster_id, curr_entity)

        self.context.is_async = True
        self._create_nodes_async(cluster_id=cluster_id, cluster_spec=cluster_spec)  # noqa: E501
        return curr_entity

    def delete_nodes(self, **kwargs):
        """Start the delete nodes operation.

        Validates data for the 'delete nodes' operation. Deleting nodes is an
        asynchronous task, so the returned `result['task_href']` can be polled
        to get updates on task progress.

        **data: Required
            Required data: cluster_name, node_names_list
            Optional data and default values: org_name=None, ovdc_name=None
        **telemetry: Optional
        """
        raise NotImplementedError
        data = kwargs[KwargKey.DATA]
        required = [
            RequestKey.CLUSTER_NAME,
            RequestKey.NODE_NAMES_LIST
        ]
        defaults = {
            RequestKey.ORG_NAME: None,
            RequestKey.OVDC_NAME: None
        }
        validated_data = {**defaults, **data}
        req_utils.validate_payload(validated_data, required)

        cluster_name = validated_data[RequestKey.CLUSTER_NAME]
        node_names_list = validated_data[RequestKey.NODE_NAMES_LIST]

        # check that there are nodes to delete
        if len(node_names_list) == 0:
            LOGGER.debug("No nodes specified to delete")
            return {'body': {}}
        # check that master node is not in specified nodes
        for node in node_names_list:
            if node.startswith(NodeType.MASTER):
                raise e.CseServerError(f"Can't delete master node: '{node}'.")

        cluster = get_cluster(self.context.client, cluster_name,
                              org_name=validated_data[RequestKey.ORG_NAME],
                              ovdc_name=validated_data[RequestKey.OVDC_NAME])
        cluster_id = cluster['cluster_id']

        if kwargs.get(KwargKey.TELEMETRY, True):
            # Record the telemetry data; record separate data for each node
            cse_params = copy.deepcopy(validated_data)
            cse_params[PayloadKey.CLUSTER_ID] = cluster[PayloadKey.CLUSTER_ID]
            for node in node_names_list:
                cse_params[PayloadKey.NODE_NAME] = node
                record_user_action_details(cse_operation=CseOperation.NODE_DELETE, cse_params=cse_params)  # noqa: E501

        # must _update_task here or else self.task_resource is None
        # do not logout of sys admin, or else in pyvcloud's session.request()
        # call, session becomes None
        msg = f"Deleting {len(node_names_list)} node(s) " \
              f"from cluster '{cluster_name}'({cluster_id})"
        self._update_task(vcd_client.TaskStatus.RUNNING, message=msg)
        self.context.is_async = True
        self._delete_nodes_async(
            cluster_name=cluster_name,
            vapp_href=cluster['vapp_href'],
            node_names_list=validated_data[RequestKey.NODE_NAMES_LIST])

        return {
            'cluster_name': cluster_name,
            'task_href': self.task_resource.get('href')
        }

    # all parameters following '*args' are required and keyword-only
    @utils.run_async
    def _create_nodes_async(self, cluster_id: str,
                            cluster_spec: def_models.ClusterEntity):
        try:
<<<<<<< HEAD
            curr_entity: def_models.DefEntity = self.entity_svc.get_entity(cluster_id)  # noqa: E501
=======
            cluster_id = cluster_id
            curr_entity: def_models.DefEntity = self.entity_svc.get_entity(
                cluster_id)  # noqa: E501
>>>>>>> ad377175
            vapp_href = curr_entity.externalId
            cluster_name = curr_entity.entity.metadata.cluster_name
            org_name = curr_entity.entity.metadata.org_name
            ovdc_name = curr_entity.entity.metadata.ovdc_name
            num_workers = cluster_spec.spec.workers.count
            worker_storage_profile = cluster_spec.spec.workers.storage_profile  # noqa: E501
            worker_sizing_class = cluster_spec.spec.workers.sizing_class
            network_name = cluster_spec.spec.settings.network
            ssh_key = cluster_spec.spec.settings.ssh_key
            rollback = cluster_spec.spec.settings.rollback_on_failure
            enable_nfs = cluster_spec.spec.settings.enable_nfs

            # Use the template with which cluster was originally created.
            template_name = curr_entity.entity.spec.k8_distribution.template_name  # noqa: E501
            template_revision = curr_entity.entity.spec.k8_distribution.template_revision  # noqa: E501
            template = get_template(template_name, template_revision)

            server_config = utils.get_server_runtime_config()
            catalog_name = server_config['broker']['catalog']
            org = vcd_utils.get_org(self.context.client, org_name=org_name)
            ovdc = vcd_utils.get_vdc(self.context.client, vdc_name=ovdc_name, org=org)  # noqa: E501
            vapp = vcd_vapp.VApp(self.context.client, href=vapp_href)

            node_type = NodeType.WORKER
            if enable_nfs:
                node_type = NodeType.NFS

            msg = f"Creating {num_workers} node(s) from template " \
                f"'{template_name}' (revision {template_revision}) and " \
                f"adding to cluster '{cluster_name}' ({cluster_id})"
            LOGGER.debug(msg)
            self._update_task(vcd_client.TaskStatus.RUNNING, message=msg)

            new_nodes = add_nodes(self.context.sysadmin_client,
                                  num_nodes=num_workers,
                                  node_type=node_type,
                                  org=org,
                                  vdc=ovdc,
                                  vapp=vapp,
                                  catalog_name=catalog_name,
                                  template=template,
                                  network_name=network_name,
                                  storage_profile=worker_storage_profile,
                                  ssh_key=ssh_key,
                                  sizing_class_name=worker_sizing_class)

            if node_type == NodeType.NFS:
                msg = f"Created {num_workers} nfs_node(s) for cluster " \
                      f"'{cluster_name}' ({cluster_id})"
                self._update_task(vcd_client.TaskStatus.SUCCESS, message=msg)
            elif node_type == NodeType.WORKER:
                msg = f"Adding {num_workers} node(s) to cluster " \
                      f"{cluster_name}({cluster_id})"
                self._update_task(vcd_client.TaskStatus.RUNNING, message=msg)
                target_nodes = []
                for spec in new_nodes['specs']:
                    target_nodes.append(spec['target_vm_name'])
                vapp.reload()
                join_cluster(self.context.sysadmin_client,
                             vapp,
                             template[LocalTemplateKey.NAME],
                             template[LocalTemplateKey.REVISION], target_nodes)
                msg = f"Added {num_workers} node(s) to cluster " \
                      f"{cluster_name}({cluster_id})"
                self._update_task(vcd_client.TaskStatus.SUCCESS, message=msg)
            curr_entity.entity.status.phase = str(
                DefEntityPhase(DefEntityOperation.UPDATE,
                               DefEntityOperationStatus.SUCCEEDED))
            curr_entity.entity.spec.workers = cluster_spec.spec.workers
            curr_entity.entity.status.nodes = self._get_nodes_details(vapp)
            self.entity_svc.update_entity(cluster_id, curr_entity)
        except e.NodeCreationError as err:
            self._fail_operation_and_resolve_entity(cluster_id,
                                                    DefEntityOperation.UPDATE)
            if rollback:
                msg = f"Error adding nodes to cluster '{cluster_name}' " \
                      f"({cluster_id}). Deleting nodes: {err.node_names} " \
                      f"(rollback=True)"
                self._update_task(vcd_client.TaskStatus.RUNNING, message=msg)
                LOGGER.info(msg)
                try:
                    _delete_nodes(self.context.sysadmin_client,
                                  vapp_href,
                                  err.node_names,
                                  cluster_name=cluster_name)
                except Exception:
                    LOGGER.error(f"Failed to delete nodes {err.node_names} "
                                 f"from cluster '{cluster_name}'",
                                 exc_info=True)
            LOGGER.error(f"Error adding nodes to cluster '{cluster_name}'",
                         exc_info=True)
            LOGGER.error(str(err), exc_info=True)
            self._update_task(vcd_client.TaskStatus.ERROR,
                              error_message=str(err))
            # raising an exception here prints a stacktrace to server console
        except Exception as err:
            LOGGER.error(str(err), exc_info=True)
            self._update_task(vcd_client.TaskStatus.ERROR,
                              error_message=str(err))
            self._fail_operation_and_resolve_entity(cluster_id,
                                                    DefEntityOperation.UPDATE)
        finally:
            self.context.end()

    # all parameters following '*args' are required and keyword-only
    @utils.run_async
    def _delete_nodes_async(self, *args,
                            cluster_name, vapp_href, node_names_list):
        try:
            msg = f"Draining {len(node_names_list)} node(s) from cluster " \
                  f"'{cluster_name}': {node_names_list}"
            self._update_task(vcd_client.TaskStatus.RUNNING, message=msg)

            # if nodes fail to drain, continue with node deletion anyways
            try:
                _drain_nodes(self.context.sysadmin_client,
                             vapp_href,
                             node_names_list,
                             cluster_name=cluster_name)
            except (e.NodeOperationError, e.ScriptExecutionError) as err:
                LOGGER.warning(f"Failed to drain nodes: {node_names_list} in "
                               f"cluster '{cluster_name}'. "
                               f"Continuing node delete...\nError: {err}")

            msg = f"Deleting {len(node_names_list)} node(s) from cluster " \
                  f"'{cluster_name}': {node_names_list}"
            self._update_task(vcd_client.TaskStatus.RUNNING, message=msg)

            _delete_nodes(self.context.sysadmin_client,
                          vapp_href,
                          node_names_list,
                          cluster_name=cluster_name)

            msg = f"Deleted {len(node_names_list)} node(s)" \
                  f" to cluster '{cluster_name}'"
            self._update_task(vcd_client.TaskStatus.SUCCESS, message=msg)
        except Exception as err:
            LOGGER.error(f"Unexpected error while deleting nodes "
                         f"{node_names_list}: {err}",
                         exc_info=True)
            self._update_task(vcd_client.TaskStatus.ERROR,
                              error_message=str(err))
        finally:
            self.context.end()

    @utils.run_async
    def _delete_cluster_async(self, cluster_id):
        try:
            curr_entity: def_models.DefEntity = self.entity_svc.get_entity(
                cluster_id)
            cluster_name = curr_entity.name
            org_name = curr_entity.entity.metadata.org_name
            ovdc_name = curr_entity.entity.metadata.ovdc_name
            cluster_vdc_href = self._get_vdc_href(org_name, ovdc_name)
            msg = f"Deleting cluster '{cluster_name}'"
            self._update_task(vcd_client.TaskStatus.RUNNING, message=msg)
            _delete_vapp(self.context.client, cluster_vdc_href, cluster_name)
            msg = f"Deleted cluster '{cluster_name}'"
            self._update_task(vcd_client.TaskStatus.SUCCESS, message=msg)
            self.entity_svc.delete_entity(cluster_id)
        except Exception as err:
            self._fail_operation_and_resolve_entity(cluster_id,
                                                    DefEntityOperation.DELETE)
            LOGGER.error(f"Unexpected error while deleting cluster: {err}",
                         exc_info=True)
            self._update_task(vcd_client.TaskStatus.ERROR,
                              error_message=str(err))
        finally:
            self.context.end()
    # all parameters following '*args' are required and keyword-only

    @utils.run_async
    def _upgrade_cluster_async(self, *args,
                               cluster_id: str,
                               template):
        try:
            curr_entity: def_models.DefEntity = self.entity_svc.get_entity(cluster_id) # noqa: E501
            cluster_name = curr_entity.entity.metadata.cluster_name
            vapp_href = curr_entity.externalId

            # TODO use cluster status field to get the master and worker nodes
            cluster_vapp = vcd_vapp.VApp(self.context.client, href=vapp_href)
            all_node_names = [vm.get('name') for vm in cluster_vapp.get_all_vms()] # noqa: E501
            master_node_names = [vm_name for vm_name in all_node_names if vm_name.startswith(NodeType.MASTER)] # noqa: E501
            worker_node_names = [vm_name for vm_name in all_node_names if vm_name.startswith(NodeType.WORKER)] # noqa: E501

            template_name = template[LocalTemplateKey.NAME]
            template_revision = template[LocalTemplateKey.REVISION]

            # semantic version doesn't allow leading zeros
            # docker's version format YY.MM.patch allows us to directly use
            # lexicographical string comparison
            c_docker = curr_entity.entity.status.docker_version
            t_docker = template[LocalTemplateKey.DOCKER_VERSION]
            k8s_details = curr_entity.entity.status.kubernetes.split(' ')
            c_k8s = semver.Version(k8s_details[1])
            t_k8s = semver.Version(template[LocalTemplateKey.KUBERNETES_VERSION]) # noqa: E501
            cni_details = curr_entity.entity.status.cni.split(' ')
            c_cni = semver.Version(cni_details[1])
            t_cni = semver.Version(template[LocalTemplateKey.CNI_VERSION])

            upgrade_docker = t_docker > c_docker
            upgrade_k8s = t_k8s >= c_k8s
            upgrade_cni = t_cni > c_cni or t_k8s.major > c_k8s.major or t_k8s.minor > c_k8s.minor # noqa: E501

            if upgrade_k8s:
                msg = f"Draining master node {master_node_names}"
                self._update_task(vcd_client.TaskStatus.RUNNING, message=msg)
                _drain_nodes(self.context.sysadmin_client, vapp_href,
                             master_node_names, cluster_name=cluster_name)

                msg = f"Upgrading Kubernetes ({c_k8s} -> {t_k8s}) " \
                      f"in master node {master_node_names}"
                self._update_task(vcd_client.TaskStatus.RUNNING, message=msg)
                filepath = ltm.get_script_filepath(template_name,
                                                   template_revision,
                                                   ScriptFile.MASTER_K8S_UPGRADE) # noqa: E501
                script = utils.read_data_file(filepath, logger=LOGGER)
                run_script_in_nodes(self.context.sysadmin_client, vapp_href,
                                    master_node_names, script)

                msg = f"Uncordoning master node {master_node_names}"
                self._update_task(vcd_client.TaskStatus.RUNNING, message=msg)
                _uncordon_nodes(self.context.sysadmin_client,
                                vapp_href,
                                master_node_names,
                                cluster_name=cluster_name)

                filepath = ltm.get_script_filepath(template_name,
                                                   template_revision,
                                                   ScriptFile.WORKER_K8S_UPGRADE) # noqa: E501
                script = utils.read_data_file(filepath, logger=LOGGER)
                for node in worker_node_names:
                    msg = f"Draining node {node}"
                    self._update_task(vcd_client.TaskStatus.RUNNING,
                                      message=msg)
                    _drain_nodes(self.context.sysadmin_client,
                                 vapp_href,
                                 [node],
                                 cluster_name=cluster_name)

                    msg = f"Upgrading Kubernetes ({c_k8s} " \
                          f"-> {t_k8s}) in node {node}"
                    self._update_task(vcd_client.TaskStatus.RUNNING,
                                      message=msg)
                    run_script_in_nodes(self.context.sysadmin_client,
                                        vapp_href, [node], script)

                    msg = f"Uncordoning node {node}"
                    self._update_task(vcd_client.TaskStatus.RUNNING,
                                      message=msg)
                    _uncordon_nodes(self.context.sysadmin_client,
                                    vapp_href, [node],
                                    cluster_name=cluster_name)

            if upgrade_docker or upgrade_cni:
                msg = f"Draining all nodes {all_node_names}"
                self._update_task(vcd_client.TaskStatus.RUNNING, message=msg)
                _drain_nodes(self.context.sysadmin_client,
                             vapp_href, all_node_names,
                             cluster_name=cluster_name)

            if upgrade_docker:
                msg = f"Upgrading Docker-CE ({c_docker} -> {t_docker}) " \
                      f"in nodes {all_node_names}"
                self._update_task(vcd_client.TaskStatus.RUNNING, message=msg)
                filepath = ltm.get_script_filepath(template_name,
                                                   template_revision,
                                                   ScriptFile.DOCKER_UPGRADE)
                script = utils.read_data_file(filepath, logger=LOGGER)
                run_script_in_nodes(self.context.sysadmin_client, vapp_href,
                                    all_node_names, script)

            if upgrade_cni:
                msg = "Applying CNI " \
                      f"({curr_entity.entity.status.cni} " \
                      f"-> {t_cni}) in master node {master_node_names}"
                self._update_task(vcd_client.TaskStatus.RUNNING, message=msg)
                filepath = ltm.get_script_filepath(template_name,
                                                   template_revision,
                                                   ScriptFile.MASTER_CNI_APPLY)
                script = utils.read_data_file(filepath, logger=LOGGER)
                run_script_in_nodes(self.context.sysadmin_client, vapp_href,
                                    master_node_names, script)

            # uncordon all nodes (sometimes redundant)
            msg = f"Uncordoning all nodes {all_node_names}"
            self._update_task(vcd_client.TaskStatus.RUNNING, message=msg)
            _uncordon_nodes(self.context.sysadmin_client, vapp_href,
                            all_node_names, cluster_name=cluster_name)

            # update cluster metadata
            msg = f"Updating metadata for cluster '{cluster_name}'"
            self._update_task(vcd_client.TaskStatus.RUNNING, message=msg)
            metadata = {
                ClusterMetadataKey.TEMPLATE_NAME: template[LocalTemplateKey.NAME], # noqa: E501
                ClusterMetadataKey.TEMPLATE_REVISION: template[LocalTemplateKey.REVISION], # noqa: E501
                ClusterMetadataKey.DOCKER_VERSION: template[LocalTemplateKey.DOCKER_VERSION], # noqa: E501
                ClusterMetadataKey.KUBERNETES_VERSION: template[LocalTemplateKey.KUBERNETES_VERSION], # noqa: E501
                ClusterMetadataKey.CNI: template[LocalTemplateKey.CNI],
                ClusterMetadataKey.CNI_VERSION: template[LocalTemplateKey.CNI_VERSION] # noqa: E501
            }

            task = cluster_vapp.set_multiple_metadata(metadata)
            self.context.client.get_task_monitor().wait_for_status(task)

            # update defined entity of the cluster
            curr_entity.entity.spec.k8_distribution.template_name = \
                template[LocalTemplateKey.NAME]
            curr_entity.entity.spec.k8_distribution.template_revision = \
                int(template[LocalTemplateKey.REVISION])
            curr_entity.entity.status.cni = \
                _create_k8s_software_string(template[LocalTemplateKey.CNI],
                                            template[LocalTemplateKey.CNI_VERSION]) # noqa: E501
            curr_entity.entity.status.kubernetes = \
                _create_k8s_software_string(template[LocalTemplateKey.KUBERNETES], # noqa: E501
                                            template[LocalTemplateKey.KUBERNETES_VERSION]) # noqa: E501
            curr_entity.entity.status.docker_version = template[LocalTemplateKey.DOCKER_VERSION] # noqa: E501
            curr_entity.entity.status.os = template[LocalTemplateKey.OS]
            curr_entity.entity.status.phase = str(
                DefEntityPhase(DefEntityOperation.UPGRADE,
                               DefEntityOperationStatus.SUCCEEDED))
            self.entity_svc.update_entity(curr_entity.id, curr_entity)

            msg = f"Successfully upgraded cluster '{cluster_name}' software " \
                  f"to match template {template_name} (revision " \
                  f"{template_revision}): Kubernetes: {c_k8s} -> {t_k8s}, " \
                  f"Docker-CE: {c_docker} -> {t_docker}, " \
                  f"CNI: {c_cni} -> {t_cni}"
            self._update_task(vcd_client.TaskStatus.SUCCESS, message=msg)
            LOGGER.info(f"{msg} ({vapp_href})")
        except Exception as err:
            msg = f"Unexpected error while upgrading cluster " \
                  f"'{cluster_name}': {err}"
            LOGGER.error(msg, exc_info=True)
            self._update_task(vcd_client.TaskStatus.ERROR, error_message=msg)
            self._fail_operation_and_resolve_entity(cluster_id,
                                                    DefEntityOperation.UPGRADE)
        finally:
            self.context.end()

    def _update_task(self, status, message='', error_message=None,
                     stack_trace=''):
        """Update task or create it if it does not exist.

        This function should only be used in the x_async functions, or in the
        6 common broker functions to create the required task.
        When this function is used, it logs in the sys admin client if it is
        not already logged in, but it does not log out. This is because many
        _update_task() calls are used in sequence until the task succeeds or
        fails. Once the task is updated to a success or failure state, then
        the sys admin client should be logged out.

        Another reason for decoupling sys admin logout and this function is
        because if any unknown errors occur during an operation, there should
        be a finally clause that takes care of logging out.
        """
        if not self.context.client.is_sysadmin():
            stack_trace = ''

        if self.task is None:
            self.task = vcd_task.Task(self.context.sysadmin_client)

        task_href = None
        if self.task_resource is not None:
            task_href = self.task_resource.get('href')

        org = vcd_utils.get_org(self.context.client)
        user_href = org.get_user(self.context.user.name).get('href')

        self.task_resource = self.task.update(
            status=status.value,
            namespace='vcloud.cse',
            operation=message,
            operation_name='cluster operation',
            details='',
            progress=None,
            owner_href=self.context.user.org_href,
            owner_name=self.context.user.org_name,
            owner_type='application/vnd.vmware.vcloud.org+xml',
            user_href=user_href,
            user_name=self.context.user.name,
            org_href=self.context.user.org_href,
            task_href=task_href,
            error_message=error_message,
            stack_trace=stack_trace
        )


def _drain_nodes(sysadmin_client: vcd_client.Client, vapp_href, node_names,
                 cluster_name=''):
    LOGGER.debug(f"Draining nodes {node_names} in cluster '{cluster_name}' "
                 f"(vapp: {vapp_href})")
    script = "#!/usr/bin/env bash\n"
    for node_name in node_names:
        script += f"kubectl drain {node_name} " \
                  f"--ignore-daemonsets --timeout=60s --delete-local-data\n"

    try:
        vapp = vcd_vapp.VApp(sysadmin_client, href=vapp_href)
        master_node_names = get_node_names(vapp, NodeType.MASTER)
        run_script_in_nodes(sysadmin_client, vapp_href, [master_node_names[0]],
                            script)
    except Exception as err:
        LOGGER.warning(f"Failed to drain nodes {node_names} in cluster "
                       f"'{cluster_name}' (vapp: {vapp_href}) with "
                       f"error: {err}")
        raise

    LOGGER.debug(f"Successfully drained nodes {node_names} in cluster "
                 f"'{cluster_name}' (vapp: {vapp_href})")


def _uncordon_nodes(sysadmin_client: vcd_client.Client, vapp_href, node_names,
                    cluster_name=''):
    vcd_utils.raise_error_if_not_sysadmin(sysadmin_client)

    LOGGER.debug(f"Uncordoning nodes {node_names} in cluster '{cluster_name}' "
                 f"(vapp: {vapp_href})")
    script = "#!/usr/bin/env bash\n"
    for node_name in node_names:
        script += f"kubectl uncordon {node_name}\n"

    try:
        vapp = vcd_vapp.VApp(sysadmin_client, href=vapp_href)
        master_node_names = get_node_names(vapp, NodeType.MASTER)
        run_script_in_nodes(sysadmin_client, vapp_href, [master_node_names[0]],
                            script)
    except Exception as err:
        LOGGER.warning(f"Failed to uncordon nodes {node_names} in cluster "
                       f"'{cluster_name}' (vapp: {vapp_href}) "
                       f"with error: {err}")
        raise

    LOGGER.debug(f"Successfully uncordoned nodes {node_names} in cluster "
                 f"'{cluster_name}' (vapp: {vapp_href})")


def _delete_vapp(client, vdc_href, vapp_name):
    LOGGER.debug(f"Deleting vapp {vapp_name} (vdc: {vdc_href})")

    try:
        vdc = VDC(client, href=vdc_href)
        task = vdc.delete_vapp(vapp_name, force=True)
        client.get_task_monitor().wait_for_status(task)
    except Exception as err:
        LOGGER.warning(f"Failed to delete vapp {vapp_name} "
                       f"(vdc: {vdc_href}) with error: {err}")
        raise

    LOGGER.debug(f"Deleted vapp {vapp_name} (vdc: {vdc_href})")


def _delete_nodes(sysadmin_client: vcd_client.Client, vapp_href, node_names,
                  cluster_name=''):
    vcd_utils.raise_error_if_not_sysadmin(sysadmin_client)

    LOGGER.debug(f"Deleting node(s) {node_names} from cluster '{cluster_name}'"
                 f" (vapp: {vapp_href})")
    script = "#!/usr/bin/env bash\nkubectl delete node "
    for node_name in node_names:
        script += f' {node_name}'
    script += '\n'

    vapp = vcd_vapp.VApp(sysadmin_client, href=vapp_href)
    try:
        master_node_names = get_node_names(vapp, NodeType.MASTER)
        run_script_in_nodes(sysadmin_client, vapp_href, [master_node_names[0]],
                            script)
    except Exception:
        LOGGER.warning(f"Failed to delete node(s) {node_names} from cluster "
                       f"'{cluster_name}' using kubectl (vapp: {vapp_href})")

    vapp = vcd_vapp.VApp(sysadmin_client, href=vapp_href)
    for vm_name in node_names:
        vm = vcd_vm.VM(sysadmin_client, resource=vapp.get_vm(vm_name))
        try:
            task = vm.undeploy()
            sysadmin_client.get_task_monitor().wait_for_status(task)
        except Exception:
            LOGGER.warning(f"Failed to undeploy VM {vm_name} "
                           f"(vapp: {vapp_href})")

    task = vapp.delete_vms(node_names)
    sysadmin_client.get_task_monitor().wait_for_status(task)
    LOGGER.debug(f"Successfully deleted node(s) {node_names} from "
                 f"cluster '{cluster_name}' (vapp: {vapp_href})")


def get_nfs_exports(sysadmin_client: vcd_client.Client, ip, vapp, vm_name):
    """Get the exports from remote NFS server.

    :param pyvcloud.vcd.client.Client sysadmin_client:
    :param str ip: IP address of the NFS server
    :param pyvcloud.vcd.vapp.vcd_vapp.VApp vapp:
    :param str vm_name:

    :return: (List): List of exports
    """
    script = f"#!/usr/bin/env bash\nshowmount -e {ip}"
    result = execute_script_in_nodes(sysadmin_client, vapp=vapp,
                                     node_names=[vm_name], script=script,
                                     check_tools=False)
    lines = result[0][1].content.decode().split('\n')
    exports = []
    for index in range(1, len(lines) - 1):
        export = lines[index].strip().split()[0]
        exports.append(export)
    return exports


def is_valid_cluster_name(name):
    """Validate that the cluster name against the pattern."""
    if len(name) > 25:
        return False
    if name[-1] == '.':
        name = name[:-1]
    allowed = re.compile(r"(?!-)[A-Z\d-]{1,63}(?<!-)$", re.IGNORECASE)
    return all(allowed.match(x) for x in name.split("."))


def get_all_clusters(client, cluster_name=None, cluster_id=None,
                     org_name=None, ovdc_name=None):
    """Get list of dictionaries containing data for each visible cluster.

    TODO define these cluster data dictionary keys better:
        'name', 'vapp_id', 'vapp_href', 'vdc_name', 'vdc_href', 'vdc_id',
        'leader_endpoint', 'master_nodes', 'nodes', 'nfs_nodes',
        'number_of_vms', 'template_name', 'template_revision',
        'cse_version', 'cluster_id', 'status', 'os', 'docker_version',
        'kubernetes', 'kubernetes_version', 'cni', 'cni_version'
    """
    query_filter = f'metadata:{ClusterMetadataKey.CLUSTER_ID}==STRING:*'
    if cluster_id is not None:
        query_filter = f'metadata:{ClusterMetadataKey.CLUSTER_ID}==STRING:{cluster_id}' # noqa: E501
    if cluster_name is not None:
        query_filter += f';name=={cluster_name}'
    if ovdc_name is not None:
        query_filter += f";vdcName=={ovdc_name}"
    resource_type = 'vApp'
    if client.is_sysadmin():
        resource_type = 'adminVApp'
        if org_name is not None and org_name.lower() != SYSTEM_ORG_NAME.lower(): # noqa: E501
            org_resource = client.get_org_by_name(org_name)
            org = vcd_org.Org(client, resource=org_resource)
            query_filter += f";org=={org.resource.get('id')}"

    # 2 queries are required because each query can only return 8 metadata
    q = client.get_typed_query(
        resource_type,
        query_result_format=vcd_client.QueryResultFormat.ID_RECORDS,
        qfilter=query_filter,
        fields=f'metadata:{ClusterMetadataKey.CLUSTER_ID}'
               f',metadata:{ClusterMetadataKey.MASTER_IP}'
               f',metadata:{ClusterMetadataKey.CSE_VERSION}'
               f',metadata:{ClusterMetadataKey.TEMPLATE_NAME}'
               f',metadata:{ClusterMetadataKey.TEMPLATE_REVISION}'
               f',metadata:{ClusterMetadataKey.BACKWARD_COMPATIBILE_TEMPLATE_NAME}' # noqa: E501
               f',metadata:{ClusterMetadataKey.OS}')
    q2 = client.get_typed_query(
        resource_type,
        query_result_format=vcd_client.QueryResultFormat.ID_RECORDS,
        qfilter=query_filter,
        fields=f'metadata:{ClusterMetadataKey.DOCKER_VERSION}'
               f',metadata:{ClusterMetadataKey.KUBERNETES}'
               f',metadata:{ClusterMetadataKey.KUBERNETES_VERSION}'
               f',metadata:{ClusterMetadataKey.CNI}'
               f',metadata:{ClusterMetadataKey.CNI_VERSION}')

    metadata_key_to_cluster_key = {
        ClusterMetadataKey.CLUSTER_ID: 'cluster_id',
        ClusterMetadataKey.CSE_VERSION: 'cse_version',
        ClusterMetadataKey.MASTER_IP: 'leader_endpoint',
        ClusterMetadataKey.TEMPLATE_NAME: 'template_name',
        ClusterMetadataKey.TEMPLATE_REVISION: 'template_revision',
        ClusterMetadataKey.OS: 'os',
        ClusterMetadataKey.DOCKER_VERSION: 'docker_version',
        ClusterMetadataKey.KUBERNETES: 'kubernetes',
        ClusterMetadataKey.KUBERNETES_VERSION: 'kubernetes_version',
        ClusterMetadataKey.CNI: 'cni',
        ClusterMetadataKey.CNI_VERSION: 'cni_version'
    }

    clusters = {}
    for record in q.execute():
        vapp_id = record.get('id').split(':')[-1]
        vdc_id = record.get('vdc').split(':')[-1]
        vapp_href = f'{client.get_api_uri()}/vApp/vapp-{vapp_id}'

        clusters[vapp_id] = {
            'name': record.get('name'),
            'vapp_id': vapp_id,
            'vapp_href': vapp_href,
            'vdc_name': record.get('vdcName'),
            'vdc_href': f'{client.get_api_uri()}/vdc/{vdc_id}',
            'vdc_id': vdc_id,
            'leader_endpoint': '',
            'master_nodes': [],
            'nodes': [],
            'nfs_nodes': [],
            'number_of_vms': record.get('numberOfVMs'),
            'template_name': '',
            'template_revision': '',
            'cse_version': '',
            'cluster_id': '',
            'status': record.get('status'),
            'os': '',
            'docker_version': '',
            'kubernetes': '',
            'kubernetes_version': '',
            'cni': '',
            'cni_version': ''
        }

        if hasattr(record, 'Metadata'):
            for element in record.Metadata.MetadataEntry:
                if element.Key in metadata_key_to_cluster_key:
                    clusters[vapp_id][metadata_key_to_cluster_key[element.Key]] = str(element.TypedValue.Value) # noqa: E501
                # for pre-2.5.0 cluster backwards compatibility
                elif element.Key == ClusterMetadataKey.BACKWARD_COMPATIBILE_TEMPLATE_NAME and clusters[vapp_id]['template_name'] == '': # noqa: E501
                    clusters[vapp_id]['template_name'] = str(element.TypedValue.Value) # noqa: E501

        # pre-2.6 clusters may not have kubernetes version metadata
        if clusters[vapp_id]['kubernetes_version'] == '':
            clusters[vapp_id]['kubernetes_version'] = ltm.get_k8s_version_from_template_name(clusters[vapp_id]['template_name']) # noqa: E501

    # api query can fetch only 8 metadata at a time
    # since we have more than 8 metadata, we need to use 2 queries
    for record in q2.execute():
        vapp_id = record.get('id').split(':')[-1]
        if hasattr(record, 'Metadata'):
            for element in record.Metadata.MetadataEntry:
                if element.Key in metadata_key_to_cluster_key:
                    clusters[vapp_id][metadata_key_to_cluster_key[element.Key]] = str(element.TypedValue.Value) # noqa: E501
                # for pre-2.5.0 cluster backwards compatibility
                elif element.Key == ClusterMetadataKey.BACKWARD_COMPATIBILE_TEMPLATE_NAME and clusters[vapp_id]['template_name'] == '': # noqa: E501
                    clusters[vapp_id]['template_name'] = str(element.TypedValue.Value) # noqa: E501

    return list(clusters.values())


def get_cluster(client, cluster_name, cluster_id=None, org_name=None,
                ovdc_name=None):
    clusters = get_all_clusters(client, cluster_name=cluster_name,
                                cluster_id=cluster_id, org_name=org_name,
                                ovdc_name=ovdc_name)
    if len(clusters) > 1:
        raise e.CseDuplicateClusterError(f"Found multiple clusters named"
                                         f" '{cluster_name}'.")
    if len(clusters) == 0:
        raise e.ClusterNotFoundError(f"Cluster '{cluster_name}' not found.")

    return clusters[0]


def get_template(name=None, revision=None):
    if (name is None and revision is not None) or (name is not None and revision is None): # noqa: E501
        raise ValueError("If template revision is specified, then template "
                         "name must also be specified (and vice versa).")
    server_config = utils.get_server_runtime_config()
    name = name or server_config['broker']['default_template_name']
    revision = revision or server_config['broker']['default_template_revision']
    for template in server_config['broker']['templates']:
        if template[LocalTemplateKey.NAME] == name and str(template[LocalTemplateKey.REVISION]) == str(revision): # noqa: E501
            return template
    raise Exception(f"Template '{name}' at revision {revision} not found.")


def add_nodes(sysadmin_client, num_nodes, node_type, org, vdc, vapp,
              catalog_name, template, network_name, storage_profile=None,
              ssh_key=None, sizing_class_name=None):
    vcd_utils.raise_error_if_not_sysadmin(sysadmin_client)

    specs = []
    try:
        # DEV NOTE: With api v33.0 and onwards, get_catalog operation will fail
        # for non admin users of an an org which is not hosting the catalog,
        # even if the catalog is explicitly shared with the org in question.
        # This happens because for api v 33.0 and onwards, the Org XML no
        # longer returns the href to catalogs accessible to the org, and typed
        # queries hide the catalog link from non admin users.
        # As a workaround, we will use a sys admin client to get the href and
        # pass it forward. Do note that the catalog itself can still be
        # accessed by these non admin users, just that they can't find by the
        # href on their own.

        org_name = org.get_name()
        org_resource = sysadmin_client.get_org_by_name(org_name)
        org_sa = vcd_org.Org(sysadmin_client, resource=org_resource)
        catalog_item = org_sa.get_catalog_item(
            catalog_name, template[LocalTemplateKey.CATALOG_ITEM_NAME])
        catalog_item_href = catalog_item.Entity.get('href')

        source_vapp = vcd_vapp.VApp(sysadmin_client, href=catalog_item_href)
        source_vm = source_vapp.get_all_vms()[0].get('name')
        if storage_profile is not None:
            storage_profile = vdc.get_storage_profile(storage_profile)

        config = utils.get_server_runtime_config()
        cpm = compute_policy_manager.ComputePolicyManager(sysadmin_client,
                                                          log_wire=utils.str_to_bool(config['service']['log_wire']))  # noqa: E501
        sizing_class_href = None
        if sizing_class_name:
            sizing_class_href = cpm.get_vdc_compute_policy(sizing_class_name)['href']  # noqa: E501
        if storage_profile:
            storage_profile = vdc.get_storage_profile(storage_profile)

        cust_script = None
        if ssh_key is not None:
            cust_script = \
                "#!/usr/bin/env bash\n" \
                "if [ x$1=x\"postcustomization\" ];\n" \
                "then\n" \
                "mkdir -p /root/.ssh\n" \
                f"echo '{ssh_key}' >> /root/.ssh/authorized_keys\n" \
                "chmod -R go-rwx /root/.ssh\n" \
                "fi"

        vapp.reload()
        for n in range(num_nodes):
            name = None
            while True:
                name = f"{node_type}-{''.join(random.choices(string.ascii_lowercase + string.digits, k=4))}" # noqa: E501
                try:
                    vapp.get_vm(name)
                except Exception:
                    break
            spec = {
                'source_vm_name': source_vm,
                'vapp': source_vapp.resource,
                'target_vm_name': name,
                'hostname': name,
                'password_auto': True,
                'network': network_name,
                'ip_allocation_mode': 'pool'
            }
            if sizing_class_href:
                spec['sizing_policy_href'] = sizing_class_href
            if cust_script is not None:
                spec['cust_script'] = cust_script
            if storage_profile:
                spec['storage_profile'] = storage_profile
            specs.append(spec)

        task = vapp.add_vms(specs, power_on=False)
        sysadmin_client.get_task_monitor().wait_for_status(task)
        vapp.reload()

        for spec in specs:
            vm_name = spec['target_vm_name']
            vm_resource = vapp.get_vm(vm_name)
            vm = vcd_vm.VM(sysadmin_client, resource=vm_resource)

            task = vm.power_on()
            sysadmin_client.get_task_monitor().wait_for_status(task)
            vapp.reload()

            if node_type == NodeType.NFS:
                LOGGER.debug(f"Enabling NFS server on {vm_name}")
                script_filepath = ltm.get_script_filepath(
                    template[LocalTemplateKey.NAME],
                    template[LocalTemplateKey.REVISION],
                    ScriptFile.NFSD)
                script = utils.read_data_file(script_filepath, logger=LOGGER)
                exec_results = execute_script_in_nodes(
                    sysadmin_client, vapp=vapp, node_names=[vm_name],
                    script=script)
                errors = get_script_execution_errors(exec_results)
                if errors:
                    raise e.ScriptExecutionError(
                        f"VM customization script execution failed "
                        f"on node {vm_name}:{errors}")
    except Exception as err:
        # TODO: get details of the exception to determine cause of failure,
        # e.g. not enough resources available.
        node_list = [entry.get('target_vm_name') for entry in specs]
        raise e.NodeCreationError(node_list, str(err))

    vapp.reload()
    return {'task': task, 'specs': specs}


def get_node_names(vapp, node_type):
    return [vm.get('name') for vm in vapp.get_all_vms() if vm.get('name').startswith(node_type)] # noqa: E501


def _wait_for_tools_ready_callback(message, exception=None):
    LOGGER.debug(f"waiting for guest tools, status: {message}")
    if exception is not None:
        LOGGER.error(f"exception: {str(exception)}")


def _wait_for_guest_execution_callback(message, exception=None):
    LOGGER.debug(message)
    if exception is not None:
        LOGGER.error(f"exception: {str(exception)}")


def get_master_ip(sysadmin_client: vcd_client.Client, vapp):
    vcd_utils.raise_error_if_not_sysadmin(sysadmin_client)

    LOGGER.debug(f"Getting master IP for vapp: "
                 f"{vapp.get_resource().get('name')}")
    script = "#!/usr/bin/env bash\n" \
             "ip route get 1 | awk '{print $NF;exit}'\n" \

    node_names = get_node_names(vapp, NodeType.MASTER)
    result = execute_script_in_nodes(sysadmin_client, vapp=vapp,
                                     node_names=node_names, script=script,
                                     check_tools=False)
    errors = get_script_execution_errors(result)
    if errors:
        raise e.ScriptExecutionError(f"Get master IP script execution failed "
                                     f"on master node {node_names}:{errors}")
    master_ip = result[0][1].content.decode().split()[0]
    LOGGER.debug(f"Retrieved master IP for vapp: "
                 f"{vapp.get_resource().get('name')}, ip: {master_ip}")
    return master_ip


def init_cluster(sysadmin_client: vcd_client.Client, vapp, template_name,
                 template_revision):
    vcd_utils.raise_error_if_not_sysadmin(sysadmin_client)

    try:
        script_filepath = ltm.get_script_filepath(template_name,
                                                  template_revision,
                                                  ScriptFile.MASTER)
        script = utils.read_data_file(script_filepath, logger=LOGGER)
        node_names = get_node_names(vapp, NodeType.MASTER)
        result = execute_script_in_nodes(sysadmin_client, vapp=vapp,
                                         node_names=node_names, script=script)
        errors = get_script_execution_errors(result)
        if errors:
            raise e.ScriptExecutionError(
                f"Initialize cluster script execution failed on node "
                f"{node_names}:{errors}")
        if result[0][0] != 0:
            raise e.ClusterInitializationError(f"Couldn't initialize cluster:\n{result[0][2].content.decode()}") # noqa: E501
    except Exception as err:
        LOGGER.error(err, exc_info=True)
        raise e.ClusterInitializationError(
            f"Couldn't initialize cluster: {str(err)}")


def join_cluster(sysadmin_client: vcd_client.Client, vapp, template_name,
                 template_revision, target_nodes=None):
    vcd_utils.raise_error_if_not_sysadmin(sysadmin_client)
    script = "#!/usr/bin/env bash\n" \
             "kubeadm token create\n" \
             "ip route get 1 | awk '{print $NF;exit}'\n"
    node_names = get_node_names(vapp, NodeType.MASTER)
    master_result = execute_script_in_nodes(sysadmin_client, vapp=vapp,
                                            node_names=node_names,
                                            script=script)
    errors = get_script_execution_errors(master_result)
    if errors:
        raise e.ScriptExecutionError(f"Join cluster script execution failed "
                                     f"on master node {node_names}:{errors}")
    init_info = master_result[0][1].content.decode().split()

    node_names = get_node_names(vapp, NodeType.WORKER)
    if target_nodes is not None:
        node_names = [name for name in node_names if name in target_nodes]
    tmp_script_filepath = ltm.get_script_filepath(template_name,
                                                  template_revision,
                                                  ScriptFile.NODE)
    tmp_script = utils.read_data_file(tmp_script_filepath, logger=LOGGER)
    script = tmp_script.format(token=init_info[0], ip=init_info[1])
    worker_results = execute_script_in_nodes(sysadmin_client, vapp=vapp,
                                             node_names=node_names,
                                             script=script)
    errors = get_script_execution_errors(worker_results)
    if errors:
        raise e.ScriptExecutionError(f"Join cluster script execution failed "
                                     f"on worker node  {node_names}:{errors}")
    for result in worker_results:
        if result[0] != 0:
            raise e.ClusterJoiningError(f"Couldn't join cluster:"
                                        f"\n{result[2].content.decode()}")


def _wait_until_ready_to_exec(vs, vm, password, tries=30):
    ready = False
    script = "#!/usr/bin/env bash\n" \
             "uname -a\n"
    for _ in range(tries):
        result = vs.execute_script_in_guest(
            vm, 'root', password, script,
            target_file=None,
            wait_for_completion=True,
            wait_time=5,
            get_output=True,
            delete_script=True,
            callback=_wait_for_guest_execution_callback)
        if result[0] == 0:
            ready = True
            break
        LOGGER.info(f"Script returned {result[0]}; VM is not "
                    f"ready to execute scripts, yet")
        time.sleep(2)

    if not ready:
        raise e.CseServerError('VM is not ready to execute scripts')


def execute_script_in_nodes(sysadmin_client: vcd_client.Client,
                            vapp, node_names, script,
                            check_tools=True, wait=True):
    vcd_utils.raise_error_if_not_sysadmin(sysadmin_client)
    all_results = []
    for node_name in node_names:
        LOGGER.debug(f"will try to execute script on {node_name}:\n"
                     f"{script}")

        vs = vs_utils.get_vsphere(sysadmin_client, vapp, vm_name=node_name,
                                  logger=LOGGER)
        vs.connect()
        moid = vapp.get_vm_moid(node_name)
        vm = vs.get_vm_by_moid(moid)
        password = vapp.get_admin_password(node_name)
        if check_tools:
            LOGGER.debug(f"waiting for tools on {node_name}")
            vs.wait_until_tools_ready(
                vm,
                sleep=5,
                callback=_wait_for_tools_ready_callback)
            _wait_until_ready_to_exec(vs, vm, password)
        LOGGER.debug(f"about to execute script on {node_name} "
                     f"(vm={vm}), wait={wait}")
        if wait:
            result = vs.execute_script_in_guest(
                vm, 'root', password, script,
                target_file=None,
                wait_for_completion=True,
                wait_time=10,
                get_output=True,
                delete_script=True,
                callback=_wait_for_guest_execution_callback)
            result_stdout = result[1].content.decode()
            result_stderr = result[2].content.decode()
        else:
            result = [
                vs.execute_program_in_guest(vm, 'root', password, script,
                                            wait_for_completion=False,
                                            get_output=False)
            ]
            result_stdout = ''
            result_stderr = ''
        LOGGER.debug(result[0])
        LOGGER.debug(result_stderr)
        LOGGER.debug(result_stdout)
        all_results.append(result)

    return all_results


def run_script_in_nodes(sysadmin_client: vcd_client.Client, vapp_href,
                        node_names, script):
    """Run script in all specified nodes.

    Wrapper around `execute_script_in_nodes()`. Use when we don't care about
    preserving script results

    :param pyvcloud.vcd.client.Client sysadmin_client:
    :param str vapp_href:
    :param List[str] node_names:
    :param str script:
    """
    vcd_utils.raise_error_if_not_sysadmin(sysadmin_client)

    # when is tools checking necessary?
    vapp = vcd_vapp.VApp(sysadmin_client, href=vapp_href)
    results = execute_script_in_nodes(sysadmin_client,
                                      vapp=vapp,
                                      node_names=node_names,
                                      script=script,
                                      check_tools=False)
    errors = get_script_execution_errors(results)
    if errors:
        raise e.ScriptExecutionError(f"Script execution failed on node "
                                     f"{node_names}\nErrors: {errors}")
    if results[0][0] != 0:
        raise e.NodeOperationError(f"Error during node operation:\n"
                                   f"{results[0][2].content.decode()}")


def get_script_execution_errors(results):
    return [result[2].content.decode() for result in results if result[0] != 0]


def _create_k8s_software_string(software_name: str, software_version: str) -> str: # noqa: E501
    """Generate string containing the software name and version.

    Example: if software_name is "upstream" and version is "1.17.3",
        "upstream 1.17.3" is returned

    :param str software_name:
    :param str software_version:
    :rtype: str
    """
    return f"{software_name} {software_version}"<|MERGE_RESOLUTION|>--- conflicted
+++ resolved
@@ -764,13 +764,7 @@
     def _create_nodes_async(self, cluster_id: str,
                             cluster_spec: def_models.ClusterEntity):
         try:
-<<<<<<< HEAD
             curr_entity: def_models.DefEntity = self.entity_svc.get_entity(cluster_id)  # noqa: E501
-=======
-            cluster_id = cluster_id
-            curr_entity: def_models.DefEntity = self.entity_svc.get_entity(
-                cluster_id)  # noqa: E501
->>>>>>> ad377175
             vapp_href = curr_entity.externalId
             cluster_name = curr_entity.entity.metadata.cluster_name
             org_name = curr_entity.entity.metadata.org_name

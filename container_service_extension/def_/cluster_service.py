# container-service-extension
# Copyright (c) 2020 VMware, Inc. All Rights Reserved.
# SPDX-License-Identifier: BSD-2-Clause

import copy
import random
import re
import string
import time
from typing import List

import pkg_resources
import pyvcloud.vcd.client as vcd_client
import pyvcloud.vcd.org as vcd_org
import pyvcloud.vcd.task as vcd_task
import pyvcloud.vcd.vapp as vcd_vapp
from pyvcloud.vcd.vdc import VDC
import pyvcloud.vcd.vm as vcd_vm
import semantic_version as semver

import container_service_extension.abstract_broker as abstract_broker
import container_service_extension.compute_policy_manager as compute_policy_manager  # noqa: E501
import container_service_extension.def_.entity_service as def_entity_svc
import container_service_extension.def_.models as def_models
import container_service_extension.def_.utils as def_utils
import container_service_extension.exceptions as cse_exception
import container_service_extension.local_template_manager as ltm
from container_service_extension.logger import SERVER_LOGGER as LOGGER
import container_service_extension.operation_context as ctx
import container_service_extension.pyvcloud_utils as vcd_utils
import container_service_extension.request_handlers.request_utils as req_utils
from container_service_extension.server_constants import ClusterMetadataKey
from container_service_extension.server_constants import KwargKey
from container_service_extension.server_constants import LocalTemplateKey
from container_service_extension.server_constants import NodeType
from container_service_extension.server_constants import ScriptFile
from container_service_extension.server_constants import SYSTEM_ORG_NAME
from container_service_extension.shared_constants import DefEntityOperation
from container_service_extension.shared_constants import DefEntityOperationStatus  # noqa: E501
from container_service_extension.shared_constants import DefEntityPhase
from container_service_extension.shared_constants import RequestKey
from container_service_extension.telemetry.constants import CseOperation
from container_service_extension.telemetry.constants import PayloadKey
from container_service_extension.telemetry.telemetry_handler import \
    record_user_action_details
import container_service_extension.utils as utils
import container_service_extension.vsphere_utils as vs_utils


class ClusterService(abstract_broker.AbstractBroker):
    """Handles cluster operations for native DEF based clusters."""

    def __init__(self, op_ctx: ctx.OperationContext):
        # TODO(DEF) Once all the methods are modified to use defined entities,
        #  the param OperationContext needs to be replaced by cloudapiclient.
        self.context: ctx.OperationContext = None
        # populates above attributes
        super().__init__(op_ctx)

        self.task = None
        self.task_resource = None
        self.entity_svc = def_entity_svc.DefEntityService(
            op_ctx.cloudapi_client)

    def get_cluster_info(self, cluster_id: str) -> def_models.DefEntity:
        """Get corresponding defined entity of the native cluster."""
        return self.entity_svc.get_entity(cluster_id)

    def list_clusters(self, filters: dict) -> List[def_models.DefEntity]:
        """List corresponding defined entities of all native clusters."""
        ent_type: def_models.DefEntityType = def_utils.get_registered_def_entity_type()  # noqa: E501
        return self.entity_svc.list_entities_by_entity_type(
            vendor=ent_type.vendor,
            nss=ent_type.nss,
            version=ent_type.version,
            filters=filters)

    def get_cluster_config(self, **kwargs):
        """Get the cluster's kube config contents.

        Common broker function that validates data for 'cluster config'
        operation and returns the cluster's kube config file contents
        as a string.

        **data: Required
            Required data: cluster_name
            Optional data and default values: org_name=None, ovdc_name=None
        **telemetry: Optional
        """
        raise NotImplementedError
        # Yet to be modified for defined entities
        # Gets external_id (vapp id) from entity
        # Gets to master node and gets the config

    def get_cluster_upgrade_plan(self, **kwargs):
        """Get the template names/revisions that the cluster can upgrade to.

        **data: Required
            Required data: cluster_name
            Optional data and default values: org_name=None, ovdc_name=None
        **telemetry: Optional

        :return: A list of dictionaries with keys defined in LocalTemplateKey

        :rtype: List[Dict]
        """
        # Yet to be implemented
        raise NotImplementedError
        data = kwargs[KwargKey.DATA]
        required = [
            RequestKey.CLUSTER_NAME
        ]
        defaults = {
            RequestKey.ORG_NAME: None,
            RequestKey.OVDC_NAME: None
        }
        validated_data = {**defaults, **data}
        req_utils.validate_payload(validated_data, required)

        cluster = get_cluster(self.context.client,
                              validated_data[RequestKey.CLUSTER_NAME],
                              org_name=validated_data[RequestKey.ORG_NAME],
                              ovdc_name=validated_data[RequestKey.OVDC_NAME])

        if kwargs.get(KwargKey.TELEMETRY, True):
            # Record the telemetry data
            cse_params = copy.deepcopy(validated_data)
            cse_params[PayloadKey.CLUSTER_ID] = cluster[PayloadKey.CLUSTER_ID]
            record_user_action_details(cse_operation=CseOperation.CLUSTER_UPGRADE_PLAN, cse_params=cse_params)  # noqa: E501

        src_name = cluster['template_name']
        src_rev = cluster['template_revision']

        upgrades = []
        config = utils.get_server_runtime_config()
        for t in config['broker']['templates']:
            if src_name in t[LocalTemplateKey.UPGRADE_FROM]:
                if t[LocalTemplateKey.NAME] == src_name and int(t[LocalTemplateKey.REVISION]) <= int(src_rev): # noqa: E501
                    continue
                upgrades.append(t)

        return upgrades

    def create_cluster(self, cluster_spec: def_models.ClusterEntity):
        """Start the cluster creation operation.

        Creates corresponding defined entity in vCD for every native cluster.
        Updates the defined entity with new properties after the cluster
        creation.

        **telemetry: Optional

        :return: Defined entity of the cluster
        :rtype: def_models.DefEntity
        """
        cluster_name = cluster_spec.metadata.cluster_name
        org_name = cluster_spec.metadata.org_name
        ovdc_name = cluster_spec.metadata.ovdc_name
        template_name = cluster_spec.spec.k8_distribution.template_name
        template_revision = cluster_spec.spec.k8_distribution.template_revision

        # check that cluster name is syntactically valid
        if not is_valid_cluster_name(cluster_name):
            raise cse_exception.CseServerError(f"Invalid cluster name '{cluster_name}'")

        # check that cluster name doesn't already exist
        try:
            get_cluster(self.context.client, cluster_name,
                        org_name=org_name,
                        ovdc_name=ovdc_name)
            raise cse_exception.ClusterAlreadyExistsError(
                f"Cluster '{cluster_name}' already exists.")
        except cse_exception.ClusterNotFoundError:
            pass

        # check that requested/default template is valid
        get_template(name=template_name, revision=template_revision)

        # create the corresponding defined entity .
        def_entity = def_models.DefEntity(entity=cluster_spec)
        self.entity_svc.\
            create_entity(def_utils.get_registered_def_entity_type().id,
                          entity=def_entity)
        def_entity: def_models.DefEntity = self.entity_svc.get_native_entity_by_name(name=cluster_name)  # noqa: E501

        # TODO(DEF) design and implement telemetry VCDA-1564 defined entity
        #  based clusters

        # must _update_task or else self.task_resource is None
        # do not logout of sys admin, or else in pyvcloud's session.request()
        # call, session becomes None
        msg = f"Creating cluster vApp '{cluster_name}' ({def_entity.id}) " \
              f"from template '{template_name}' (revision {template_revision})"
        self._update_task(vcd_client.TaskStatus.RUNNING, message=msg)
        def_entity.entity.status.task_href = self.task_resource.get('href')
        def_entity.entity.status.phase = str(DefEntityPhase(DefEntityOperation.CREATE, DefEntityOperationStatus.IN_PROGRESS))  # noqa: E501
        def_entity = self.entity_svc.update_entity(def_entity.id, def_entity)
        self.context.is_async = True
        # TODO pre-defined sizing classes needs to be defined.
        # TODO validate sizing policies referenced in the request against
        # a pre-defined set of sizing policies.
        self._create_cluster_async(def_entity)
        return def_entity

    @utils.run_async
    def _create_cluster_async(self, def_entity: def_models.DefEntity):
        try:
            cluster_entity = def_entity.entity
            cluster_id = def_entity.id
            cluster_name = cluster_entity.metadata.cluster_name
            org_name = cluster_entity.metadata.org_name
            ovdc_name = cluster_entity.metadata.ovdc_name
            num_workers = cluster_entity.spec.workers.count
            master_sizing_class_name = cluster_entity.spec.control_plane.sizing_class  # noqa: E501
            worker_sizing_class_name = cluster_entity.spec.workers.sizing_class
            master_storage_profile = cluster_entity.spec.control_plane.storage_profile  # noqa: E501
            worker_storage_profile = cluster_entity.spec.workers.storage_profile  # noqa: E501
            network_name = cluster_entity.spec.settings.network
            template_name = cluster_entity.spec.k8_distribution.template_name
            template_revision = cluster_entity.spec.k8_distribution.template_revision  # noqa: E501
            ssh_key = cluster_entity.spec.settings.ssh_key
            enable_nfs = cluster_entity.spec.settings.enable_nfs
            rollback = cluster_entity.spec.settings.rollback_on_failure

            org = vcd_utils.get_org(self.context.client, org_name=org_name)
            vdc = vcd_utils.get_vdc(self.context.client,
                                    vdc_name=ovdc_name,
                                    org=org)

            LOGGER.debug(f"About to create cluster '{cluster_name}' on "
                         f"{ovdc_name} with {num_workers} worker nodes, "
                         f"storage profile={worker_storage_profile}")
            msg = f"Creating cluster vApp {cluster_name} ({cluster_id})"
            self._update_task(vcd_client.TaskStatus.RUNNING, message=msg)
            try:
                vapp_resource = vdc.create_vapp(
                    cluster_name,
                    description=f"cluster '{cluster_name}'",
                    network=network_name,
                    fence_mode='bridged')
            except Exception as err:
                msg = f"Error while creating vApp: {err}"
                LOGGER.debug(str(err))
                raise cse_exception.ClusterOperationError(msg)
            self.context.client.get_task_monitor().wait_for_status(vapp_resource.Tasks.Task[0]) # noqa: E501

            template = get_template(template_name, template_revision)

            tags = {
                ClusterMetadataKey.CLUSTER_ID: cluster_id,
                ClusterMetadataKey.CSE_VERSION: pkg_resources.require('container-service-extension')[0].version, # noqa: E501
                ClusterMetadataKey.TEMPLATE_NAME: template[LocalTemplateKey.NAME], # noqa: E501
                ClusterMetadataKey.TEMPLATE_REVISION: template[LocalTemplateKey.REVISION], # noqa: E501
                ClusterMetadataKey.OS: template[LocalTemplateKey.OS], # noqa: E501
                ClusterMetadataKey.DOCKER_VERSION: template[LocalTemplateKey.DOCKER_VERSION], # noqa: E501
                ClusterMetadataKey.KUBERNETES: template[LocalTemplateKey.KUBERNETES], # noqa: E501
                ClusterMetadataKey.KUBERNETES_VERSION: template[LocalTemplateKey.KUBERNETES_VERSION], # noqa: E501
                ClusterMetadataKey.CNI: template[LocalTemplateKey.CNI],
                ClusterMetadataKey.CNI_VERSION: template[LocalTemplateKey.CNI_VERSION] # noqa: E501
            }
            vapp = vcd_vapp.VApp(self.context.client,
                                 href=vapp_resource.get('href'))
            task = vapp.set_multiple_metadata(tags)
            self.context.client.get_task_monitor().wait_for_status(task)

            msg = f"Creating master node for cluster '{cluster_name}' " \
                  f"({cluster_id})"
            self._update_task(vcd_client.TaskStatus.RUNNING, message=msg)
            vapp.reload()
            server_config = utils.get_server_runtime_config()
            catalog_name = server_config['broker']['catalog']
            try:
                add_nodes(self.context.sysadmin_client,
                          num_nodes=1,
                          node_type=NodeType.MASTER,
                          org=org,
                          vdc=vdc,
                          vapp=vapp,
                          catalog_name=catalog_name,
                          template=template,
                          network_name=network_name,
                          storage_profile=master_storage_profile,
                          ssh_key=ssh_key,
                          sizing_class_name=master_sizing_class_name)
            except Exception as err:
                raise cse_exception.MasterNodeCreationError("Error adding master node:",
                                                            str(err))

            msg = f"Initializing cluster '{cluster_name}' ({cluster_id})"
            self._update_task(vcd_client.TaskStatus.RUNNING, message=msg)
            vapp.reload()
            init_cluster(self.context.sysadmin_client,
                         vapp,
                         template[LocalTemplateKey.NAME],
                         template[LocalTemplateKey.REVISION])
            master_ip = get_master_ip(self.context.sysadmin_client, vapp)
            task = vapp.set_metadata('GENERAL', 'READWRITE', 'cse.master.ip',
                                     master_ip)
            self.context.client.get_task_monitor().wait_for_status(task)

            msg = f"Creating {num_workers} node(s) for cluster " \
                  f"'{cluster_name}' ({cluster_id})"
            self._update_task(vcd_client.TaskStatus.RUNNING, message=msg)
            try:
                add_nodes(self.context.sysadmin_client,
                          num_nodes=num_workers,
                          node_type=NodeType.WORKER,
                          org=org,
                          vdc=vdc,
                          vapp=vapp,
                          catalog_name=catalog_name,
                          template=template,
                          network_name=network_name,
                          storage_profile=worker_storage_profile,
                          ssh_key=ssh_key,
                          sizing_class_name=worker_sizing_class_name)
            except Exception as err:
                raise cse_exception.WorkerNodeCreationError("Error creating worker node:",
                                                            str(err))

            msg = f"Adding {num_workers} node(s) to cluster " \
                  f"'{cluster_name}' ({cluster_id})"
            self._update_task(vcd_client.TaskStatus.RUNNING, message=msg)
            vapp.reload()
            join_cluster(self.context.sysadmin_client,
                         vapp,
                         template[LocalTemplateKey.NAME],
                         template[LocalTemplateKey.REVISION])

            if enable_nfs:
                msg = f"Creating NFS node for cluster " \
                      f"'{cluster_name}' ({cluster_id})"
                self._update_task(vcd_client.TaskStatus.RUNNING, message=msg)
                try:
                    add_nodes(self.context.sysadmin_client,
                              num_nodes=1,
                              node_type=NodeType.NFS,
                              org=org,
                              vdc=vdc,
                              vapp=vapp,
                              catalog_name=catalog_name,
                              template=template,
                              network_name=network_name,
                              storage_profile=worker_storage_profile,
                              ssh_key=ssh_key)
                except Exception as err:
                    raise cse_exception.NFSNodeCreationError("Error creating NFS node:",
                                                             str(err))

            msg = f"Created cluster '{cluster_name}' ({cluster_id})"
            self._update_task(vcd_client.TaskStatus.SUCCESS, message=msg)

            # Update defined entity instance with new values like vapp_id,
            # master_ip and nodes.
            # TODO(DEF) VCDA-1567 Schema doesn't yet have nodes definition.
            #  master and worker "nodes" also have to be updated.
            def_entity.externalId = vapp_resource.get('href')
            def_entity.entity.status.master_ip = master_ip
            def_entity.entity.status.phase = str(DefEntityPhase(DefEntityOperation.CREATE, DefEntityOperationStatus.SUCCEEDED))  # noqa: E501
            self.entity_svc.update_entity(def_entity.id, def_entity)

            # Resolve the defined entity to a RESOLVED state
            self.entity_svc.resolve_entity(def_entity.id)
        except (cse_exception.MasterNodeCreationError, cse_exception.WorkerNodeCreationError,
                cse_exception.NFSNodeCreationError, cse_exception.ClusterJoiningError,
                cse_exception.ClusterInitializationError, cse_exception.ClusterOperationError) as err:

            def_entity.entity.status.phase = str(DefEntityPhase(DefEntityOperation.CREATE, DefEntityOperationStatus.FAILED))  # noqa: E501
            # Resolve the defined entity to a RESOLVED/ERROR state. This should
            # fail required properties 'master_ip' have not been updated.
            self.entity_svc.resolve_entity(def_entity.id)

            if rollback:
                msg = f"Error creating cluster '{cluster_name}'. " \
                      f"Deleting cluster (rollback=True)"
                self._update_task(vcd_client.TaskStatus.RUNNING, message=msg)
                LOGGER.info(msg)
                try:
                    cluster = get_cluster(self.context.client,
                                          cluster_name,
                                          cluster_id=cluster_id,
                                          org_name=org_name,
                                          ovdc_name=ovdc_name)
                    _delete_vapp(self.context.client, cluster['vdc_href'],
                                 cluster_name)
                    # Delete the corresponding defined entity
                    self.entity_svc.delete_entity(def_entity.id)
                except Exception:
                    LOGGER.error(f"Failed to delete cluster '{cluster_name}'",
                                 exc_info=True)
            LOGGER.error(f"Error creating cluster '{cluster_name}'",
                         exc_info=True)
            self._update_task(vcd_client.TaskStatus.ERROR,
                              error_message=str(err))
            # raising an exception here prints a stacktrace to server console
        except Exception as err:
            if def_entity:
                def_entity.entity.status.phase = str(DefEntityPhase(DefEntityOperation.CREATE, DefEntityOperationStatus.FAILED))  # noqa: E501
            LOGGER.error(f"Unknown error creating cluster '{cluster_name}'",
                         exc_info=True)
            self._update_task(vcd_client.TaskStatus.ERROR,
                              error_message=str(err))
        finally:
            self.context.end()

    def resize_cluster(self, id: str, cluster_spec: def_models.DefEntity):
        """Start the resize cluster operation.

        Common broker function that validates data for the 'resize cluster'
        operation. Native clusters cannot be resized down. Creating nodes is an
        asynchronous task, so the returned `result['task_href']` can be polled
        to get updates on task progress.

        **data: Required
            Required data: cluster_name, network, num_nodes
            Optional data and default values: org_name=None, ovdc_name=None,
                rollback=True, template_name=None, template_revision=None
        **telemetry: Optional
        """
        # Get the existing defined entity for the cluster id
        curr_entity: def_models.DefEntity = self.entity_svc.get_entity(id)
        name = curr_entity.name
        kind = curr_entity.entity.kind
        curr_worker_count = curr_entity.entity.spec.workers.count
        state = curr_entity.state
        phase = curr_entity.entity.status.phase  # CREATE_IN_PROGRESS

        # Check if entity is of kind native.
        if kind != def_utils.ClusterEntityKind.NATIVE:
            raise cse_exception.CseServerError(f"CSE cannot resize an entity "
                                               f"of kind {kind}")

        # Check if cluster is in valid state
        # TODO(DEF) Phase of the entity also needs to be checked
        #  if phase.operationStatus == SUCCESS
        if state != def_utils.DEF_RESOLVED_STATE:
            raise cse_exception.CseServerError(
                f"Cluster {name} with id {id} is not in RESOLVED state. "
                f"Contact Administrator.")

        spec_worker_count = cluster_spec.entity.spec.workers.count
        if curr_worker_count > spec_worker_count:
            raise cse_exception.CseServerError(
                "Scaling down native Kubernetes clusters is not supported.")
        elif curr_worker_count == spec_worker_count:
            raise cse_exception.CseServerError(
                f"Cluster '{name}' already has {spec_worker_count} workers.")
        elif spec_worker_count < 1:
            raise cse_exception.CseServerError(
                f"Worker count must be > 0 (received {spec_worker_count}).")

        # TODO default template for resizing should be master's template
        # TODO(DEF) Handle Telemetry for Defined entities.

        return self.create_nodes(cluster_id=id, cluster_spec=cluster_spec)

    def delete_cluster(self, **kwargs):
        """Start the delete cluster operation.

        Common broker function that validates data for 'delete cluster'
        operation. Deleting nodes is an asynchronous task, so the returned
        `result['task_href']` can be polled to get updates on task progress.

        **data: Required
            Required data: cluster_name
            Optional data and default values: org_name=None, ovdc_name=None
        **telemetry: Optional
        """
        raise NotImplementedError
        data = kwargs[KwargKey.DATA]
        required = [
            RequestKey.CLUSTER_NAME
        ]
        defaults = {
            RequestKey.ORG_NAME: None,
            RequestKey.OVDC_NAME: None
        }
        validated_data = {**defaults, **data}
        req_utils.validate_payload(validated_data, required)

        cluster_name = validated_data[RequestKey.CLUSTER_NAME]

        cluster = get_cluster(self.context.client, cluster_name,
                              org_name=validated_data[RequestKey.ORG_NAME],
                              ovdc_name=validated_data[RequestKey.OVDC_NAME])
        cluster_id = cluster['cluster_id']

        if kwargs.get(KwargKey.TELEMETRY, True):
            # Record the telemetry data
            cse_params = copy.deepcopy(validated_data)
            cse_params[PayloadKey.CLUSTER_ID] = cluster_id
            record_user_action_details(cse_operation=CseOperation.CLUSTER_DELETE, # noqa: E501
                                       cse_params=cse_params)

        # must _update_task here or else self.task_resource is None
        # do not logout of sys admin, or else in pyvcloud's session.request()
        # call, session becomes None
        msg = f"Deleting cluster '{cluster_name}' ({cluster_id})"
        self._update_task(vcd_client.TaskStatus.RUNNING, message=msg)
        self.context.is_async = True
        self._delete_cluster_async(cluster_name=cluster_name,
                                   cluster_vdc_href=cluster['vdc_href'])

        return {
            'cluster_name': cluster_name,
            'task_href': self.task_resource.get('href')
        }

    def upgrade_cluster(self, **kwargs):
        """Start the upgrade cluster operation.

        Validates data for 'upgrade cluster' operation.
        Upgrading cluster is an asynchronous task, so the returned
        `result['task_href']` can be polled to get updates on task progress.

        **data: Required
            Required data: cluster_name, template_name, template_revision
            Optional data and default values: org_name=None, ovdc_name=None
        **telemetry: Optional
        """
        raise NotImplementedError
        data = kwargs[KwargKey.DATA]
        required = [
            RequestKey.CLUSTER_NAME,
            RequestKey.TEMPLATE_NAME,
            RequestKey.TEMPLATE_REVISION
        ]
        defaults = {
            RequestKey.ORG_NAME: None,
            RequestKey.OVDC_NAME: None
        }
        validated_data = {**defaults, **data}
        req_utils.validate_payload(validated_data, required)

        cluster_name = validated_data[RequestKey.CLUSTER_NAME]
        template_name = validated_data[RequestKey.TEMPLATE_NAME]
        template_revision = validated_data[RequestKey.TEMPLATE_REVISION]

        # check that the specified template is a valid upgrade target
        template = {}
        valid_templates = self.get_cluster_upgrade_plan(data=validated_data,
                                                        telemetry=False)
        for t in valid_templates:
            if t[LocalTemplateKey.NAME] == template_name and t[LocalTemplateKey.REVISION] == str(template_revision): # noqa: E501
                template = t
                break
        if not template:
            # TODO all of these e.CseServerError instances related to request
            # should be changed to BadRequestError (400)
            raise cse_exception.CseServerError(
                f"Specified template/revision ({template_name} revision "
                f"{template_revision}) is not a valid upgrade target for "
                f"cluster '{cluster_name}'.")

        # get cluster data (including node names) to pass to async function
        cluster = self.get_cluster_info(data=validated_data, telemetry=False)

        if kwargs.get(KwargKey.TELEMETRY, True):
            # Record the telemetry data
            cse_params = copy.deepcopy(validated_data)
            cse_params[PayloadKey.CLUSTER_ID] = cluster[PayloadKey.CLUSTER_ID]
            record_user_action_details(cse_operation=CseOperation.CLUSTER_UPGRADE, # noqa: E501
                                       cse_params=cse_params)

        msg = f"Upgrading cluster '{cluster_name}' " \
              f"software to match template {template_name} (revision " \
              f"{template_revision}): Kubernetes: " \
              f"{cluster['kubernetes_version']} -> " \
              f"{template[LocalTemplateKey.KUBERNETES_VERSION]}, Docker-CE: " \
              f"{cluster['docker_version']} -> " \
              f"{template[LocalTemplateKey.DOCKER_VERSION]}, CNI: " \
              f"{cluster['cni']} {cluster['cni_version']} -> " \
              f"{template[LocalTemplateKey.CNI_VERSION]}"
        self._update_task(vcd_client.TaskStatus.RUNNING, message=msg)
        LOGGER.info(f"{msg} ({cluster['vapp_href']})")
        self.context.is_async = True
        self._upgrade_cluster_async(cluster=cluster, template=template)

        return {
            'cluster_name': cluster_name,
            'task_href': self.task_resource.get('href')
        }

    def get_node_info(self, **kwargs):
        """Get node metadata as dictionary.

        **data: Required
            Required data: cluster_name, node_name
            Optional data and default values: org_name=None, ovdc_name=None
        **telemetry: Optional
        """
        raise NotImplementedError
        data = kwargs[KwargKey.DATA]
        required = [
            RequestKey.CLUSTER_NAME,
            RequestKey.NODE_NAME
        ]
        defaults = {
            RequestKey.ORG_NAME: None,
            RequestKey.OVDC_NAME: None
        }
        validated_data = {**defaults, **data}
        req_utils.validate_payload(validated_data, required)

        cluster_name = validated_data[RequestKey.CLUSTER_NAME]
        node_name = validated_data[RequestKey.NODE_NAME]

        cluster = get_cluster(self.context.client, cluster_name,
                              org_name=validated_data[RequestKey.ORG_NAME],
                              ovdc_name=validated_data[RequestKey.OVDC_NAME])

        if kwargs.get(KwargKey.TELEMETRY, True):
            # Record the telemetry data
            cse_params = copy.deepcopy(validated_data)
            cse_params[PayloadKey.CLUSTER_ID] = cluster[PayloadKey.CLUSTER_ID]
            record_user_action_details(cse_operation=CseOperation.NODE_INFO, cse_params=cse_params)  # noqa: E501

        vapp = vcd_vapp.VApp(self.context.client, href=cluster['vapp_href'])
        vms = vapp.get_all_vms()
        node_info = None
        for vm in vms:
            vm_name = vm.get('name')
            if node_name != vm_name:
                continue

            node_info = {
                'name': vm_name,
                'numberOfCpus': '',
                'memoryMB': '',
                'status': vcd_client.VCLOUD_STATUS_MAP.get(int(vm.get('status'))), # noqa: E501
                'ipAddress': ''
            }
            if hasattr(vm, 'VmSpecSection'):
                node_info['numberOfCpus'] = vm.VmSpecSection.NumCpus.text
                node_info['memoryMB'] = vm.VmSpecSection.MemoryResourceMb.Configured.text # noqa: E501
            try:
                node_info['ipAddress'] = vapp.get_primary_ip(vm_name)
            except Exception:
                LOGGER.debug(f"Unable to get ip address of node {vm_name}")
            if vm_name.startswith(NodeType.MASTER):
                node_info['node_type'] = 'master'
            elif vm_name.startswith(NodeType.WORKER):
                node_info['node_type'] = 'worker'
            elif vm_name.startswith(NodeType.NFS):
                node_info['node_type'] = 'nfs'
                node_info['exports'] = get_nfs_exports(self.context.sysadmin_client, node_info['ipAddress'], vapp, vm_name) # noqa: E501
        if node_info is None:
            raise cse_exception.NodeNotFoundError(f"Node '{node_name}' not found in "
                                      f"cluster '{cluster_name}'")
        return node_info

    def create_nodes(self, cluster_id: str, cluster_spec: def_models.DefEntity):
        """Start the create nodes operation.

        Validates data for 'node create' operation. Creating nodes is an
        asynchronous task, so the returned `result['task_href']` can be polled
        to get updates on task progress.

        **data: Required
            Required data: cluster_name, network_name
            Optional data and default values: num_nodes=2, num_cpu=None,
                mb_memory=None, storage_profile_name=None, ssh_key=None,
                template_name=default, template_revision=default,
                enable_nfs=False, rollback=True
        **telemetry: Optional
        """
<<<<<<< HEAD
        cluster_name = cluster_spec.name
        worker_count = cluster_spec.entity.spec.workers.count
        template_name = cluster_spec.entity.spec.k8_distribution.template_name
        template_revision = cluster_spec.entity.spec.k8_distribution.template_revision  # noqa: E501

        # check that requested/default template is valid
        get_template(name=template_name, revision=template_revision)

        if worker_count < 1:
            raise cse_exception.CseServerError(f"Worker count must be > 0 "
                                   f"(received {worker_count}).")

        # TODO(DEF) Handle Telemetry for defined entities

        msg = f"Creating {worker_count} node(s) from template " \
              f"'{template_name}' (revision {template_revision}) and " \
              f"adding to cluster '{cluster_name}' ({cluster_id})"
        self._update_task(vcd_client.TaskStatus.RUNNING, message=msg)
        curr_entity: def_models.DefEntity = self.entity_svc.get_entity(id)
        curr_entity.entity.status.task_href = self.task_resource.get('href')
        curr_entity.entity.status.phase = "NODE_CREATION_IN_PROGRESS"
        self.entity_svc.update_entity(id, curr_entity)
=======
        raise NotImplementedError
        data = kwargs[KwargKey.DATA]
        required = [
            RequestKey.CLUSTER_NAME,
            RequestKey.NETWORK_NAME
        ]
        # check that requested/default template is valid
        template = get_template(
            name=data.get(RequestKey.TEMPLATE_NAME),
            revision=data.get(RequestKey.TEMPLATE_REVISION))
        defaults = {
            RequestKey.ORG_NAME: None,
            RequestKey.OVDC_NAME: None,
            RequestKey.NUM_WORKERS: 1,
            RequestKey.STORAGE_PROFILE_NAME: None,
            RequestKey.SSH_KEY: None,
            RequestKey.TEMPLATE_NAME: template[LocalTemplateKey.NAME],
            RequestKey.TEMPLATE_REVISION: template[LocalTemplateKey.REVISION],
            RequestKey.ENABLE_NFS: False,
            RequestKey.ROLLBACK: True,
        }
        validated_data = {**defaults, **data}
        req_utils.validate_payload(validated_data, required)

        cluster_name = validated_data[RequestKey.CLUSTER_NAME]
        template_name = validated_data[RequestKey.TEMPLATE_NAME]
        template_revision = validated_data[RequestKey.TEMPLATE_REVISION]
        num_workers = validated_data[RequestKey.NUM_WORKERS]

        if num_workers < 1:
            raise e.CseServerError(f"Worker node count must be > 0 "
                                   f"(received {num_workers}).")

        cluster = get_cluster(self.context.client, cluster_name,
                              org_name=validated_data[RequestKey.ORG_NAME],
                              ovdc_name=validated_data[RequestKey.OVDC_NAME])
        cluster_id = cluster['cluster_id']

        if kwargs.get(KwargKey.TELEMETRY, True):
            # Record the data for telemetry
            cse_params = copy.deepcopy(validated_data)
            cse_params[PayloadKey.CLUSTER_ID] = cluster_id
            # TODO add sizing policy to telemetry
            cse_params[LocalTemplateKey.KUBERNETES] = template.get(LocalTemplateKey.KUBERNETES)  # noqa: E501
            cse_params[LocalTemplateKey.KUBERNETES_VERSION] = template.get(LocalTemplateKey.KUBERNETES_VERSION)  # noqa: E501
            cse_params[LocalTemplateKey.OS] = template.get(LocalTemplateKey.OS)
            cse_params[LocalTemplateKey.CNI] = template.get(LocalTemplateKey.CNI) # noqa: E501
            cse_params[LocalTemplateKey.CNI_VERSION] = template.get(LocalTemplateKey.CNI_VERSION)  # noqa: E501
            record_user_action_details(cse_operation=CseOperation.NODE_CREATE,
                                       cse_params=cse_params)

        # must _update_task here or else self.task_resource is None
        # do not logout of sys admin, or else in pyvcloud's session.request()
        # call, session becomes None
        msg = f"Creating {num_workers} node(s) from template " \
              f"'{template_name}' (revision {template_revision}) and " \
              f"adding to cluster '{cluster_name}' ({cluster_id})"
        self._update_task(vcd_client.TaskStatus.RUNNING, message=msg)
        self.context.is_async = True
        self._create_nodes_async(
            cluster_name=cluster_name,
            cluster_vdc_href=cluster['vdc_href'],
            vapp_href=cluster['vapp_href'],
            cluster_id=cluster_id,
            template_name=template_name,
            template_revision=template_revision,
            num_workers=validated_data[RequestKey.NUM_WORKERS],
            network_name=validated_data[RequestKey.NETWORK_NAME],
            # TODO add sizing class from spec
            storage_profile_name=validated_data[RequestKey.STORAGE_PROFILE_NAME], # noqa: E501
            ssh_key=validated_data[RequestKey.SSH_KEY],
            enable_nfs=validated_data[RequestKey.ENABLE_NFS],
            rollback=validated_data[RequestKey.ROLLBACK])
>>>>>>> dcd063e5

        self.context.is_async = True
        self._create_nodes_async(cluster_id=id, cluster_spec=cluster_spec)
        return cluster_spec

    def delete_nodes(self, **kwargs):
        """Start the delete nodes operation.

        Validates data for the 'delete nodes' operation. Deleting nodes is an
        asynchronous task, so the returned `result['task_href']` can be polled
        to get updates on task progress.

        **data: Required
            Required data: cluster_name, node_names_list
            Optional data and default values: org_name=None, ovdc_name=None
        **telemetry: Optional
        """
        raise NotImplementedError
        data = kwargs[KwargKey.DATA]
        required = [
            RequestKey.CLUSTER_NAME,
            RequestKey.NODE_NAMES_LIST
        ]
        defaults = {
            RequestKey.ORG_NAME: None,
            RequestKey.OVDC_NAME: None
        }
        validated_data = {**defaults, **data}
        req_utils.validate_payload(validated_data, required)

        cluster_name = validated_data[RequestKey.CLUSTER_NAME]
        node_names_list = validated_data[RequestKey.NODE_NAMES_LIST]

        # check that there are nodes to delete
        if len(node_names_list) == 0:
            LOGGER.debug("No nodes specified to delete")
            return {'body': {}}
        # check that master node is not in specified nodes
        for node in node_names_list:
            if node.startswith(NodeType.MASTER):
                raise cse_exception.CseServerError(f"Can't delete master node: '{node}'.")

        cluster = get_cluster(self.context.client, cluster_name,
                              org_name=validated_data[RequestKey.ORG_NAME],
                              ovdc_name=validated_data[RequestKey.OVDC_NAME])
        cluster_id = cluster['cluster_id']

        if kwargs.get(KwargKey.TELEMETRY, True):
            # Record the telemetry data; record separate data for each node
            cse_params = copy.deepcopy(validated_data)
            cse_params[PayloadKey.CLUSTER_ID] = cluster[PayloadKey.CLUSTER_ID]
            for node in node_names_list:
                cse_params[PayloadKey.NODE_NAME] = node
                record_user_action_details(cse_operation=CseOperation.NODE_DELETE, cse_params=cse_params)  # noqa: E501

        # must _update_task here or else self.task_resource is None
        # do not logout of sys admin, or else in pyvcloud's session.request()
        # call, session becomes None
        msg = f"Deleting {len(node_names_list)} node(s) " \
              f"from cluster '{cluster_name}'({cluster_id})"
        self._update_task(vcd_client.TaskStatus.RUNNING, message=msg)
        self.context.is_async = True
        self._delete_nodes_async(
            cluster_name=cluster_name,
            vapp_href=cluster['vapp_href'],
            node_names_list=validated_data[RequestKey.NODE_NAMES_LIST])

        return {
            'cluster_name': cluster_name,
            'task_href': self.task_resource.get('href')
        }

    # all parameters following '*args' are required and keyword-only
    @utils.run_async
<<<<<<< HEAD
    def _create_nodes_async(self, cluster_id: str,
                            cluster_spec: def_models.DefEntity):
=======
    def _create_nodes_async(self, *args,
                            cluster_name, cluster_vdc_href, vapp_href,
                            cluster_id, template_name, template_revision,
                            num_workers, network_name, sizing_class_name,
                            storage_profile_name, ssh_key, enable_nfs,
                            rollback):
>>>>>>> dcd063e5
        try:
            vapp_href = cluster_spec.externalId
            cluster_entity = cluster_spec.entity
            cluster_id = cluster_spec.id
            cluster_name = cluster_entity.metadata.cluster_name
            org_name = cluster_entity.metadata.org_name
            ovdc_name = cluster_entity.metadata.ovdc_name
            num_workers = cluster_entity.spec.workers.count
            worker_storage_profile = cluster_entity.spec.workers.storage_profile  # noqa: E501
            network_name = cluster_entity.spec.settings.network
            template_name = cluster_entity.spec.k8_distribution.template_name
            template_revision = cluster_entity.spec.k8_distribution.template_revision  # noqa: E501
            template = get_template(template_name, template_revision)
            ssh_key = cluster_entity.spec.settings.ssh_key
            rollback = cluster_entity.spec.settings.rollback_on_failure

            server_config = utils.get_server_runtime_config()
            catalog_name = server_config['broker']['catalog']
            org = vcd_utils.get_org(self.context.client, org_name=org_name)
            ovdc = vcd_utils.get_vdc(self.context.client, vdc_name=ovdc_name, org=org)  # noqa: E501
            vapp = vcd_vapp.VApp(self.context.client, href=vapp_href)

            node_type = NodeType.WORKER
            # TODO(DEF) Handle NFS resizing while implementing node add command
            # if enable_nfs:
            #     node_type = NodeType.NFS

            msg = f"Creating {num_workers} node(s) from template " \
                f"'{template_name}' (revision {template_revision}) and " \
                f"adding to cluster '{cluster_name}' ({cluster_id})"
            LOGGER.debug(msg)
            self._update_task(vcd_client.TaskStatus.RUNNING, message=msg)

            new_nodes = add_nodes(self.context.sysadmin_client,
                                  num_nodes=num_workers,
                                  node_type=node_type,
                                  org=org,
                                  vdc=ovdc,
                                  vapp=vapp,
                                  catalog_name=catalog_name,
                                  template=template,
                                  network_name=network_name,
<<<<<<< HEAD
                                  storage_profile=worker_storage_profile,
                                  ssh_key=ssh_key)
=======
                                  storage_profile=storage_profile_name,
                                  ssh_key=ssh_key,
                                  sizing_class_name=sizing_class_name)
>>>>>>> dcd063e5

            if node_type == NodeType.NFS:
                msg = f"Created {num_workers} node(s) for cluster " \
                      f"'{cluster_name}' ({cluster_id})"
                self._update_task(vcd_client.TaskStatus.SUCCESS, message=msg)
            elif node_type == NodeType.WORKER:
                msg = f"Adding {num_workers} node(s) to cluster " \
                      f"{cluster_name}({cluster_id})"
                self._update_task(vcd_client.TaskStatus.RUNNING, message=msg)
                target_nodes = []
                for spec in new_nodes['specs']:
                    target_nodes.append(spec['target_vm_name'])
                vapp.reload()
                join_cluster(self.context.sysadmin_client,
                             vapp,
                             template[LocalTemplateKey.NAME],
                             template[LocalTemplateKey.REVISION], target_nodes)
                msg = f"Added {num_workers} node(s) to cluster " \
                      f"{cluster_name}({cluster_id})"
                self._update_task(vcd_client.TaskStatus.SUCCESS, message=msg)
                curr_entity: def_models.DefEntity = self.entity_svc.get_entity(id)
                curr_entity.entity.status.phase = "NODE_CREATION_SUCCESS"
                curr_entity.entity.spec.workers = cluster_spec.entity.spec.workers
                self.entity_svc.update_entity(id, curr_entity)
        except cse_exception.NodeCreationError as err:
            curr_entity: def_models.DefEntity = self.entity_svc.get_entity(id)
            curr_entity.entity.status.phase = "NODE_CREATION_FAILURE"
            self.entity_svc.update_entity(id, curr_entity)
            if rollback:
                msg = f"Error adding nodes to cluster '{cluster_name}' " \
                      f"({cluster_id}). Deleting nodes: {err.node_names} " \
                      f"(rollback=True)"
                self._update_task(vcd_client.TaskStatus.RUNNING, message=msg)
                LOGGER.info(msg)
                try:
                    _delete_nodes(self.context.sysadmin_client,
                                  vapp_href,
                                  err.node_names,
                                  cluster_name=cluster_name)
                except Exception:
                    LOGGER.error(f"Failed to delete nodes {err.node_names} "
                                 f"from cluster '{cluster_name}'",
                                 exc_info=True)
            LOGGER.error(f"Error adding nodes to cluster '{cluster_name}'",
                         exc_info=True)
            LOGGER.error(str(err), exc_info=True)
            self._update_task(vcd_client.TaskStatus.ERROR,
                              error_message=str(err))
            # raising an exception here prints a stacktrace to server console
        except Exception as err:
            LOGGER.error(str(err), exc_info=True)
            self._update_task(vcd_client.TaskStatus.ERROR,
                              error_message=str(err))
        finally:
            self.context.end()

    # all parameters following '*args' are required and keyword-only
    @utils.run_async
    def _delete_nodes_async(self, *args,
                            cluster_name, vapp_href, node_names_list):
        try:
            msg = f"Draining {len(node_names_list)} node(s) from cluster " \
                  f"'{cluster_name}': {node_names_list}"
            self._update_task(vcd_client.TaskStatus.RUNNING, message=msg)

            # if nodes fail to drain, continue with node deletion anyways
            try:
                _drain_nodes(self.context.sysadmin_client,
                             vapp_href,
                             node_names_list,
                             cluster_name=cluster_name)
            except (cse_exception.NodeOperationError, cse_exception.ScriptExecutionError) as err:
                LOGGER.warning(f"Failed to drain nodes: {node_names_list} in "
                               f"cluster '{cluster_name}'. "
                               f"Continuing node delete...\nError: {err}")

            msg = f"Deleting {len(node_names_list)} node(s) from cluster " \
                  f"'{cluster_name}': {node_names_list}"
            self._update_task(vcd_client.TaskStatus.RUNNING, message=msg)

            _delete_nodes(self.context.sysadmin_client,
                          vapp_href,
                          node_names_list,
                          cluster_name=cluster_name)

            msg = f"Deleted {len(node_names_list)} node(s)" \
                  f" to cluster '{cluster_name}'"
            self._update_task(vcd_client.TaskStatus.SUCCESS, message=msg)
        except Exception as err:
            LOGGER.error(f"Unexpected error while deleting nodes "
                         f"{node_names_list}: {err}",
                         exc_info=True)
            self._update_task(vcd_client.TaskStatus.ERROR,
                              error_message=str(err))
        finally:
            self.context.end()

    # all parameters following '*args' are required and keyword-only
    @utils.run_async
    def _delete_cluster_async(self, *args, cluster_name, cluster_vdc_href):
        try:
            msg = f"Deleting cluster '{cluster_name}'"
            self._update_task(vcd_client.TaskStatus.RUNNING, message=msg)
            _delete_vapp(self.context.client, cluster_vdc_href, cluster_name)
            msg = f"Deleted cluster '{cluster_name}'"
            self._update_task(vcd_client.TaskStatus.SUCCESS, message=msg)
        except Exception as err:
            LOGGER.error(f"Unexpected error while deleting cluster: {err}",
                         exc_info=True)
            self._update_task(vcd_client.TaskStatus.ERROR,
                              error_message=str(err))
        finally:
            self.context.end()

    # all parameters following '*args' are required and keyword-only
    @utils.run_async
    def _upgrade_cluster_async(self, *args, cluster, template):
        try:
            cluster_name = cluster['name']
            master_node_names = [n['name'] for n in cluster['master_nodes']]
            worker_node_names = [n['name'] for n in cluster['nodes']]
            all_node_names = master_node_names + worker_node_names
            vapp_href = cluster['vapp_href']
            template_name = template[LocalTemplateKey.NAME]
            template_revision = template[LocalTemplateKey.REVISION]

            # semantic version doesn't allow leading zeros
            # docker's version format YY.MM.patch allows us to directly use
            # lexicographical string comparison
            c_docker = cluster['docker_version']
            t_docker = template[LocalTemplateKey.DOCKER_VERSION]
            c_k8s = semver.Version(cluster['kubernetes_version'])
            t_k8s = semver.Version(template[LocalTemplateKey.KUBERNETES_VERSION]) # noqa: E501
            c_cni = semver.Version(cluster['cni_version'])
            t_cni = semver.Version(template[LocalTemplateKey.CNI_VERSION])

            upgrade_docker = t_docker > c_docker
            upgrade_k8s = t_k8s >= c_k8s
            upgrade_cni = t_cni > c_cni or t_k8s.major > c_k8s.major or t_k8s.minor > c_k8s.minor # noqa: E501

            if upgrade_k8s:
                msg = f"Draining master node {master_node_names}"
                self._update_task(vcd_client.TaskStatus.RUNNING, message=msg)
                _drain_nodes(self.context.sysadmin_client, vapp_href,
                             master_node_names, cluster_name=cluster_name)

                msg = f"Upgrading Kubernetes ({c_k8s} -> {t_k8s}) " \
                      f"in master node {master_node_names}"
                self._update_task(vcd_client.TaskStatus.RUNNING, message=msg)
                filepath = ltm.get_script_filepath(template_name,
                                                   template_revision,
                                                   ScriptFile.MASTER_K8S_UPGRADE) # noqa: E501
                script = utils.read_data_file(filepath, logger=LOGGER)
                run_script_in_nodes(self.context.sysadmin_client, vapp_href,
                                    master_node_names, script)

                msg = f"Uncordoning master node {master_node_names}"
                self._update_task(vcd_client.TaskStatus.RUNNING, message=msg)
                _uncordon_nodes(self.context.sysadmin_client,
                                vapp_href,
                                master_node_names,
                                cluster_name=cluster_name)

                filepath = ltm.get_script_filepath(template_name,
                                                   template_revision,
                                                   ScriptFile.WORKER_K8S_UPGRADE) # noqa: E501
                script = utils.read_data_file(filepath, logger=LOGGER)
                for node in worker_node_names:
                    msg = f"Draining node {node}"
                    self._update_task(vcd_client.TaskStatus.RUNNING,
                                      message=msg)
                    _drain_nodes(self.context.sysadmin_client,
                                 vapp_href,
                                 [node],
                                 cluster_name=cluster_name)

                    msg = f"Upgrading Kubernetes ({c_k8s} " \
                          f"-> {t_k8s}) in node {node}"
                    self._update_task(vcd_client.TaskStatus.RUNNING,
                                      message=msg)
                    run_script_in_nodes(self.context.sysadmin_client,
                                        vapp_href, [node], script)

                    msg = f"Uncordoning node {node}"
                    self._update_task(vcd_client.TaskStatus.RUNNING,
                                      message=msg)
                    _uncordon_nodes(self.context.sysadmin_client,
                                    vapp_href, [node],
                                    cluster_name=cluster_name)

            if upgrade_docker or upgrade_cni:
                msg = f"Draining all nodes {all_node_names}"
                self._update_task(vcd_client.TaskStatus.RUNNING, message=msg)
                _drain_nodes(self.context.sysadmin_client,
                             vapp_href, all_node_names,
                             cluster_name=cluster_name)

            if upgrade_docker:
                msg = f"Upgrading Docker-CE ({c_docker} -> {t_docker}) " \
                      f"in nodes {all_node_names}"
                self._update_task(vcd_client.TaskStatus.RUNNING, message=msg)
                filepath = ltm.get_script_filepath(template_name,
                                                   template_revision,
                                                   ScriptFile.DOCKER_UPGRADE)
                script = utils.read_data_file(filepath, logger=LOGGER)
                run_script_in_nodes(self.context.sysadmin_client, vapp_href,
                                    all_node_names, script)

            if upgrade_cni:
                msg = f"Applying CNI ({cluster['cni']} {c_cni} -> {t_cni}) " \
                      f"in master node {master_node_names}"
                self._update_task(vcd_client.TaskStatus.RUNNING, message=msg)
                filepath = ltm.get_script_filepath(template_name,
                                                   template_revision,
                                                   ScriptFile.MASTER_CNI_APPLY)
                script = utils.read_data_file(filepath, logger=LOGGER)
                run_script_in_nodes(self.context.sysadmin_client, vapp_href,
                                    master_node_names, script)

            # uncordon all nodes (sometimes redundant)
            msg = f"Uncordoning all nodes {all_node_names}"
            self._update_task(vcd_client.TaskStatus.RUNNING, message=msg)
            _uncordon_nodes(self.context.sysadmin_client, vapp_href,
                            all_node_names, cluster_name=cluster_name)

            # update cluster metadata
            msg = f"Updating metadata for cluster '{cluster_name}'"
            self._update_task(vcd_client.TaskStatus.RUNNING, message=msg)
            metadata = {
                ClusterMetadataKey.TEMPLATE_NAME: template[LocalTemplateKey.NAME], # noqa: E501
                ClusterMetadataKey.TEMPLATE_REVISION: template[LocalTemplateKey.REVISION], # noqa: E501
                ClusterMetadataKey.DOCKER_VERSION: template[LocalTemplateKey.DOCKER_VERSION], # noqa: E501
                ClusterMetadataKey.KUBERNETES_VERSION: template[LocalTemplateKey.KUBERNETES_VERSION], # noqa: E501
                ClusterMetadataKey.CNI: template[LocalTemplateKey.CNI],
                ClusterMetadataKey.CNI_VERSION: template[LocalTemplateKey.CNI_VERSION] # noqa: E501
            }
            vapp = vcd_vapp.VApp(self.context.client, href=vapp_href)
            task = vapp.set_multiple_metadata(metadata)
            self.context.client.get_task_monitor().wait_for_status(task)

            msg = f"Successfully upgraded cluster '{cluster_name}' software " \
                  f"to match template {template_name} (revision " \
                  f"{template_revision}): Kubernetes: {c_k8s} -> {t_k8s}, " \
                  f"Docker-CE: {c_docker} -> {t_docker}, " \
                  f"CNI: {c_cni} -> {t_cni}"
            self._update_task(vcd_client.TaskStatus.SUCCESS, message=msg)
            LOGGER.info(f"{msg} ({vapp_href})")
        except Exception as err:
            msg = f"Unexpected error while upgrading cluster " \
                  f"'{cluster_name}': {err}"
            LOGGER.error(msg, exc_info=True)
            self._update_task(vcd_client.TaskStatus.ERROR, error_message=msg)
        finally:
            self.context.end()

    def _update_task(self, status, message='', error_message=None,
                     stack_trace=''):
        """Update task or create it if it does not exist.

        This function should only be used in the x_async functions, or in the
        6 common broker functions to create the required task.
        When this function is used, it logs in the sys admin client if it is
        not already logged in, but it does not log out. This is because many
        _update_task() calls are used in sequence until the task succeeds or
        fails. Once the task is updated to a success or failure state, then
        the sys admin client should be logged out.

        Another reason for decoupling sys admin logout and this function is
        because if any unknown errors occur during an operation, there should
        be a finally clause that takes care of logging out.
        """
        if not self.context.client.is_sysadmin():
            stack_trace = ''

        if self.task is None:
            self.task = vcd_task.Task(self.context.sysadmin_client)

        task_href = None
        if self.task_resource is not None:
            task_href = self.task_resource.get('href')

        org = vcd_utils.get_org(self.context.client)
        user_href = org.get_user(self.context.user.name).get('href')

        self.task_resource = self.task.update(
            status=status.value,
            namespace='vcloud.cse',
            operation=message,
            operation_name='cluster operation',
            details='',
            progress=None,
            owner_href=self.context.user.org_href,
            owner_name=self.context.user.org_name,
            owner_type='application/vnd.vmware.vcloud.org+xml',
            user_href=user_href,
            user_name=self.context.user.name,
            org_href=self.context.user.org_href,
            task_href=task_href,
            error_message=error_message,
            stack_trace=stack_trace
        )


def _drain_nodes(sysadmin_client: vcd_client.Client, vapp_href, node_names,
                 cluster_name=''):
    LOGGER.debug(f"Draining nodes {node_names} in cluster '{cluster_name}' "
                 f"(vapp: {vapp_href})")
    script = "#!/usr/bin/env bash\n"
    for node_name in node_names:
        script += f"kubectl drain {node_name} " \
                  f"--ignore-daemonsets --timeout=60s --delete-local-data\n"

    try:
        vapp = vcd_vapp.VApp(sysadmin_client, href=vapp_href)
        master_node_names = get_node_names(vapp, NodeType.MASTER)
        run_script_in_nodes(sysadmin_client, vapp_href, [master_node_names[0]],
                            script)
    except Exception as err:
        LOGGER.warning(f"Failed to drain nodes {node_names} in cluster "
                       f"'{cluster_name}' (vapp: {vapp_href}) with "
                       f"error: {err}")
        raise

    LOGGER.debug(f"Successfully drained nodes {node_names} in cluster "
                 f"'{cluster_name}' (vapp: {vapp_href})")


def _uncordon_nodes(sysadmin_client: vcd_client.Client, vapp_href, node_names,
                    cluster_name=''):
    vcd_utils.raise_error_if_not_sysadmin(sysadmin_client)

    LOGGER.debug(f"Uncordoning nodes {node_names} in cluster '{cluster_name}' "
                 f"(vapp: {vapp_href})")
    script = "#!/usr/bin/env bash\n"
    for node_name in node_names:
        script += f"kubectl uncordon {node_name}\n"

    try:
        vapp = vcd_vapp.VApp(sysadmin_client, href=vapp_href)
        master_node_names = get_node_names(vapp, NodeType.MASTER)
        run_script_in_nodes(sysadmin_client, vapp_href, [master_node_names[0]],
                            script)
    except Exception as err:
        LOGGER.warning(f"Failed to uncordon nodes {node_names} in cluster "
                       f"'{cluster_name}' (vapp: {vapp_href}) "
                       f"with error: {err}")
        raise

    LOGGER.debug(f"Successfully uncordoned nodes {node_names} in cluster "
                 f"'{cluster_name}' (vapp: {vapp_href})")


def _delete_vapp(client, vdc_href, vapp_name):
    LOGGER.debug(f"Deleting vapp {vapp_name} (vdc: {vdc_href})")

    try:
        vdc = VDC(client, href=vdc_href)
        task = vdc.delete_vapp(vapp_name, force=True)
        client.get_task_monitor().wait_for_status(task)
    except Exception as err:
        LOGGER.warning(f"Failed to delete vapp {vapp_name} "
                       f"(vdc: {vdc_href}) with error: {err}")
        raise

    LOGGER.debug(f"Deleted vapp {vapp_name} (vdc: {vdc_href})")


def _delete_nodes(sysadmin_client: vcd_client.Client, vapp_href, node_names,
                  cluster_name=''):
    vcd_utils.raise_error_if_not_sysadmin(sysadmin_client)

    LOGGER.debug(f"Deleting node(s) {node_names} from cluster '{cluster_name}'"
                 f" (vapp: {vapp_href})")
    script = "#!/usr/bin/env bash\nkubectl delete node "
    for node_name in node_names:
        script += f' {node_name}'
    script += '\n'

    vapp = vcd_vapp.VApp(sysadmin_client, href=vapp_href)
    try:
        master_node_names = get_node_names(vapp, NodeType.MASTER)
        run_script_in_nodes(sysadmin_client, vapp_href, [master_node_names[0]],
                            script)
    except Exception:
        LOGGER.warning(f"Failed to delete node(s) {node_names} from cluster "
                       f"'{cluster_name}' using kubectl (vapp: {vapp_href})")

    vapp = vcd_vapp.VApp(sysadmin_client, href=vapp_href)
    for vm_name in node_names:
        vm = vcd_vm.VM(sysadmin_client, resource=vapp.get_vm(vm_name))
        try:
            task = vm.undeploy()
            sysadmin_client.get_task_monitor().wait_for_status(task)
        except Exception:
            LOGGER.warning(f"Failed to undeploy VM {vm_name} "
                           f"(vapp: {vapp_href})")

    task = vapp.delete_vms(node_names)
    sysadmin_client.get_task_monitor().wait_for_status(task)
    LOGGER.debug(f"Successfully deleted node(s) {node_names} from "
                 f"cluster '{cluster_name}' (vapp: {vapp_href})")


def get_nfs_exports(sysadmin_client: vcd_client.Client, ip, vapp, vm_name):
    """Get the exports from remote NFS server.

    :param pyvcloud.vcd.client.Client sysadmin_client:
    :param str ip: IP address of the NFS server
    :param pyvcloud.vcd.vapp.vcd_vapp.VApp vapp:
    :param str vm_name:

    :return: (List): List of exports
    """
    script = f"#!/usr/bin/env bash\nshowmount -e {ip}"
    result = execute_script_in_nodes(sysadmin_client, vapp=vapp,
                                     node_names=[vm_name], script=script,
                                     check_tools=False)
    lines = result[0][1].content.decode().split('\n')
    exports = []
    for index in range(1, len(lines) - 1):
        export = lines[index].strip().split()[0]
        exports.append(export)
    return exports


def is_valid_cluster_name(name):
    """Validate that the cluster name against the pattern."""
    if len(name) > 25:
        return False
    if name[-1] == '.':
        name = name[:-1]
    allowed = re.compile(r"(?!-)[A-Z\d-]{1,63}(?<!-)$", re.IGNORECASE)
    return all(allowed.match(x) for x in name.split("."))


def get_all_clusters(client, cluster_name=None, cluster_id=None,
                     org_name=None, ovdc_name=None):
    """Get list of dictionaries containing data for each visible cluster.

    TODO define these cluster data dictionary keys better:
        'name', 'vapp_id', 'vapp_href', 'vdc_name', 'vdc_href', 'vdc_id',
        'leader_endpoint', 'master_nodes', 'nodes', 'nfs_nodes',
        'number_of_vms', 'template_name', 'template_revision',
        'cse_version', 'cluster_id', 'status', 'os', 'docker_version',
        'kubernetes', 'kubernetes_version', 'cni', 'cni_version'
    """
    query_filter = f'metadata:{ClusterMetadataKey.CLUSTER_ID}==STRING:*'
    if cluster_id is not None:
        query_filter = f'metadata:{ClusterMetadataKey.CLUSTER_ID}==STRING:{cluster_id}' # noqa: E501
    if cluster_name is not None:
        query_filter += f';name=={cluster_name}'
    if ovdc_name is not None:
        query_filter += f";vdcName=={ovdc_name}"
    resource_type = 'vApp'
    if client.is_sysadmin():
        resource_type = 'adminVApp'
        if org_name is not None and org_name.lower() != SYSTEM_ORG_NAME.lower(): # noqa: E501
            org_resource = client.get_org_by_name(org_name)
            org = vcd_org.Org(client, resource=org_resource)
            query_filter += f";org=={org.resource.get('id')}"

    # 2 queries are required because each query can only return 8 metadata
    q = client.get_typed_query(
        resource_type,
        query_result_format=vcd_client.QueryResultFormat.ID_RECORDS,
        qfilter=query_filter,
        fields=f'metadata:{ClusterMetadataKey.CLUSTER_ID}'
               f',metadata:{ClusterMetadataKey.MASTER_IP}'
               f',metadata:{ClusterMetadataKey.CSE_VERSION}'
               f',metadata:{ClusterMetadataKey.TEMPLATE_NAME}'
               f',metadata:{ClusterMetadataKey.TEMPLATE_REVISION}'
               f',metadata:{ClusterMetadataKey.BACKWARD_COMPATIBILE_TEMPLATE_NAME}' # noqa: E501
               f',metadata:{ClusterMetadataKey.OS}')
    q2 = client.get_typed_query(
        resource_type,
        query_result_format=vcd_client.QueryResultFormat.ID_RECORDS,
        qfilter=query_filter,
        fields=f'metadata:{ClusterMetadataKey.DOCKER_VERSION}'
               f',metadata:{ClusterMetadataKey.KUBERNETES}'
               f',metadata:{ClusterMetadataKey.KUBERNETES_VERSION}'
               f',metadata:{ClusterMetadataKey.CNI}'
               f',metadata:{ClusterMetadataKey.CNI_VERSION}')

    metadata_key_to_cluster_key = {
        ClusterMetadataKey.CLUSTER_ID: 'cluster_id',
        ClusterMetadataKey.CSE_VERSION: 'cse_version',
        ClusterMetadataKey.MASTER_IP: 'leader_endpoint',
        ClusterMetadataKey.TEMPLATE_NAME: 'template_name',
        ClusterMetadataKey.TEMPLATE_REVISION: 'template_revision',
        ClusterMetadataKey.OS: 'os',
        ClusterMetadataKey.DOCKER_VERSION: 'docker_version',
        ClusterMetadataKey.KUBERNETES: 'kubernetes',
        ClusterMetadataKey.KUBERNETES_VERSION: 'kubernetes_version',
        ClusterMetadataKey.CNI: 'cni',
        ClusterMetadataKey.CNI_VERSION: 'cni_version'
    }

    clusters = {}
    for record in q.execute():
        vapp_id = record.get('id').split(':')[-1]
        vdc_id = record.get('vdc').split(':')[-1]
        vapp_href = f'{client.get_api_uri()}/vApp/vapp-{vapp_id}'

        clusters[vapp_id] = {
            'name': record.get('name'),
            'vapp_id': vapp_id,
            'vapp_href': vapp_href,
            'vdc_name': record.get('vdcName'),
            'vdc_href': f'{client.get_api_uri()}/vdc/{vdc_id}',
            'vdc_id': vdc_id,
            'leader_endpoint': '',
            'master_nodes': [],
            'nodes': [],
            'nfs_nodes': [],
            'number_of_vms': record.get('numberOfVMs'),
            'template_name': '',
            'template_revision': '',
            'cse_version': '',
            'cluster_id': '',
            'status': record.get('status'),
            'os': '',
            'docker_version': '',
            'kubernetes': '',
            'kubernetes_version': '',
            'cni': '',
            'cni_version': ''
        }

        if hasattr(record, 'Metadata'):
            for element in record.Metadata.MetadataEntry:
                if element.Key in metadata_key_to_cluster_key:
                    clusters[vapp_id][metadata_key_to_cluster_key[element.Key]] = str(element.TypedValue.Value) # noqa: E501
                # for pre-2.5.0 cluster backwards compatibility
                elif element.Key == ClusterMetadataKey.BACKWARD_COMPATIBILE_TEMPLATE_NAME and clusters[vapp_id]['template_name'] == '': # noqa: E501
                    clusters[vapp_id]['template_name'] = str(element.TypedValue.Value) # noqa: E501

        # pre-2.6 clusters may not have kubernetes version metadata
        if clusters[vapp_id]['kubernetes_version'] == '':
            clusters[vapp_id]['kubernetes_version'] = ltm.get_k8s_version_from_template_name(clusters[vapp_id]['template_name']) # noqa: E501

    # api query can fetch only 8 metadata at a time
    # since we have more than 8 metadata, we need to use 2 queries
    for record in q2.execute():
        vapp_id = record.get('id').split(':')[-1]
        if hasattr(record, 'Metadata'):
            for element in record.Metadata.MetadataEntry:
                if element.Key in metadata_key_to_cluster_key:
                    clusters[vapp_id][metadata_key_to_cluster_key[element.Key]] = str(element.TypedValue.Value) # noqa: E501
                # for pre-2.5.0 cluster backwards compatibility
                elif element.Key == ClusterMetadataKey.BACKWARD_COMPATIBILE_TEMPLATE_NAME and clusters[vapp_id]['template_name'] == '': # noqa: E501
                    clusters[vapp_id]['template_name'] = str(element.TypedValue.Value) # noqa: E501

    return list(clusters.values())


def get_cluster(client, cluster_name, cluster_id=None, org_name=None,
                ovdc_name=None):
    clusters = get_all_clusters(client, cluster_name=cluster_name,
                                cluster_id=cluster_id, org_name=org_name,
                                ovdc_name=ovdc_name)
    if len(clusters) > 1:
        raise cse_exception.CseDuplicateClusterError(f"Found multiple clusters named"
                                         f" '{cluster_name}'.")
    if len(clusters) == 0:
        raise cse_exception.ClusterNotFoundError(f"Cluster '{cluster_name}' not found.")

    return clusters[0]


def get_template(name=None, revision=None):
    if (name is None and revision is not None) or (name is not None and revision is None): # noqa: E501
        raise ValueError("If template revision is specified, then template "
                         "name must also be specified (and vice versa).")
    server_config = utils.get_server_runtime_config()
    name = name or server_config['broker']['default_template_name']
    revision = revision or server_config['broker']['default_template_revision']
    for template in server_config['broker']['templates']:
        if template[LocalTemplateKey.NAME] == name and str(template[LocalTemplateKey.REVISION]) == str(revision): # noqa: E501
            return template
    raise Exception(f"Template '{name}' at revision {revision} not found.")


def add_nodes(sysadmin_client, num_nodes, node_type, org, vdc, vapp,
              catalog_name, template, network_name, storage_profile=None,
              ssh_key=None, sizing_class_name=None):
    vcd_utils.raise_error_if_not_sysadmin(sysadmin_client)

    specs = []
    try:
        # DEV NOTE: With api v33.0 and onwards, get_catalog operation will fail
        # for non admin users of an an org which is not hosting the catalog,
        # even if the catalog is explicitly shared with the org in question.
        # This happens because for api v 33.0 and onwards, the Org XML no
        # longer returns the href to catalogs accessible to the org, and typed
        # queries hide the catalog link from non admin users.
        # As a workaround, we will use a sys admin client to get the href and
        # pass it forward. Do note that the catalog itself can still be
        # accessed by these non admin users, just that they can't find by the
        # href on their own.

        org_name = org.get_name()
        org_resource = sysadmin_client.get_org_by_name(org_name)
        org_sa = vcd_org.Org(sysadmin_client, resource=org_resource)
        catalog_item = org_sa.get_catalog_item(
            catalog_name, template[LocalTemplateKey.CATALOG_ITEM_NAME])
        catalog_item_href = catalog_item.Entity.get('href')

        source_vapp = vcd_vapp.VApp(sysadmin_client, href=catalog_item_href)
        source_vm = source_vapp.get_all_vms()[0].get('name')
        if storage_profile is not None:
            storage_profile = vdc.get_storage_profile(storage_profile)

        config = utils.get_server_runtime_config()
        cpm = compute_policy_manager.ComputePolicyManager(sysadmin_client,
                                                          log_wire=utils.str_to_bool(config['service']['log_wire']))  # noqa: E501
        sizing_class_href = None
        if sizing_class_name:
            sizing_class_href = cpm.get_vdc_compute_policy(sizing_class_name)['href']  # noqa: E501
        if storage_profile:
            storage_profile = vdc.get_storage_profile(storage_profile)

        cust_script = None
        if ssh_key is not None:
            cust_script = \
                "#!/usr/bin/env bash\n" \
                "if [ x$1=x\"postcustomization\" ];\n" \
                "then\n" \
                "mkdir -p /root/.ssh\n" \
                f"echo '{ssh_key}' >> /root/.ssh/authorized_keys\n" \
                "chmod -R go-rwx /root/.ssh\n" \
                "fi"

        vapp.reload()
        for n in range(num_nodes):
            name = None
            while True:
                name = f"{node_type}-{''.join(random.choices(string.ascii_lowercase + string.digits, k=4))}" # noqa: E501
                try:
                    vapp.get_vm(name)
                except Exception:
                    break
            spec = {
                'source_vm_name': source_vm,
                'vapp': source_vapp.resource,
                'target_vm_name': name,
                'hostname': name,
                'password_auto': True,
                'network': network_name,
                'ip_allocation_mode': 'pool'
            }
            if sizing_class_href:
                spec['sizing_policy_href'] = sizing_class_href
            if cust_script is not None:
                spec['cust_script'] = cust_script
            if storage_profile:
                spec['storage_profile'] = storage_profile
            specs.append(spec)

        task = vapp.add_vms(specs, power_on=False)
        sysadmin_client.get_task_monitor().wait_for_status(task)
        vapp.reload()

        for spec in specs:
            vm_name = spec['target_vm_name']
            vm_resource = vapp.get_vm(vm_name)
            vm = vcd_vm.VM(sysadmin_client, resource=vm_resource)

            task = vm.power_on()
            sysadmin_client.get_task_monitor().wait_for_status(task)
            vapp.reload()

            if node_type == NodeType.NFS:
                LOGGER.debug(f"Enabling NFS server on {vm_name}")
                script_filepath = ltm.get_script_filepath(
                    template[LocalTemplateKey.NAME],
                    template[LocalTemplateKey.REVISION],
                    ScriptFile.NFSD)
                script = utils.read_data_file(script_filepath, logger=LOGGER)
                exec_results = execute_script_in_nodes(
                    sysadmin_client, vapp=vapp, node_names=[vm_name],
                    script=script)
                errors = get_script_execution_errors(exec_results)
                if errors:
                    raise cse_exception.ScriptExecutionError(
                        f"VM customization script execution failed "
                        f"on node {vm_name}:{errors}")
    except Exception as err:
        # TODO: get details of the exception to determine cause of failure,
        # e.g. not enough resources available.
        node_list = [entry.get('target_vm_name') for entry in specs]
        raise cse_exception.NodeCreationError(node_list, str(err))

    vapp.reload()
    return {'task': task, 'specs': specs}


def get_node_names(vapp, node_type):
    return [vm.get('name') for vm in vapp.get_all_vms() if vm.get('name').startswith(node_type)] # noqa: E501


def _wait_for_tools_ready_callback(message, exception=None):
    LOGGER.debug(f"waiting for guest tools, status: {message}")
    if exception is not None:
        LOGGER.error(f"exception: {str(exception)}")


def _wait_for_guest_execution_callback(message, exception=None):
    LOGGER.debug(message)
    if exception is not None:
        LOGGER.error(f"exception: {str(exception)}")


def get_master_ip(sysadmin_client: vcd_client.Client, vapp):
    vcd_utils.raise_error_if_not_sysadmin(sysadmin_client)

    LOGGER.debug(f"Getting master IP for vapp: "
                 f"{vapp.get_resource().get('name')}")
    script = "#!/usr/bin/env bash\n" \
             "ip route get 1 | awk '{print $NF;exit}'\n" \

    node_names = get_node_names(vapp, NodeType.MASTER)
    result = execute_script_in_nodes(sysadmin_client, vapp=vapp,
                                     node_names=node_names, script=script,
                                     check_tools=False)
    errors = get_script_execution_errors(result)
    if errors:
        raise cse_exception.ScriptExecutionError(f"Get master IP script execution failed "
                                     f"on master node {node_names}:{errors}")
    master_ip = result[0][1].content.decode().split()[0]
    LOGGER.debug(f"Retrieved master IP for vapp: "
                 f"{vapp.get_resource().get('name')}, ip: {master_ip}")
    return master_ip


def init_cluster(sysadmin_client: vcd_client.Client, vapp, template_name,
                 template_revision):
    vcd_utils.raise_error_if_not_sysadmin(sysadmin_client)

    try:
        script_filepath = ltm.get_script_filepath(template_name,
                                                  template_revision,
                                                  ScriptFile.MASTER)
        script = utils.read_data_file(script_filepath, logger=LOGGER)
        node_names = get_node_names(vapp, NodeType.MASTER)
        result = execute_script_in_nodes(sysadmin_client, vapp=vapp,
                                         node_names=node_names, script=script)
        errors = get_script_execution_errors(result)
        if errors:
            raise cse_exception.ScriptExecutionError(
                f"Initialize cluster script execution failed on node "
                f"{node_names}:{errors}")
        if result[0][0] != 0:
            raise cse_exception.ClusterInitializationError(f"Couldn't initialize cluster:\n{result[0][2].content.decode()}") # noqa: E501
    except Exception as err:
        LOGGER.error(err, exc_info=True)
        raise cse_exception.ClusterInitializationError(
            f"Couldn't initialize cluster: {str(err)}")


def join_cluster(sysadmin_client: vcd_client.Client, vapp, template_name,
                 template_revision, target_nodes=None):
    vcd_utils.raise_error_if_not_sysadmin(sysadmin_client)
    script = "#!/usr/bin/env bash\n" \
             "kubeadm token create\n" \
             "ip route get 1 | awk '{print $NF;exit}'\n"
    node_names = get_node_names(vapp, NodeType.MASTER)
    master_result = execute_script_in_nodes(sysadmin_client, vapp=vapp,
                                            node_names=node_names,
                                            script=script)
    errors = get_script_execution_errors(master_result)
    if errors:
        raise cse_exception.ScriptExecutionError(f"Join cluster script execution failed "
                                     f"on master node {node_names}:{errors}")
    init_info = master_result[0][1].content.decode().split()

    node_names = get_node_names(vapp, NodeType.WORKER)
    if target_nodes is not None:
        node_names = [name for name in node_names if name in target_nodes]
    tmp_script_filepath = ltm.get_script_filepath(template_name,
                                                  template_revision,
                                                  ScriptFile.NODE)
    tmp_script = utils.read_data_file(tmp_script_filepath, logger=LOGGER)
    script = tmp_script.format(token=init_info[0], ip=init_info[1])
    worker_results = execute_script_in_nodes(sysadmin_client, vapp=vapp,
                                             node_names=node_names,
                                             script=script)
    errors = get_script_execution_errors(worker_results)
    if errors:
        raise cse_exception.ScriptExecutionError(f"Join cluster script execution failed "
                                     f"on worker node  {node_names}:{errors}")
    for result in worker_results:
        if result[0] != 0:
            raise cse_exception.ClusterJoiningError(f"Couldn't join cluster:"
                                        f"\n{result[2].content.decode()}")


def _wait_until_ready_to_exec(vs, vm, password, tries=30):
    ready = False
    script = "#!/usr/bin/env bash\n" \
             "uname -a\n"
    for _ in range(tries):
        result = vs.execute_script_in_guest(
            vm, 'root', password, script,
            target_file=None,
            wait_for_completion=True,
            wait_time=5,
            get_output=True,
            delete_script=True,
            callback=_wait_for_guest_execution_callback)
        if result[0] == 0:
            ready = True
            break
        LOGGER.info(f"Script returned {result[0]}; VM is not "
                    f"ready to execute scripts, yet")
        time.sleep(2)

    if not ready:
        raise cse_exception.CseServerError('VM is not ready to execute scripts')


def execute_script_in_nodes(sysadmin_client: vcd_client.Client,
                            vapp, node_names, script,
                            check_tools=True, wait=True):
    vcd_utils.raise_error_if_not_sysadmin(sysadmin_client)
    all_results = []
    for node_name in node_names:
        LOGGER.debug(f"will try to execute script on {node_name}:\n"
                     f"{script}")

        vs = vs_utils.get_vsphere(sysadmin_client, vapp, vm_name=node_name,
                                  logger=LOGGER)
        vs.connect()
        moid = vapp.get_vm_moid(node_name)
        vm = vs.get_vm_by_moid(moid)
        password = vapp.get_admin_password(node_name)
        if check_tools:
            LOGGER.debug(f"waiting for tools on {node_name}")
            vs.wait_until_tools_ready(
                vm,
                sleep=5,
                callback=_wait_for_tools_ready_callback)
            _wait_until_ready_to_exec(vs, vm, password)
        LOGGER.debug(f"about to execute script on {node_name} "
                     f"(vm={vm}), wait={wait}")
        if wait:
            result = vs.execute_script_in_guest(
                vm, 'root', password, script,
                target_file=None,
                wait_for_completion=True,
                wait_time=10,
                get_output=True,
                delete_script=True,
                callback=_wait_for_guest_execution_callback)
            result_stdout = result[1].content.decode()
            result_stderr = result[2].content.decode()
        else:
            result = [
                vs.execute_program_in_guest(vm, 'root', password, script,
                                            wait_for_completion=False,
                                            get_output=False)
            ]
            result_stdout = ''
            result_stderr = ''
        LOGGER.debug(result[0])
        LOGGER.debug(result_stderr)
        LOGGER.debug(result_stdout)
        all_results.append(result)

    return all_results


def run_script_in_nodes(sysadmin_client: vcd_client.Client, vapp_href,
                        node_names, script):
    """Run script in all specified nodes.

    Wrapper around `execute_script_in_nodes()`. Use when we don't care about
    preserving script results

    :param pyvcloud.vcd.client.Client sysadmin_client:
    :param str vapp_href:
    :param List[str] node_names:
    :param str script:
    """
    vcd_utils.raise_error_if_not_sysadmin(sysadmin_client)

    # when is tools checking necessary?
    vapp = vcd_vapp.VApp(sysadmin_client, href=vapp_href)
    results = execute_script_in_nodes(sysadmin_client,
                                      vapp=vapp,
                                      node_names=node_names,
                                      script=script,
                                      check_tools=False)
    errors = get_script_execution_errors(results)
    if errors:
        raise cse_exception.ScriptExecutionError(f"Script execution failed on node "
                                     f"{node_names}\nErrors: {errors}")
    if results[0][0] != 0:
        raise cse_exception.NodeOperationError(f"Error during node operation:\n"
                                   f"{results[0][2].content.decode()}")


def get_script_execution_errors(results):
    return [result[2].content.decode() for result in results if result[0] != 0]<|MERGE_RESOLUTION|>--- conflicted
+++ resolved
@@ -664,7 +664,6 @@
                 enable_nfs=False, rollback=True
         **telemetry: Optional
         """
-<<<<<<< HEAD
         cluster_name = cluster_spec.name
         worker_count = cluster_spec.entity.spec.workers.count
         template_name = cluster_spec.entity.spec.k8_distribution.template_name
@@ -678,6 +677,7 @@
                                    f"(received {worker_count}).")
 
         # TODO(DEF) Handle Telemetry for defined entities
+        # TODO add sizing policy to telemetry
 
         msg = f"Creating {worker_count} node(s) from template " \
               f"'{template_name}' (revision {template_revision}) and " \
@@ -687,81 +687,6 @@
         curr_entity.entity.status.task_href = self.task_resource.get('href')
         curr_entity.entity.status.phase = "NODE_CREATION_IN_PROGRESS"
         self.entity_svc.update_entity(id, curr_entity)
-=======
-        raise NotImplementedError
-        data = kwargs[KwargKey.DATA]
-        required = [
-            RequestKey.CLUSTER_NAME,
-            RequestKey.NETWORK_NAME
-        ]
-        # check that requested/default template is valid
-        template = get_template(
-            name=data.get(RequestKey.TEMPLATE_NAME),
-            revision=data.get(RequestKey.TEMPLATE_REVISION))
-        defaults = {
-            RequestKey.ORG_NAME: None,
-            RequestKey.OVDC_NAME: None,
-            RequestKey.NUM_WORKERS: 1,
-            RequestKey.STORAGE_PROFILE_NAME: None,
-            RequestKey.SSH_KEY: None,
-            RequestKey.TEMPLATE_NAME: template[LocalTemplateKey.NAME],
-            RequestKey.TEMPLATE_REVISION: template[LocalTemplateKey.REVISION],
-            RequestKey.ENABLE_NFS: False,
-            RequestKey.ROLLBACK: True,
-        }
-        validated_data = {**defaults, **data}
-        req_utils.validate_payload(validated_data, required)
-
-        cluster_name = validated_data[RequestKey.CLUSTER_NAME]
-        template_name = validated_data[RequestKey.TEMPLATE_NAME]
-        template_revision = validated_data[RequestKey.TEMPLATE_REVISION]
-        num_workers = validated_data[RequestKey.NUM_WORKERS]
-
-        if num_workers < 1:
-            raise e.CseServerError(f"Worker node count must be > 0 "
-                                   f"(received {num_workers}).")
-
-        cluster = get_cluster(self.context.client, cluster_name,
-                              org_name=validated_data[RequestKey.ORG_NAME],
-                              ovdc_name=validated_data[RequestKey.OVDC_NAME])
-        cluster_id = cluster['cluster_id']
-
-        if kwargs.get(KwargKey.TELEMETRY, True):
-            # Record the data for telemetry
-            cse_params = copy.deepcopy(validated_data)
-            cse_params[PayloadKey.CLUSTER_ID] = cluster_id
-            # TODO add sizing policy to telemetry
-            cse_params[LocalTemplateKey.KUBERNETES] = template.get(LocalTemplateKey.KUBERNETES)  # noqa: E501
-            cse_params[LocalTemplateKey.KUBERNETES_VERSION] = template.get(LocalTemplateKey.KUBERNETES_VERSION)  # noqa: E501
-            cse_params[LocalTemplateKey.OS] = template.get(LocalTemplateKey.OS)
-            cse_params[LocalTemplateKey.CNI] = template.get(LocalTemplateKey.CNI) # noqa: E501
-            cse_params[LocalTemplateKey.CNI_VERSION] = template.get(LocalTemplateKey.CNI_VERSION)  # noqa: E501
-            record_user_action_details(cse_operation=CseOperation.NODE_CREATE,
-                                       cse_params=cse_params)
-
-        # must _update_task here or else self.task_resource is None
-        # do not logout of sys admin, or else in pyvcloud's session.request()
-        # call, session becomes None
-        msg = f"Creating {num_workers} node(s) from template " \
-              f"'{template_name}' (revision {template_revision}) and " \
-              f"adding to cluster '{cluster_name}' ({cluster_id})"
-        self._update_task(vcd_client.TaskStatus.RUNNING, message=msg)
-        self.context.is_async = True
-        self._create_nodes_async(
-            cluster_name=cluster_name,
-            cluster_vdc_href=cluster['vdc_href'],
-            vapp_href=cluster['vapp_href'],
-            cluster_id=cluster_id,
-            template_name=template_name,
-            template_revision=template_revision,
-            num_workers=validated_data[RequestKey.NUM_WORKERS],
-            network_name=validated_data[RequestKey.NETWORK_NAME],
-            # TODO add sizing class from spec
-            storage_profile_name=validated_data[RequestKey.STORAGE_PROFILE_NAME], # noqa: E501
-            ssh_key=validated_data[RequestKey.SSH_KEY],
-            enable_nfs=validated_data[RequestKey.ENABLE_NFS],
-            rollback=validated_data[RequestKey.ROLLBACK])
->>>>>>> dcd063e5
 
         self.context.is_async = True
         self._create_nodes_async(cluster_id=id, cluster_spec=cluster_spec)
@@ -836,17 +761,8 @@
 
     # all parameters following '*args' are required and keyword-only
     @utils.run_async
-<<<<<<< HEAD
     def _create_nodes_async(self, cluster_id: str,
                             cluster_spec: def_models.DefEntity):
-=======
-    def _create_nodes_async(self, *args,
-                            cluster_name, cluster_vdc_href, vapp_href,
-                            cluster_id, template_name, template_revision,
-                            num_workers, network_name, sizing_class_name,
-                            storage_profile_name, ssh_key, enable_nfs,
-                            rollback):
->>>>>>> dcd063e5
         try:
             vapp_href = cluster_spec.externalId
             cluster_entity = cluster_spec.entity
@@ -889,14 +805,9 @@
                                   catalog_name=catalog_name,
                                   template=template,
                                   network_name=network_name,
-<<<<<<< HEAD
                                   storage_profile=worker_storage_profile,
-                                  ssh_key=ssh_key)
-=======
-                                  storage_profile=storage_profile_name,
                                   ssh_key=ssh_key,
                                   sizing_class_name=sizing_class_name)
->>>>>>> dcd063e5
 
             if node_type == NodeType.NFS:
                 msg = f"Created {num_workers} node(s) for cluster " \

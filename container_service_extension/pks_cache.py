--- conflicted
+++ resolved
@@ -250,14 +250,8 @@
                     vc=self.vc, proxy=self.proxy)
 
 
-<<<<<<< HEAD
-class PvdcInfo(namedtuple("PvdcResourcePoolPathInfo",
-                                          'pvdc_name, vc, datacenter, cluster,'
-                                          ' cpi')):
-=======
 class PvdcInfo(namedtuple("PvdcInfo",'pvdc_name, vc, datacenter,'
                                      ' cluster, cpi')):
->>>>>>> 16bf1e82
     """Immutable class representing Provider vDC related info for PKS setup."""
 
     def __str__(self):

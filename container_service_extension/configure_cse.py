--- conflicted
+++ resolved
@@ -232,11 +232,7 @@
             SERVER_CLI_LOGGER.error(msg)
             err_msgs.append(msg)
         else:
-<<<<<<< HEAD
-            msg = "MQTT extension and API filter found"
-=======
             msg = "MQTT extension and API filters found"
->>>>>>> 8032142b
             msg_update_callback.general(msg)
             SERVER_CLI_LOGGER.info(msg)
     else:

--- conflicted
+++ resolved
@@ -30,11 +30,8 @@
     CSE_PKS_DEPLOY_RIGHT_BUNDLE_KEY, CSE_PKS_DEPLOY_RIGHT_CATEGORY, \
     CSE_PKS_DEPLOY_RIGHT_DESCRIPTION, CSE_PKS_DEPLOY_RIGHT_NAME, \
     CSE_SERVICE_NAME, CSE_SERVICE_NAMESPACE, EXCHANGE_TYPE, LocalTemplateKey, \
-<<<<<<< HEAD
-    RemoteTemplateKey, SYSTEM_ORG_NAME, TemplateBuildParametersKey # noqa: H301
-=======
-    PKS_SERVICE_NAME, RemoteTemplateKey, SYSTEM_ORG_NAME # noqa: H301
->>>>>>> 7d59432b
+    PKS_SERVICE_NAME, RemoteTemplateKey, SYSTEM_ORG_NAME, \
+    TemplateBuildParametersKey # noqa: H301
 from container_service_extension.telemetry.constants import CseOperation
 from container_service_extension.telemetry.constants import OperationStatus
 from container_service_extension.telemetry.constants import PayloadKey

--- conflicted
+++ resolved
@@ -839,19 +839,12 @@
     if len(missing_keys) > 0:
         raise ValueError(f"Invalid template data. Missing keys: {missing_keys}") # noqa: E501
 
-<<<<<<< HEAD
-    temp_vm_name = \
-        f"{template[server_constants.RemoteTemplateKey.OS].replace('.', '')}-k8s" \
-        f"{template[server_constants.RemoteTemplateKey.KUBERNETES_VERSION].replace('.', '')}" \
-        f"-{template[server_constants.RemoteTemplateKey.CNI]}{template[server_constants.RemoteTemplateKey.CNI_VERSION].replace('.', '')}-vm"  # noqa: E501
-=======
     temp_vm_name = (
         f"{template[server_constants.RemoteTemplateKey.OS].replace('.','')}-"
         f"k8s{template[server_constants.RemoteTemplateKey.KUBERNETES_VERSION].replace('.', '')}-" # noqa: E501
         f"{template[server_constants.RemoteTemplateKey.CNI]}"
         f"{template[server_constants.RemoteTemplateKey.CNI_VERSION].replace('.','')}-vm" # noqa: E501
     )
->>>>>>> ba7c4f00
     build_params = {
         templateBuildKey.TEMPLATE_NAME: template[server_constants.RemoteTemplateKey.NAME], # noqa: E501
         templateBuildKey.TEMPLATE_REVISION: template[server_constants.RemoteTemplateKey.REVISION], # noqa: E501

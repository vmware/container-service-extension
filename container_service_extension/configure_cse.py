# container-service-extension
# Copyright (c) 2017 VMware, Inc. All Rights Reserved.
# SPDX-License-Identifier: BSD-2-Clause

from urllib.parse import urlparse

import click
import pika
from pyvcloud.vcd.api_extension import APIExtension
from pyvcloud.vcd.client import BasicLoginCredentials
from pyvcloud.vcd.client import Client
from pyvcloud.vcd.client import FenceMode
from pyvcloud.vcd.exceptions import EntityNotFoundException
from pyvcloud.vcd.exceptions import MissingRecordException
from pyvcloud.vcd.exceptions import OperationNotSupportedException
from pyvcloud.vcd.org import Org
from pyvcloud.vcd.platform import Platform
from pyvcloud.vcd.vapp import VApp
import requests
from requests.exceptions import HTTPError
from vcd_cli.utils import stdout
from vsphere_guest_run.vsphere import VSphere
import yaml

from container_service_extension.exceptions import AmqpConnectionError
from container_service_extension.exceptions import AmqpError
from container_service_extension.logger import configure_install_logger
from container_service_extension.logger import INSTALL_LOG_FILEPATH
from container_service_extension.logger import INSTALL_LOGGER as LOGGER
from container_service_extension.logger import SERVER_DEBUG_WIRELOG_FILEPATH
from container_service_extension.logger import setup_log_file_directory
from container_service_extension.nsxt.cse_nsxt_setup_utils import \
    setup_nsxt_constructs
from container_service_extension.nsxt.dfw_manager import DFWManager
from container_service_extension.nsxt.ipset_manager import IPSetManager
from container_service_extension.nsxt.nsxt_client import NSXTClient
from container_service_extension.pks_cache import Credentials
<<<<<<< HEAD
=======
from container_service_extension.pksbroker import VERSION_V1
>>>>>>> 5da106ef
from container_service_extension.pksclient.client.v1.api_client \
    import ApiClient as ApiClientV1
from container_service_extension.pksclient.configuration import Configuration
from container_service_extension.server_constants import \
    CSE_NATIVE_DEPLOY_RIGHT_BUNDLE_KEY, CSE_NATIVE_DEPLOY_RIGHT_CATEGORY, \
    CSE_NATIVE_DEPLOY_RIGHT_DESCRIPTION, CSE_NATIVE_DEPLOY_RIGHT_NAME, \
    CSE_PKS_DEPLOY_RIGHT_BUNDLE_KEY, CSE_PKS_DEPLOY_RIGHT_CATEGORY, \
    CSE_PKS_DEPLOY_RIGHT_DESCRIPTION, CSE_PKS_DEPLOY_RIGHT_NAME, \
    CSE_SERVICE_NAME, CSE_SERVICE_NAMESPACE  # noqa
from container_service_extension.uaaclient.uaaclient import UaaClient
from container_service_extension.utils import catalog_exists
from container_service_extension.utils import catalog_item_exists
from container_service_extension.utils import check_file_permissions
from container_service_extension.utils import check_keys_and_value_types
from container_service_extension.utils import create_and_share_catalog
from container_service_extension.utils import download_file
from container_service_extension.utils import EXCHANGE_TYPE
from container_service_extension.utils import get_data_file
from container_service_extension.utils import get_duplicate_items_in_list
from container_service_extension.utils import get_org
from container_service_extension.utils import get_vdc
from container_service_extension.utils import get_vsphere
from container_service_extension.utils import SYSTEM_ORG_NAME
from container_service_extension.utils import upload_ova_to_catalog
from container_service_extension.utils import vgr_callback
from container_service_extension.utils import wait_for_catalog_item_to_resolve
from container_service_extension.utils import wait_until_tools_ready

# used for creating temp vapp
TEMP_VAPP_NETWORK_ADAPTER_TYPE = "vmxnet3"
TEMP_VAPP_FENCE_MODE = FenceMode.BRIDGED.value

VERSION_V1 = 'v1'

INSTRUCTIONS_FOR_PKS_CONFIG_FILE = "\
# Config file for PKS enabled CSE Server to be filled by administrators.\n\
# This config file has the following four sections:\n\
#   1. pks_api_servers:\n\
#       a. Each entry in the list represents a PKS api server that is part \n\
#          of the deployment.\n\
#       b. The field 'name' in each entry should be unique. The value of \n\
#          the field has no bearing on the real world PKS api server, it's \n\
#          used to tie in various segments of the config file together.\n\
#       c. The field 'vc' represents the name with which the PKS vCenter \n\
#          is registered in vCD.\n\
#   2. pks_accounts:\n\
#       a. Each entry in the list represents a PKS account that can be used \n\
#          talk to a certain PKS api server.\n\
#       b. The field 'name' in each entry should be unique. The value of \n\
#          the field has no bearing on the real world PKS accounts, it's \n\
#          used to tie in various segments of the config file together.\n\
#       c. The field 'pks_api_server' is a reference to the PKS api server \n\
#          which owns this account. It's value should be equal to value of \n\
#          the field 'name' of the corresponding PKS api server.\n\
#   3. pvdcs:\n\
#       a. Each entry in the list represents a Provider VDC in vCD that is \n\
#          backed by a cluster of the PKS managed vCenter server.\n\
#       b. The field 'name' in each entry should be the name of the \n\
#          Provider VDC as it appears in vCD.\n\
#       c. The field 'pks_api_server' is a reference to the PKS api server \n\
#          which owns this account. It's value should be equal to value of \n\
#          the field 'name' of the corresponding PKS api server.\n\
#   4. nsxt_servers:\n\
#       a. Each entry in the list represents a NSX-T server that has been \n\
#          alongside a PKS server to manage its networking. CSE needs these \n\
#          details to enforce network isolation of clusters.\n\
#       b. The field 'name' in each entry should be unique. The value of \n\
#          the field has no bearing on the real world NSX-T server, it's \n\
#          used to tie in various segments of the config file together.\n\
#       c. The field 'pks_api_server' is a reference to the PKS api server \n\
#          which owns this account. It's value should be equal to value of \n\
#          the field 'name' of the corresponding PKS api server.\n\
#       d. The field 'distributed_firewall_section_anchor_id' should be \n\
#          populated with id of a Distributed Firewall Section e.g. it can \n\
#          be the id of the section called 'Default Layer3 Section' which \n\
#          PKS creates on installation.\n\
# For more information, please refer to CSE documentation page:\n\
# https://vmware.github.io/container-service-extension/INSTALLATION.html\n"

NOTE_FOR_PKS_KEY_IN_CONFIG_FILE = "\
# Filling out this key for regular CSE set up is optional and should be left\n\
# as is. Only for CSE set up enabled for PKS container provider, this value\n\
# needs to point to a valid PKS config file name.\n"

PKS_CONFIG_NOTE = "\
# [OPTIONAL] PKS CONFIGS\n\
# These configs are required only for customers with PKS enabled CSE.\n\
# Regular CSE users, with no PKS container provider in their system, do not \n\
# need these configs to be filled out in a separate yaml file."

SAMPLE_AMQP_CONFIG = {
    'amqp': {
        'host': 'amqp.vmware.com',
        'port': 5672,
        'prefix': 'vcd',
        'username': 'guest',
        'password': 'guest',
        'exchange': 'cse-ext',
        'routing_key': 'cse',
        'ssl': False,
        'ssl_accept_all': False,
        'vhost': '/'
    }
}

SAMPLE_VCD_CONFIG = {
    'vcd': {
        'host': 'vcd.vmware.com',
        'port': 443,
        'username': 'administrator',
        'password': 'my_secret_password',
        'api_version': '31.0',
        'verify': True,
        'log': True
    }
}

SAMPLE_VCS_CONFIG = {
    'vcs': [
        {
            'name': 'vc1',
            'username': 'cse_user@vsphere.local',
            'password': 'my_secret_password',
            'verify': True
        },
        {
            'name': 'vc2',
            'username': 'cse_user@vsphere.local',
            'password': 'my_secret_password',
            'verify': True
        }
    ]
}

SAMPLE_SERVICE_CONFIG = {
    'service': {
        'listeners': 5,
        'enforce_authorization': False
    }
}

SAMPLE_TEMPLATE_PHOTON_V2 = {
    'name': 'photon-v2',
    'catalog_item': 'photon-custom-hw11-2.0-304b817-k8s',
    'source_ova_name': 'photon-custom-hw11-2.0-304b817.ova',
    'source_ova': 'http://dl.bintray.com/vmware/photon/2.0/GA/ova/photon-custo\
m-hw11-2.0-304b817.ova',
    'sha256_ova': 'cb51e4b6d899c3588f961e73282709a0d054bb421787e140a1d80c24d4f\
d89e1',
    'temp_vapp': 'photon2-temp',
    'cleanup': True,
    'cpu': 2,
    'mem': 2048,
    'admin_password': 'guest_os_admin_password',
    'description': 'PhotonOS v2\nDocker 17.06.0-9\nKubernetes 1.10.11\nweave \
2.3.0'
}

SAMPLE_TEMPLATE_UBUNTU_16_04 = {
    'name': 'ubuntu-16.04',
    'catalog_item': 'ubuntu-16.04-server-cloudimg-amd64-k8s',
    'source_ova_name': 'ubuntu-16.04-server-cloudimg-amd64.ova',
    'source_ova': 'https://cloud-images.ubuntu.com/releases/xenial/release-201\
80418/ubuntu-16.04-server-cloudimg-amd64.ova',
    'sha256_ova': '3c1bec8e2770af5b9b0462e20b7b24633666feedff43c099a6fb1330fcc\
869a9',
    'temp_vapp': 'ubuntu1604-temp',
    'cleanup': True,
    'cpu': 2,
    'mem': 2048,
    'admin_password': 'guest_os_admin_password',
    'description': 'Ubuntu 16.04\nDocker 18.06.3~ce\nKubernetes 1.13.5\nweave\
 2.3.0'
}

SAMPLE_BROKER_CONFIG = {
    'broker': {
        'type': 'default',
        'org': 'myorg',
        'vdc': 'myorgvdc',
        'catalog': 'cse',
        'network': 'mynetwork',
        'ip_allocation_mode': 'pool',
        'storage_profile': '*',
        'default_template': SAMPLE_TEMPLATE_PHOTON_V2['name'],
        'templates': [SAMPLE_TEMPLATE_PHOTON_V2, SAMPLE_TEMPLATE_UBUNTU_16_04],
        'cse_msg_dir': '/tmp/cse'
    }
}

PKS_CONFIG_FILE_LOCATION_SECTION_KEY = 'pks_config'
SAMPLE_PKS_CONFIG_FILE_LOCATION = {
    PKS_CONFIG_FILE_LOCATION_SECTION_KEY: None
}

PKS_SERVERS_SECTION_KEY = 'pks_api_servers'
SAMPLE_PKS_SERVERS_SECTION = {
    PKS_SERVERS_SECTION_KEY: [
        {
            'name': 'pks-api-server-1',
            'host': 'pks-api-server-1.pks.local',
            'port': '9021',
            'uaac_port': '8443',
            # 'proxy': 'proxy1.pks.local:80',
            'datacenter': 'pks-s1-dc',
            'clusters': ['pks-s1-az-1', 'pks-s1-az-2', 'pks-s1-az-3'],
            'cpi': 'cpi1',
            'vc': 'vc1',
            'verify': True
        }, {
            'name': 'pks-api-server-2',
            'host': 'pks-api-server-2.pks.local',
            'port': '9021',
            'uaac_port': '8443',
            # 'proxy': 'proxy2.pks.local:80',
            'datacenter': 'pks-s2-dc',
            'clusters': ['pks-s2-az-1', 'pks-s2-az-2', 'pks-s2-az-3'],
            'cpi': 'cpi2',
            'vc': 'vc2',
            'verify': True
        }
    ]
}

PKS_ACCOUNTS_SECTION_KEY = 'pks_accounts'
SAMPLE_PKS_ACCOUNTS_SECTION = {
    PKS_ACCOUNTS_SECTION_KEY: [
        {
            'name': 'Org1ServiceAccount1',
            'pks_api_server': 'pks-api-server-1',
            'secret': 'secret',
            'username': 'org1Admin'
        }, {
            'name': 'Org1ServiceAccount2',
            'pks_api_server': 'pks-api-server-2',
            'secret': 'secret',
            'username': 'org1Admin'
        }, {
            'name': 'Org2ServiceAccount',
            'pks_api_server': 'pks-api-server-2',
            'secret': 'secret',
            'username': 'org2Admin'
        }
    ]
}

PKS_ORGS_SECTION_KEY = 'orgs'
SAMPLE_PKS_ORGS_SECTION = {
    PKS_ORGS_SECTION_KEY: [
        {
            'name': 'Org1',
            'pks_accounts': ['Org1ServiceAccount1', 'Org1ServiceAccount2']
        }, {
            'name': 'Org2',
            'pks_accounts': ['Org2ServiceAccount']
        }
    ]
}

PKS_PVDCS_SECTION_KEY = 'pvdcs'
SAMPLE_PKS_PVDCS_SECTION = {
    PKS_PVDCS_SECTION_KEY: [
        {
            'name': 'pvdc1',
            'pks_api_server': 'pks-api-server-1',
            'cluster': 'pks-s1-az-1',
        }, {
            'name': 'pvdc2',
            'pks_api_server': 'pks-api-server-2',
            'cluster': 'pks-s2-az-1'
        }, {
            'name': 'pvdc3',
            'pks_api_server': 'pks-api-server-1',
            'cluster': 'pks-s1-az-2'
        }
    ]
}

PKS_NSXT_SERVERS_SECTION_KEY = 'nsxt_servers'
SAMPLE_PKS_NSXT_SERVERS_SECTION = {
    PKS_NSXT_SERVERS_SECTION_KEY: [
        {
            'name': 'nsxt-server-1',
            'host': 'nsxt1.domain.local',
            'username': 'admin',
            'password': 'secret',
            'pks_api_server': 'pks-api-server-1',
            # 'proxy': 'proxy1.pks.local:80',
            'nodes_ip_block_ids': ['id1', 'id2'],
            'pods_ip_block_ids': ['id1', 'id2'],
            'distributed_firewall_section_anchor_id': 'id',
            'verify': True
        }, {
            'name': 'nsxt-server-2',
            'host': 'nsxt2.domain.local',
            'username': 'admin',
            'password': 'secret',
            'pks_api_server': 'pks-api-server-2',
            # 'proxy': 'proxy2.pks.local:80',
            'nodes_ip_block_ids': ['id1', 'id2'],
            'pods_ip_block_ids': ['id1', 'id2'],
            'distributed_firewall_section_anchor_id': 'id',
            'verify': True
        }
    ]
}


def generate_sample_config(output=None, pks_output=None):
    """Generate sample configs for cse.

    If config file names are
    provided, configs are dumped into respective files.

    :param str output: name of the config file to dump the CSE configs.
    :param str pks_output: name of the PKS config file to dump the PKS
    configs.

    :return: sample config/ sample config files

    :rtype: dict
    """
    sample_config = yaml.safe_dump(SAMPLE_AMQP_CONFIG,
                                   default_flow_style=False) + '\n'
    sample_config += yaml.safe_dump(SAMPLE_VCD_CONFIG,
                                    default_flow_style=False) + '\n'
    sample_config += yaml.safe_dump(SAMPLE_VCS_CONFIG,
                                    default_flow_style=False) + '\n'
    sample_config += yaml.safe_dump(SAMPLE_SERVICE_CONFIG,
                                    default_flow_style=False) + '\n'
    sample_config += yaml.safe_dump(SAMPLE_BROKER_CONFIG,
                                    default_flow_style=False) + '\n'
    sample_config += NOTE_FOR_PKS_KEY_IN_CONFIG_FILE + '\n'

    if pks_output:
        pks_config_location_dict = {}
        pks_config_location_dict[PKS_CONFIG_FILE_LOCATION_SECTION_KEY] = \
            f"{pks_output}"
        sample_config += yaml.safe_dump(pks_config_location_dict,
                                        default_flow_style=False)
    else:
        sample_config += yaml.safe_dump(SAMPLE_PKS_CONFIG_FILE_LOCATION,
                                        default_flow_style=False)

    sample_pks_config = yaml.safe_dump(
        SAMPLE_PKS_SERVERS_SECTION, default_flow_style=False) + '\n'
    sample_pks_config += yaml.safe_dump(
        SAMPLE_PKS_ACCOUNTS_SECTION, default_flow_style=False) + '\n'
    # Org - PKS account mapping section will be supressed for CSE 2.0 alpha
    # sample_pks_config += yaml.safe_dump(
    #    SAMPLE_PKS_ORGS_SECTION, default_flow_style=False) + '\n'
    sample_pks_config += yaml.safe_dump(
        SAMPLE_PKS_PVDCS_SECTION, default_flow_style=False) + '\n'
    sample_pks_config += yaml.safe_dump(
        SAMPLE_PKS_NSXT_SERVERS_SECTION, default_flow_style=False)

    if output:
        with open(output, 'w') as f:
            f.write(sample_config)
    if pks_output:
        with open(pks_output, 'w') as f:
            f.write(f"{INSTRUCTIONS_FOR_PKS_CONFIG_FILE}\n{sample_pks_config}")

    return sample_config.strip() + '\n\n' + PKS_CONFIG_NOTE + '\n\n' + \
        sample_pks_config.strip()


def get_validated_config(config_file_name):
    """Get the config file as a dictionary and check for validity.

    Ensures that all properties exist and all values are the expected type.
    Checks that AMQP connection is available, and vCD/VCs are valid.
    Does not guarantee that CSE has been installed according to this
    config file.

    :param str config_file_name: path to config file.

    :return: CSE config

    :rtype: dict

    :raises KeyError: if config file has missing or extra properties.
    :raises TypeError: if the value type for a config file property
        is incorrect.
    :raises container_service_extension.exceptions.AmqpConnectionError: if
        AMQP connection failed (host, password, port, username,
        vhost is invalid).
    :raises pyvcloud.vcd.exceptions.NotAcceptableException: if 'vcd'
        'api_version' is unsupported.
    :raises requests.exceptions.ConnectionError: if 'vcd' 'host' is invalid.
    :raises pyvcloud.vcd.exceptions.VcdException: if 'vcd' 'username' or
        'password' is invalid.
    :raises pyVmomi.vim.fault.InvalidLogin: if 'vcs' 'username' or 'password'
        is invalid.
    """
    check_file_permissions(config_file_name)
    with open(config_file_name) as config_file:
        config = yaml.safe_load(config_file) or {}
    pks_config_location = config.get('pks_config')
    click.secho(f"Validating config file '{config_file_name}'", fg='yellow')
    # This allows us to compare top-level config keys and value types
    sample_config = {
        **SAMPLE_AMQP_CONFIG, **SAMPLE_VCD_CONFIG,
        **SAMPLE_VCS_CONFIG, **SAMPLE_SERVICE_CONFIG,
        **SAMPLE_BROKER_CONFIG
    }
    check_keys_and_value_types(config, sample_config, location='config file')
    validate_amqp_config(config['amqp'])
    validate_vcd_and_vcs_config(config['vcd'], config['vcs'])
    validate_broker_config(config['broker'])
    check_keys_and_value_types(config['service'],
                               SAMPLE_SERVICE_CONFIG['service'],
                               location="config file 'service' section")
    click.secho(f"Config file '{config_file_name}' is valid", fg='green')
    if isinstance(pks_config_location, str):
        check_file_permissions(pks_config_location)
        with open(pks_config_location) as f:
            pks_config = yaml.safe_load(f) or {}
        click.secho(f"Validating PKS config file '{pks_config_location}'",
                    fg='yellow')
        validate_pks_config_structure(pks_config)
        validate_pks_config_data_integrity(pks_config)
        click.secho(f"PKS Config file '{pks_config_location}' is valid",
                    fg='green')
        config['pks_config'] = pks_config
    else:
        config['pks_config'] = None

    return config


def validate_amqp_config(amqp_dict):
    """Ensure that 'amqp' section of config is correct.

    Checks that 'amqp' section of config has correct keys and value types.
    Also ensures that connection to AMQP server is valid.

    :param dict amqp_dict: 'amqp' section of config file as a dict.

    :raises KeyError: if @amqp_dict has missing or extra properties.
    :raises TypeError: if the value type for an @amqp_dict property
        is incorrect.
    :raises AmqpConnectionError: if AMQP connection failed.
    """
    check_keys_and_value_types(amqp_dict, SAMPLE_AMQP_CONFIG['amqp'],
                               location="config file 'amqp' section")
    credentials = pika.PlainCredentials(amqp_dict['username'],
                                        amqp_dict['password'])
    parameters = pika.ConnectionParameters(amqp_dict['host'],
                                           amqp_dict['port'],
                                           amqp_dict['vhost'],
                                           credentials,
                                           ssl=amqp_dict['ssl'],
                                           connection_attempts=3,
                                           retry_delay=2,
                                           socket_timeout=5)
    connection = None
    try:
        connection = pika.BlockingConnection(parameters)
        click.secho(f"Connected to AMQP server "
                    f"({amqp_dict['host']}:{amqp_dict['port']})", fg='green')
    except Exception as err:
        raise AmqpConnectionError("Amqp connection failed:", str(err))
    finally:
        if connection is not None:
            connection.close()


def validate_vcd_and_vcs_config(vcd_dict, vcs):
    """Ensure that 'vcd' and vcs' section of config are correct.

    Checks that 'vcd' and 'vcs' section of config have correct keys and value
    types. Also checks that vCD and all registered VCs in vCD are accessible.

    :param dict vcd_dict: 'vcd' section of config file as a dict.
    :param list vcs: 'vcs' section of config file as a list of dicts.

    :raises KeyError: if @vcd_dict or a vc in @vcs has missing or
        extra properties.
    :raises TypeError: if the value type for a @vcd_dict or vc property
        is incorrect.
    :raises ValueError: if vCD has a VC that is not listed in the config file.
    """
    check_keys_and_value_types(vcd_dict, SAMPLE_VCD_CONFIG['vcd'],
                               location="config file 'vcd' section")
    if not vcd_dict['verify']:
        click.secho('InsecureRequestWarning: Unverified HTTPS request is '
                    'being made. Adding certificate verification is '
                    'strongly advised.', fg='yellow', err=True)
        requests.packages.urllib3.disable_warnings()

    client = None
    try:
        # TODO() we get an error during client initialization if the specified
        # logfile points to the directory which doesn't exist. This issue
        # should be fixed in pyvcloud, where the logging setup creates
        # directories used in the log filepath if they do not exist yet.
        setup_log_file_directory()
        client = Client(vcd_dict['host'],
                        api_version=vcd_dict['api_version'],
                        verify_ssl_certs=vcd_dict['verify'],
                        log_file=SERVER_DEBUG_WIRELOG_FILEPATH,
                        log_requests=True,
                        log_headers=True,
                        log_bodies=True)
        client.set_credentials(BasicLoginCredentials(vcd_dict['username'],
                                                     SYSTEM_ORG_NAME,
                                                     vcd_dict['password']))
        click.secho(f"Connected to vCloud Director "
                    f"({vcd_dict['host']}:{vcd_dict['port']})", fg='green')

        for index, vc in enumerate(vcs, 1):
            check_keys_and_value_types(vc, SAMPLE_VCS_CONFIG['vcs'][0],
                                       location=f"config file 'vcs' section,"
                                                f" vc #{index}")

        # Check that all registered VCs in vCD are listed in config file
        platform = Platform(client)
        config_vc_names = [vc['name'] for vc in vcs]
        for platform_vc in platform.list_vcenters():
            platform_vc_name = platform_vc.get('name')
            if platform_vc_name not in config_vc_names:
                raise ValueError(f"vCenter '{platform_vc_name}' registered in "
                                 f"vCD but not found in config file")

        # Check that all VCs listed in config file are registered in vCD
        for vc in vcs:
            vcenter = platform.get_vcenter(vc['name'])
            vsphere_url = urlparse(vcenter.Url.text)
            v = VSphere(vsphere_url.hostname, vc['username'],
                        vc['password'], vsphere_url.port)
            v.connect()
            click.secho(f"Connected to vCenter Server '{vc['name']}' as "
                        f"'{vc['username']}' ({vsphere_url.hostname}:"
                        f"{vsphere_url.port})", fg='green')
    finally:
        if client is not None:
            client.logout()


def validate_broker_config(broker_dict):
    """Ensure that 'broker' section of config is correct.

    Checks that 'broker' section of config has correct keys and value
    types. Also checks that 'default_broker' property is a valid template.

    :param dict broker_dict: 'broker' section of config file as a dict.

    :raises KeyError: if @broker_dict has missing or extra properties.
    :raises TypeError: if the value type for a @broker_dict property is
        incorrect.
    :raises ValueError: if 'default_template' value is not found in listed
        'templates, or if 'ip_allocation_mode' is not 'dhcp' or 'pool'
    """
    check_keys_and_value_types(broker_dict, SAMPLE_BROKER_CONFIG['broker'],
                               location="config file 'broker' section")

    default_exists = False
    for template in broker_dict['templates']:
        check_keys_and_value_types(template, SAMPLE_TEMPLATE_PHOTON_V2,
                                   location="config file broker "
                                            "template section")
        if template['name'] == broker_dict['default_template']:
            default_exists = True
    if not default_exists:
        raise ValueError(f"Default template '{broker_dict['default_template']}"
                         f"' not found in listed templates")

    valid_ip_allocation_modes = [
        'dhcp',
        'pool'
    ]
    if broker_dict['ip_allocation_mode'] not in valid_ip_allocation_modes:
        raise ValueError(f"IP allocation mode is "
                         f"'{broker_dict['ip_allocation_mode']}' when it "
                         f"should be either 'dhcp' or 'pool'")


def validate_pks_config_structure(pks_config):
    sample_config = {
        **SAMPLE_PKS_SERVERS_SECTION, **SAMPLE_PKS_ACCOUNTS_SECTION,
        **SAMPLE_PKS_ORGS_SECTION, **SAMPLE_PKS_PVDCS_SECTION,
        **SAMPLE_PKS_NSXT_SERVERS_SECTION
    }
    check_keys_and_value_types(pks_config, sample_config,
                               location='pks config file',
                               excluded_keys=[PKS_ORGS_SECTION_KEY])

    pks_servers = pks_config[PKS_SERVERS_SECTION_KEY]
    for index, pks_server in enumerate(pks_servers, 1):
        check_keys_and_value_types(
            pks_server,
            SAMPLE_PKS_SERVERS_SECTION[PKS_SERVERS_SECTION_KEY][0],
            location=f"pks config file '{PKS_SERVERS_SECTION_KEY}' "
                     f"section, pks server #{index}",
            excluded_keys=['proxy'])
    pks_accounts = pks_config[PKS_ACCOUNTS_SECTION_KEY]
    for index, pks_account in enumerate(pks_accounts, 1):
        check_keys_and_value_types(
            pks_account,
            SAMPLE_PKS_ACCOUNTS_SECTION[PKS_ACCOUNTS_SECTION_KEY][0],
            location=f"pks config file '{PKS_ACCOUNTS_SECTION_KEY}' "
                     f"section, pks account #{index}")
    if PKS_ORGS_SECTION_KEY in pks_config.keys():
        orgs = pks_config[PKS_ORGS_SECTION_KEY]
        for index, org in enumerate(orgs, 1):
            check_keys_and_value_types(
                org,
                SAMPLE_PKS_ORGS_SECTION[PKS_ORGS_SECTION_KEY][0],
                location=f"pks config file '{PKS_ORGS_SECTION_KEY}' "
                         f"section, org #{index}")
    pvdcs = pks_config[PKS_PVDCS_SECTION_KEY]
    for index, pvdc in enumerate(pvdcs, 1):
        check_keys_and_value_types(
            pvdc,
            SAMPLE_PKS_PVDCS_SECTION[PKS_PVDCS_SECTION_KEY][0],
            location=f"pks config file '{PKS_PVDCS_SECTION_KEY}' "
                     f"section, pvdc #{index}")
    nsxt_servers = pks_config[PKS_NSXT_SERVERS_SECTION_KEY]
    for index, nsxt_server in enumerate(nsxt_servers, 1):
        check_keys_and_value_types(
            nsxt_server,
            SAMPLE_PKS_NSXT_SERVERS_SECTION[PKS_NSXT_SERVERS_SECTION_KEY][0],
            location=f"pks config file '{PKS_NSXT_SERVERS_SECTION_KEY}' "
                     f"section, nsxt server #{index}",
            excluded_keys=['proxy'])


def validate_pks_config_data_integrity(pks_config):
    all_pks_servers = \
        [entry['name'] for entry in pks_config[PKS_SERVERS_SECTION_KEY]]
    all_pks_accounts = \
        [entry['name'] for entry in pks_config[PKS_ACCOUNTS_SECTION_KEY]]

    # Create a cache with pks_account to Credentials mapping
    pks_account_info_table = {}
    for pks_account in pks_config[PKS_ACCOUNTS_SECTION_KEY]:
        pks_account_name = pks_account['pks_api_server']
        credentials = Credentials(pks_account['username'],
                                  pks_account['secret'])

        pks_account_info_table[pks_account_name] = credentials

    # Check for duplicate pks api server names
    duplicate_pks_server_names = get_duplicate_items_in_list(all_pks_servers)
    if len(duplicate_pks_server_names) != 0:
        raise ValueError(
            f"Duplicate PKS api server(s) : {duplicate_pks_server_names} found"
            f" in Section : {PKS_SERVERS_SECTION_KEY}")

    # Check for duplicate pks account names
    duplicate_pks_account_names = get_duplicate_items_in_list(all_pks_accounts)
    if len(duplicate_pks_account_names) != 0:
        raise ValueError(
            f"Duplicate PKS account(s) : {duplicate_pks_account_names} found"
            f" in Section : {PKS_ACCOUNTS_SECTION_KEY}")

    # Check validity of all PKS api servers referenced in PKS accounts section
    for pks_account in pks_config[PKS_ACCOUNTS_SECTION_KEY]:
        pks_server_name = pks_account.get('pks_api_server')
        if pks_server_name not in all_pks_servers:
            raise ValueError(
                f"Unknown PKS api server : {pks_server_name} referenced by "
                f"PKS account : {pks_account.get('name')} in Section : "
                f"{PKS_ACCOUNTS_SECTION_KEY}")

    # Check validity of all PKS accounts referenced in Orgs section
    if PKS_ORGS_SECTION_KEY in pks_config.keys():
        for org in pks_config[PKS_ORGS_SECTION_KEY]:
            referenced_accounts = org.get('pks_accounts')
            if not referenced_accounts:
                continue
            for account in referenced_accounts:
                if account not in all_pks_accounts:
                    raise ValueError(f"Unknown PKS account : {account} refere"
                                     f"nced by Org : {org.get('name')} in "
                                     f"Section : {PKS_ORGS_SECTION_KEY}")

    # Check validity of all PKS api servers referenced in PVDC section
    for pvdc in pks_config[PKS_PVDCS_SECTION_KEY]:
        pks_server_name = pvdc.get('pks_api_server')
        if pks_server_name not in all_pks_servers:
            raise ValueError(f"Unknown PKS api server : {pks_server_name} "
                             f"referenced by PVDC : {pvdc.get('name')} in "
                             f"Section : {PKS_PVDCS_SECTION_KEY}")

    '''Check validity of all PKS api servers referenced in the
        pks_api_servers section'''
    for pks_server in pks_config[PKS_SERVERS_SECTION_KEY]:
<<<<<<< HEAD
        if pks_account_info_table.get(pks_server.get('name')):
            pks_account = pks_account_info_table.get(pks_server.get('name'))
            pks_configuration = Configuration()
            pks_configuration.proxy = f"http://{pks_server['proxy']}:80" \
                if pks_server.get('proxy') else None
            pks_configuration.host = \
                f"https://{pks_server['host']}:{pks_server['port']}/" \
                f"{VERSION_V1}"
            pks_configuration.access_token = None
            pks_configuration.username = pks_account.username
            pks_configuration.verify_ssl = pks_server['verify']
            pks_configuration.secret = pks_account.secret
            pks_configuration.uaac_uri = \
                f"https://{pks_server['host']}:{pks_server['uaac_port']}"

            uaaClient = UaaClient(pks_configuration.uaac_uri,
                                  pks_configuration.username,
                                  pks_configuration.secret,
                                  proxy_uri=pks_configuration.proxy)
            token = uaaClient.getToken()

            if not token:
                raise ValueError(
                    "Unable to connect to PKS server : "
                    f"{pks_server.get('name')} ({pks_server.get('host')})")

            pks_configuration.token = token
            client = ApiClientV1(configuration=pks_configuration)

            if client:
                click.secho(f"Connected to PKS server ("
                            f"{pks_server.get('name')})",
                            fg='green')
=======
        pks_account = pks_account_info_table.get(pks_server.get('name'))
        pks_configuration = Configuration()
        pks_configuration.proxy = f"http://{pks_server['proxy']}:80" \
            if pks_server.get('proxy') else None
        pks_configuration.host = \
            f"https://{pks_server['host']}:{pks_server['port']}/" \
            f"{VERSION_V1}"
        pks_configuration.access_token = None
        pks_configuration.username = pks_account.username
        pks_configuration.verify_ssl = pks_server['verify']
        pks_configuration.secret = pks_account.secret
        pks_configuration.uaac_uri = \
            f"https://{pks_server['host']}:{pks_server['uaac_port']}"

        uaaClient = UaaClient(pks_configuration.uaac_uri,
                              pks_configuration.username,
                              pks_configuration.secret,
                              proxy_uri=pks_configuration.proxy)
        token = uaaClient.getToken()

        if not token:
            raise ValueError(
                "Unable to connect to PKS server : "
                f"{pks_server.get('name')} ({pks_server.get('host')})")

        pks_configuration.token = token
        client = ApiClientV1(configuration=pks_configuration)

        if client:
            click.secho(f"Connected to PKS server ("
                        f"{pks_server.get('name')} ({pks_server.get('host')})",
                        fg='green')
>>>>>>> 5da106ef

    # Check validity of all PKS api servers referenced in NSX-T section
    for nsxt_server in pks_config[PKS_NSXT_SERVERS_SECTION_KEY]:
        pks_server_name = nsxt_server.get('pks_api_server')
        if pks_server_name not in all_pks_servers:
            raise ValueError(
                f"Unknown PKS api server : {pks_server_name} referenced by "
                f"NSX-T server : {nsxt_server.get('name')} in Section : "
                f"{PKS_NSXT_SERVERS_SECTION_KEY}")

        # Create a NSX-T client and verify connection
        nsxt_client = NSXTClient(
            host=nsxt_server.get('host'),
            username=nsxt_server.get('username'),
            password=nsxt_server.get('password'),
            http_proxy=nsxt_server.get('proxy'),
            https_proxy=nsxt_server.get('proxy'),
            verify_ssl=nsxt_server.get('verify'))
        if not nsxt_client.test_connectivity():
            raise ValueError(
                "Unable to connect to NSX-T server : "
                f"{nsxt_server.get('name')} ({nsxt_server.get('host')})")

        click.secho(f"Connected to NSX-T server ({nsxt_server.get('host')})",
                    fg='green')

        ipset_manager = IPSetManager(nsxt_client)
        if nsxt_server.get('nodes_ip_block_ids'):
            block_not_found = False
            try:
                for ip_block_id in nsxt_server.get('nodes_ip_block_ids'):
                    if not ipset_manager.get_ip_block_by_id(ip_block_id):
                        block_not_found = True
            except HTTPError:
                block_not_found = True
            if block_not_found:
                raise ValueError(
                    f"Unknown Node IP Block : {ip_block_id} referenced by "
                    f"NSX-T server : {nsxt_server.get('name')}.")
        if nsxt_server.get('pods_ip_block_ids'):
            try:
                block_not_found = False
                for ip_block_id in nsxt_server.get('pods_ip_block_ids'):
                    if not ipset_manager.get_ip_block_by_id(ip_block_id):
                        block_not_found = True
            except HTTPError:
                block_not_found = True
            if block_not_found:
                raise ValueError(
                    f"Unknown Pod IP Block : {ip_block_id} referenced by "
                    f"NSX-T server : {nsxt_server.get('name')}.")

        dfw_manager = DFWManager(nsxt_client)
        fw_section_id = \
            nsxt_server.get('distributed_firewall_section_anchor_id')
        section = dfw_manager.get_firewall_section(id=fw_section_id)
        if not section:
            raise ValueError(
                f"Unknown Firewall section : {fw_section_id} referenced by "
                f"NSX-T server : {nsxt_server.get('name')}.")


def check_cse_installation(config, check_template='*'):
    """Ensure that CSE is installed on vCD according to the config file.

    Checks if CSE is registered to vCD, if catalog exists, and if templates
    exist.

    :param dict config: config yaml file as a dictionary
    :param str check_template: which template to check for. Default value of
        '*' means to check all templates specified in @config

    :raises EntityNotFoundException: if CSE is not registered to vCD as an
        extension, or if specified catalog does not exist, or if specified
        template(s) do not exist.
    """
    click.secho(f"Validating CSE installation according to config file",
                fg='yellow')
    err_msgs = []
    client = None
    try:
        client = Client(config['vcd']['host'],
                        api_version=config['vcd']['api_version'],
                        verify_ssl_certs=config['vcd']['verify'],
                        log_file=SERVER_DEBUG_WIRELOG_FILEPATH,
                        log_requests=True,
                        log_headers=True,
                        log_bodies=True)
        credentials = BasicLoginCredentials(config['vcd']['username'],
                                            SYSTEM_ORG_NAME,
                                            config['vcd']['password'])
        client.set_credentials(credentials)

        # check that AMQP exchange exists
        amqp = config['amqp']
        credentials = pika.PlainCredentials(amqp['username'], amqp['password'])
        parameters = pika.ConnectionParameters(amqp['host'], amqp['port'],
                                               amqp['vhost'], credentials,
                                               ssl=amqp['ssl'],
                                               connection_attempts=3,
                                               retry_delay=2, socket_timeout=5)
        connection = None
        try:
            connection = pika.BlockingConnection(parameters)
            channel = connection.channel()
            try:
                channel.exchange_declare(exchange=amqp['exchange'],
                                         exchange_type=EXCHANGE_TYPE,
                                         durable=True,
                                         passive=True,
                                         auto_delete=False)
                click.secho(f"AMQP exchange '{amqp['exchange']}' exists",
                            fg='green')
            except pika.exceptions.ChannelClosed:
                msg = f"AMQP exchange '{amqp['exchange']}' does not exist"
                click.secho(msg, fg='red')
                err_msgs.append(msg)
        except Exception:  # TODO() replace raw exception with specific
            msg = f"Could not connect to AMQP exchange '{amqp['exchange']}'"
            click.secho(msg, fg='red')
            err_msgs.append(msg)
        finally:
            if connection is not None:
                connection.close()

        # check that CSE is registered to vCD correctly
        ext = APIExtension(client)
        try:
            cse_info = ext.get_extension(CSE_SERVICE_NAME,
                                         namespace=CSE_SERVICE_NAMESPACE)
            rkey_matches = cse_info['routingKey'] == amqp['routing_key']
            exchange_matches = cse_info['exchange'] == amqp['exchange']
            if not rkey_matches or not exchange_matches:
                msg = "CSE is registered as an extension, but the extension " \
                      "settings on vCD are not the same as config settings."
                if not rkey_matches:
                    msg += f"\nvCD-CSE routing key: {cse_info['routingKey']}" \
                           f"\nCSE config routing key: {amqp['routing_key']}"
                if not exchange_matches:
                    msg += f"\nvCD-CSE exchange: {cse_info['exchange']}" \
                           f"\nCSE config exchange: {amqp['exchange']}"
                click.secho(msg, fg='yellow')
                err_msgs.append(msg)
            if cse_info['enabled'] == 'true':
                click.secho("CSE on vCD is currently enabled", fg='green')
            else:
                click.secho("CSE on vCD is currently disabled", fg='yellow')
        except MissingRecordException:
            msg = "CSE is not registered to vCD"
            click.secho(msg, fg='red')
            err_msgs.append(msg)

        # check that catalog exists in vCD
        org = Org(client, resource=client.get_org())
        catalog_name = config['broker']['catalog']
        if catalog_exists(org, catalog_name):
            click.secho(f"Found catalog '{catalog_name}'", fg='green')
            # check that templates exist in vCD
            for template in config['broker']['templates']:
                if check_template != '*' \
                        and check_template != template['name']:
                    continue
                catalog_item_name = template['catalog_item']
                if catalog_item_exists(org, catalog_name, catalog_item_name):
                    click.secho(f"Found template '{catalog_item_name}' in "
                                f"catalog '{catalog_name}'", fg='green')
                else:
                    msg = f"Template '{catalog_item_name}' not found in " \
                          f"catalog '{catalog_name}'"
                    click.secho(msg, fg='red')
                    err_msgs.append(msg)
        else:
            msg = f"Catalog '{catalog_name}' not found"
            click.secho(msg, fg='red')
            err_msgs.append(msg)
    finally:
        if client is not None:
            client.logout()

    if err_msgs:
        raise EntityNotFoundException(err_msgs)

    click.secho(f"CSE installation is valid", fg='green')


def install_cse(ctx, config_file_name='config.yaml', template_name='*',
                update=False, no_capture=False, ssh_key=None):
    """Handle logistics for CSE installation.

    Handles decision making for configuring AMQP exchange/settings,
    extension registration, catalog setup, and template creation.

    :param click.core.Context ctx:
    :param str config_file_name: config file name.
    :param str template_name: which templates to create/update. A value of '*'
        means to create/update all templates specified in config file.
    :param bool update: if True and templates already exist in vCD,
        overwrites existing templates.
    :param bool no_capture: if True, temporary vApp will not be captured or
        destroyed, so the user can ssh into and debug the VM.
    :param str ssh_key: public ssh key to place into template vApp(s).

    :raises AmqpError: if AMQP exchange could not be created.
    """
    config = get_validated_config(config_file_name)
    configure_install_logger()
    msg = f"Installing CSE on vCloud Director using config file " \
          f"'{config_file_name}'"
    click.secho(msg, fg='yellow')
    LOGGER.info(msg)
    client = None
    try:
        client = Client(config['vcd']['host'],
                        api_version=config['vcd']['api_version'],
                        verify_ssl_certs=config['vcd']['verify'],
                        log_file=INSTALL_LOG_FILEPATH,
                        log_requests=True,
                        log_headers=True,
                        log_bodies=True)
        credentials = BasicLoginCredentials(config['vcd']['username'],
                                            SYSTEM_ORG_NAME,
                                            config['vcd']['password'])
        client.set_credentials(credentials)
        msg = f"Connected to vCD as system administrator: " \
              f"{config['vcd']['host']}:{config['vcd']['port']}"
        click.secho(msg, fg='green')
        LOGGER.info(msg)

        # create amqp exchange if it doesn't exist
        amqp = config['amqp']
        create_amqp_exchange(amqp['exchange'], amqp['host'], amqp['port'],
                             amqp['vhost'], amqp['ssl'], amqp['username'],
                             amqp['password'])

        # register or update cse on vCD
        register_cse(client, amqp['routing_key'], amqp['exchange'])

        # register rights to vCD
        # TODO() should also remove rights when unregistering CSE
        register_right(client, right_name=CSE_NATIVE_DEPLOY_RIGHT_NAME,
                       description=CSE_NATIVE_DEPLOY_RIGHT_DESCRIPTION,
                       category=CSE_NATIVE_DEPLOY_RIGHT_CATEGORY,
                       bundle_key=CSE_NATIVE_DEPLOY_RIGHT_BUNDLE_KEY)
        register_right(client, right_name=CSE_PKS_DEPLOY_RIGHT_NAME,
                       description=CSE_PKS_DEPLOY_RIGHT_DESCRIPTION,
                       category=CSE_PKS_DEPLOY_RIGHT_CATEGORY,
                       bundle_key=CSE_PKS_DEPLOY_RIGHT_BUNDLE_KEY)

        # set up cse catalog
        org = get_org(client, org_name=config['broker']['org'])
        create_and_share_catalog(org, config['broker']['catalog'],
                                 catalog_desc='CSE templates')
        # create, customize, capture VM templates
        for template in config['broker']['templates']:
            if template_name == '*' or template['name'] == template_name:
                create_template(ctx, client, config, template, update=update,
                                no_capture=no_capture, ssh_key=ssh_key,
                                org=org)

        # if it's a PKS setup, setup NSX-T constructs
        if config.get('pks_config'):
            nsxt_servers = config.get('pks_config')['nsxt_servers']
            for nsxt_server in nsxt_servers:
                msg = f"Configuring NSX-T server ({nsxt_server.get('name')})" \
                      " for CSE. Please check install logs for details."
                click.secho(msg, fg='green')
                LOGGER.info(msg)
                nsxt_client = NSXTClient(
                    host=nsxt_server.get('host'),
                    username=nsxt_server.get('username'),
                    password=nsxt_server.get('password'),
                    http_proxy=nsxt_server.get('proxy'),
                    https_proxy=nsxt_server.get('proxy'),
                    verify_ssl=nsxt_server.get('verify'),
                    logger_instance=LOGGER,
                    log_requests=True,
                    log_headers=True,
                    log_body=True)
                setup_nsxt_constructs(
                    nsxt_client=nsxt_client,
                    nodes_ip_block_id=nsxt_server.get('nodes_ip_block_ids'),
                    pods_ip_block_id=nsxt_server.get('pods_ip_block_ids'),
                    ncp_boundary_firewall_section_anchor_id=nsxt_server.get('distributed_firewall_section_anchor_id'))  # noqa

    except Exception:
        click.secho("CSE Installation Error. Check CSE install logs", fg='red')
        LOGGER.error("CSE Installation Error", exc_info=True)
        raise  # TODO() need installation relevant exceptions for rollback
    finally:
        if client is not None:
            client.logout()


def create_template(ctx, client, config, template_config, update=False,
                    no_capture=False, ssh_key=None, org=None, vdc=None):
    """Handle template creation phase during CSE installation.

    :param click.core.Context ctx: click context object.
    :param pyvcloud.vcd.client.Client client:
    :param dict config: CSE config.
    :param dict template_config: specific template section of @config.
    :param bool update: if True and templates already exist in vCD, overwrites
        existing templates.
    :param bool no_capture: if True, temporary vApp will not be captured or
        destroyed, so the user can ssh into the VM and debug.
    :param str ssh_key: public ssh key to place into the template vApp(s).
    :param pyvcloud.vcd.org.Org org: specific org to use. If None, uses org
        specified in @config.
    :param pyvcloud.vcd.vdc.VDC vdc: specific vdc to use. If None, uses vdc
        specified in @config.
    """
    if org is None:
        org = get_org(client, org_name=config['broker']['org'])
    if vdc is None:
        vdc = get_vdc(client, config['broker']['vdc'], org=org)
    ctx.obj = {'client': client}
    catalog_name = config['broker']['catalog']
    template_name = template_config['catalog_item']
    vapp_name = template_config['temp_vapp']
    ova_name = template_config['source_ova_name']

    if not update and catalog_item_exists(org, catalog_name, template_name):
        msg = f"Found template '{template_name}' in catalog '{catalog_name}'"
        click.secho(msg, fg='green')
        LOGGER.info(msg)
        return

    # if update flag is set, delete existing template/ova file/temp vapp
    if update:
        msg = f"--update flag set. If template, source ova file, " \
              f"and temporary vApp exist, they will be deleted"
        click.secho(msg, fg='yellow')
        LOGGER.info(msg)
        try:
            org.delete_catalog_item(catalog_name, template_name)
            wait_for_catalog_item_to_resolve(client, catalog_name,
                                             template_name, org=org)
            org.reload()
            msg = "Deleted vApp template"
            click.secho(msg, fg='green')
            LOGGER.info(msg)
        except EntityNotFoundException:
            pass
        try:
            org.delete_catalog_item(catalog_name, ova_name)
            wait_for_catalog_item_to_resolve(client, catalog_name, ova_name,
                                             org=org)
            org.reload()
            msg = "Deleted ova file"
            click.secho(msg, fg='green')
            LOGGER.info(msg)
        except EntityNotFoundException:
            pass
        try:
            task = vdc.delete_vapp(vapp_name, force=True)
            stdout(task, ctx=ctx)
            vdc.reload()
            msg = "Deleted temporary vApp"
            click.secho(msg, fg='green')
            LOGGER.info(msg)
        except EntityNotFoundException:
            pass

    # if needed, upload ova and create temp vapp
    msg = f"Creating template '{template_name}' in catalog '{catalog_name}'"
    click.secho(msg, fg='yellow')
    LOGGER.info(msg)
    temp_vapp_exists = True
    try:
        vapp = VApp(client, resource=vdc.get_vapp(vapp_name))
        msg = f"Found vApp '{vapp_name}'"
        click.secho(msg, fg='green')
        LOGGER.info(msg)
    except EntityNotFoundException:
        temp_vapp_exists = False

    if not temp_vapp_exists:
        if catalog_item_exists(org, catalog_name, ova_name):
            msg = f"Found ova file '{ova_name}' in catalog '{catalog_name}'"
            click.secho(msg, fg='green')
            LOGGER.info(msg)
        else:
            # download/upload files to catalog if necessary
            ova_filepath = f"cse_cache/{ova_name}"
            download_file(template_config['source_ova'], ova_filepath,
                          sha256=template_config['sha256_ova'], logger=LOGGER)
            upload_ova_to_catalog(client, catalog_name, ova_filepath, org=org,
                                  logger=LOGGER)

        vapp = _create_temp_vapp(ctx, client, vdc, config, template_config,
                                 ssh_key)

    if no_capture:
        msg = f"'--no-capture' flag set. " \
              f"Not capturing vApp '{vapp.name}' as a template"
        click.secho(msg, fg='yellow')
        LOGGER.info(msg)
        return

    # capture temp vapp as template
    msg = f"Creating template '{template_name}' from vApp '{vapp.name}'"
    click.secho(msg, fg='yellow')
    LOGGER.info(msg)
    capture_vapp_to_template(ctx, vapp, catalog_name, template_name,
                             org=org, desc=template_config['description'],
                             power_on=not template_config['cleanup'])
    msg = f"Created template '{template_name}' from vApp '{vapp_name}'"
    click.secho(msg, fg='green')
    LOGGER.info(msg)

    # delete temp vapp
    if template_config['cleanup']:
        msg = f"Deleting vApp '{vapp_name}'"
        click.secho(msg, fg='yellow')
        LOGGER.info(msg)
        task = vdc.delete_vapp(vapp_name, force=True)
        stdout(task, ctx=ctx)
        vdc.reload()
        msg = f"Deleted vApp '{vapp_name}'"
        click.secho(msg, fg='green')
        LOGGER.info(msg)


def _create_temp_vapp(ctx, client, vdc, config, template_config, ssh_key):
    """Handle temporary VApp creation and customization step of CSE install.

    Initializes and customizes VApp.

    :param click.core.Context ctx: click context object.
    :param pyvcloud.vcd.client.Client client:
    :param dict config: CSE config.
    :param dict template_config: specific template config section of @config.
    :param str ssh_key: ssh key to use in temporary VApp's VM. Can be None.

    :return: VApp object for temporary VApp.

    :rtype: pyvcloud.vcd.vapp.VApp

    :raises FileNotFoundError: if init/customization scripts are not found.
    :raises Exception: if VM customization fails.
    """
    vapp_name = template_config['temp_vapp']
    init_script = get_data_file(f"init-{template_config['name']}.sh",
                                logger=LOGGER)
    if ssh_key is not None:
        init_script += \
            f"""
            mkdir -p /root/.ssh
            echo '{ssh_key}' >> /root/.ssh/authorized_keys
            chmod -R go-rwx /root/.ssh
            """
    msg = f"Creating vApp '{vapp_name}'"
    click.secho(msg, fg='yellow')
    LOGGER.info(msg)
    vapp = _create_vapp_from_config(client, vdc, config, template_config,
                                    init_script)
    msg = f"Created vApp '{vapp_name}'"
    click.secho(msg, fg='green')
    LOGGER.info(msg)
    msg = f"Customizing vApp '{vapp_name}'"
    click.secho(msg, fg='yellow')
    LOGGER.info(msg)
    cust_script = get_data_file(f"cust-{template_config['name']}.sh",
                                logger=LOGGER)
    ova_name = template_config['source_ova_name']
    is_photon = True if 'photon' in ova_name else False
    _customize_vm(ctx, config, vapp, vapp.name, cust_script,
                  is_photon=is_photon)
    msg = f"Customized vApp '{vapp_name}'"
    click.secho(msg, fg='green')
    LOGGER.info(msg)

    return vapp


def _create_vapp_from_config(client, vdc, config, template_config,
                             init_script):
    """Create a VApp from a specific template config.

    This vApp is intended to be captured as a vApp template for CSE.
    Fence mode and network adapter type are fixed.

    :param pyvcloud.vcd.client.Client client:
    :param dict config: CSE config.
    :param dict template_config: specific template section of CSE config.
    :param str init_script: initialization script for VApp.

    :return: initialized VApp object.

    :rtype: pyvcloud.vcd.vapp.VApp
    """
    vapp_sparse_resource = vdc.instantiate_vapp(
        template_config['temp_vapp'],
        config['broker']['catalog'],
        template_config['source_ova_name'],
        network=config['broker']['network'],
        fence_mode=TEMP_VAPP_FENCE_MODE,
        ip_allocation_mode=config['broker']['ip_allocation_mode'],
        network_adapter_type=TEMP_VAPP_NETWORK_ADAPTER_TYPE,
        deploy=True,
        power_on=True,
        memory=template_config['mem'],
        cpu=template_config['cpu'],
        password=None,
        cust_script=init_script,
        accept_all_eulas=True,
        vm_name=template_config['temp_vapp'],
        hostname=template_config['temp_vapp'],
        storage_profile=config['broker']['storage_profile'])
    task = vapp_sparse_resource.Tasks.Task[0]
    client.get_task_monitor().wait_for_success(task)
    vdc.reload()
    # we don't do lazy loading here using vapp_sparse_resource.get('href'),
    # because VApp would have an uninitialized attribute (vapp.name)
    vapp = VApp(client, resource=vapp_sparse_resource)
    vapp.reload()
    return vapp


def _customize_vm(ctx, config, vapp, vm_name, cust_script, is_photon=False):
    """Customize a VM in a VApp using the customization script @cust_script.

    :param click.core.Context ctx: click context object. Needed to pass to
        stdout.
    :param dict config: CSE config.
    :param pyvcloud.vcd.vapp.VApp vapp:
    :param str vm_name:
    :param str cust_script: the customization script to run on
    :param bool is_photon: True if the vapp was instantiated from
        a 'photon' ova file, False otherwise (False is safe even if
        the vapp is photon-based).

    :raises Exception: if unable to execute the customization script in
        VSphere.
    """
    callback = vgr_callback(prepend_msg='Waiting for guest tools, status: "')
    if not is_photon:
        vs = get_vsphere(config, vapp, vm_name, logger=LOGGER)
        wait_until_tools_ready(vapp, vs, callback=callback)

        vapp.reload()
        task = vapp.shutdown()
        stdout(task, ctx=ctx)
        vapp.reload()
        task = vapp.power_on()
        stdout(task, ctx=ctx)
        vapp.reload()

    vs = get_vsphere(config, vapp, vm_name, logger=LOGGER)
    wait_until_tools_ready(vapp, vs, callback=callback)
    password_auto = vapp.get_admin_password(vm_name)

    try:
        result = vs.execute_script_in_guest(
            vs.get_vm_by_moid(vapp.get_vm_moid(vm_name)),
            'root',
            password_auto,
            cust_script,
            target_file=None,
            wait_for_completion=True,
            wait_time=10,
            get_output=True,
            delete_script=True,
            callback=vgr_callback())
    except Exception as err:
        # TODO() replace raw exception with specific exception
        # unsure all errors execute_script_in_guest can result in
        # Docker TLS handshake timeout can occur when internet is slow
        click.secho("Failed VM customization. Check CSE install log", fg='red')
        LOGGER.error(f"Failed VM customization with error: {err}",
                     exc_info=True)
        raise

    if len(result) > 0:
        msg = f'Result: {result}'
        click.echo(msg)
        LOGGER.debug(msg)
        result_stdout = result[1].content.decode()
        result_stderr = result[2].content.decode()
        msg = 'stderr:'
        click.echo(msg)
        LOGGER.debug(msg)
        if len(result_stderr) > 0:
            click.echo(result_stderr)
            LOGGER.debug(result_stderr)
        msg = 'stdout:'
        click.echo(msg)
        LOGGER.debug(msg)
        if len(result_stdout) > 0:
            click.echo(result_stdout)
            LOGGER.debug(result_stdout)
    if len(result) == 0 or result[0] != 0:
        msg = "Failed VM customization"
        click.secho(f"{msg}. Check CSE install log", fg='red')
        LOGGER.error(msg, exc_info=True)
        # TODO() replace raw exception with specific exception
        raise Exception(msg)


def capture_vapp_to_template(ctx, vapp, catalog_name, catalog_item_name,
                             desc='', power_on=False, org=None, org_name=None):
    """Shutdown and capture existing VApp as a template in @catalog.

    VApp should have tools ready, or shutdown will fail, and VApp will be
    unavailable to be captured.

    :param click.core.Context ctx: click context object needed for stdout.
    :param pyvcloud.vcd.vapp.VApp vapp:
    :param str catalog_name:
    :param str catalog_item_name: catalog item name for the template.
    :param str desc: template description.
    :param bool power_on: if True, turns on VApp after capturing.
    :param pyvcloud.vcd.org.Org org: specific org to use.
    :param str org_name: specific org to use if @org is not given.
        If None, uses currently logged-in org from @vapp (vapp.client).

    :raises EntityNotFoundException: if the org could not be found.
    """
    if org is None:
        org = get_org(vapp.client, org_name=org_name)
    catalog = org.get_catalog(catalog_name)
    try:
        task = vapp.shutdown()
        stdout(task, ctx=ctx)
        vapp.reload()
    except OperationNotSupportedException:
        pass

    task = org.capture_vapp(catalog, vapp.href, catalog_item_name, desc,
                            customize_on_instantiate=True, overwrite=True)
    stdout(task, ctx=ctx)
    org.reload()

    if power_on:
        task = vapp.power_on()
        stdout(task, ctx=ctx)
        vapp.reload()


def create_amqp_exchange(exchange_name, host, port, vhost, use_ssl,
                         username, password):
    """Create the specified AMQP exchange if it does not exist.

    If specified AMQP exchange exists already, does nothing.

    :param str exchange_name: The AMQP exchange name to check for or create.
    :param str host: AMQP host name.
    :param str password: AMQP password.
    :param int port: AMQP port number.
    :param bool use_ssl: Enable ssl.
    :param str username: AMQP username.
    :param str vhost: AMQP vhost.

    :raises AmqpError: if AMQP exchange could not be created.
    """
    msg = f"Checking for AMQP exchange '{exchange_name}'"
    click.secho(msg, fg='yellow')
    LOGGER.info(msg)
    credentials = pika.PlainCredentials(username, password)
    parameters = pika.ConnectionParameters(host, port, vhost, credentials,
                                           ssl=use_ssl, connection_attempts=3,
                                           retry_delay=2, socket_timeout=5)
    connection = None
    try:
        connection = pika.BlockingConnection(parameters)
        channel = connection.channel()
        channel.exchange_declare(exchange=exchange_name,
                                 exchange_type=EXCHANGE_TYPE,
                                 durable=True, auto_delete=False)
    except Exception as err:
        msg = f"Cannot create AMQP exchange '{exchange_name}'"
        click.secho(msg, fg='red')
        LOGGER.error(msg, exc_info=True)
        raise AmqpError(msg, str(err))
    finally:
        if connection is not None:
            connection.close()
    msg = f"AMQP exchange '{exchange_name}' is ready"
    click.secho(msg, fg='green')
    LOGGER.info(msg)


def register_cse(client, routing_key, exchange):
    """Register or update CSE on vCD.

    :param pyvcloud.vcd.client.Client client:
    :param pyvcloud.vcd.client.Client client:
    :param str routing_key:
    :param str exchange:
    """
    ext = APIExtension(client)
    patterns = [
        f'/api/{CSE_SERVICE_NAME}',
        f'/api/{CSE_SERVICE_NAME}/.*',
        f'/api/{CSE_SERVICE_NAME}/.*/.*'
    ]

    cse_info = None
    try:
        cse_info = ext.get_extension_info(CSE_SERVICE_NAME,
                                          namespace=CSE_SERVICE_NAMESPACE)
    except MissingRecordException:
        pass

    if cse_info is None:
        ext.add_extension(CSE_SERVICE_NAME, CSE_SERVICE_NAMESPACE, routing_key,
                          exchange, patterns)
        msg = f"Registered {CSE_SERVICE_NAME} as an API extension in vCD"
    else:
        ext.update_extension(CSE_SERVICE_NAME, namespace=CSE_SERVICE_NAMESPACE,
                             routing_key=routing_key, exchange=exchange)
        msg = f"Updated {CSE_SERVICE_NAME} API Extension in vCD"

    click.secho(msg, fg='green')
    LOGGER.info(msg)


def register_right(client, right_name, description, category, bundle_key):
    """Register a right for CSE.

    :param pyvcloud.vcd.client.Client client:
    :param str right_name: the name of the new right to be registered.
    :param str description: brief description about the new right.
    :param str category: add the right in existing categories in
        vCD Roles and Rights or specify a new category name.
    :param str bundle_key: is used to identify the right name and change
        its value to different languages using localization bundle.

    :raises BadRequestException: if a right with given name already
        exists in vCD.
    """
    ext = APIExtension(client)
    # Since the client is a sys admin, org will hold a reference to System org
    system_org = Org(client, resource=client.get_org())
    try:
        right_name_in_vcd = f"{{{CSE_SERVICE_NAME}}}:{right_name}"
        # TODO(): When org.get_right_record() is moved outside the org scope in
        # pyvcloud, update the code below to adhere to the new method names.
        system_org.get_right_record(right_name_in_vcd)
        msg = f"Right: {right_name} already exists in vCD"
        click.secho(msg, fg='green')
        LOGGER.info(msg)
        # Presence of the right in vCD is not guarantee that the right will be
        # assigned to system org.
        rights_in_system = system_org.list_rights_of_org()
        for dikt in rights_in_system:
            # TODO(): When localization support comes in, this check should be
            # ditched for a better one.
            if dikt['name'] == right_name_in_vcd:
                msg = f"Right: {right_name} already assigned to System " \
                    f"organization."
                click.secho(msg, fg='green')
                LOGGER.info(msg)
                return
        # Since the right is not assigned to system org, we need to add it.
        msg = f"Assigning Right: {right_name} to System organization."
        click.secho(msg, fg='green')
        LOGGER.info(msg)
        system_org.add_rights([right_name_in_vcd])
    except EntityNotFoundException:
        # Registering a right via api extension end point auto assigns it to
        # System org.
        msg = f"Registering Right: {right_name} in vCD"
        click.secho(msg, fg='green')
        LOGGER.info(msg)
        ext.add_service_right(
            right_name, CSE_SERVICE_NAME, CSE_SERVICE_NAMESPACE, description,
            category, bundle_key)<|MERGE_RESOLUTION|>--- conflicted
+++ resolved
@@ -35,10 +35,6 @@
 from container_service_extension.nsxt.ipset_manager import IPSetManager
 from container_service_extension.nsxt.nsxt_client import NSXTClient
 from container_service_extension.pks_cache import Credentials
-<<<<<<< HEAD
-=======
-from container_service_extension.pksbroker import VERSION_V1
->>>>>>> 5da106ef
 from container_service_extension.pksclient.client.v1.api_client \
     import ApiClient as ApiClientV1
 from container_service_extension.pksclient.configuration import Configuration
@@ -70,7 +66,6 @@
 # used for creating temp vapp
 TEMP_VAPP_NETWORK_ADAPTER_TYPE = "vmxnet3"
 TEMP_VAPP_FENCE_MODE = FenceMode.BRIDGED.value
-
 VERSION_V1 = 'v1'
 
 INSTRUCTIONS_FOR_PKS_CONFIG_FILE = "\
@@ -728,41 +723,6 @@
     '''Check validity of all PKS api servers referenced in the
         pks_api_servers section'''
     for pks_server in pks_config[PKS_SERVERS_SECTION_KEY]:
-<<<<<<< HEAD
-        if pks_account_info_table.get(pks_server.get('name')):
-            pks_account = pks_account_info_table.get(pks_server.get('name'))
-            pks_configuration = Configuration()
-            pks_configuration.proxy = f"http://{pks_server['proxy']}:80" \
-                if pks_server.get('proxy') else None
-            pks_configuration.host = \
-                f"https://{pks_server['host']}:{pks_server['port']}/" \
-                f"{VERSION_V1}"
-            pks_configuration.access_token = None
-            pks_configuration.username = pks_account.username
-            pks_configuration.verify_ssl = pks_server['verify']
-            pks_configuration.secret = pks_account.secret
-            pks_configuration.uaac_uri = \
-                f"https://{pks_server['host']}:{pks_server['uaac_port']}"
-
-            uaaClient = UaaClient(pks_configuration.uaac_uri,
-                                  pks_configuration.username,
-                                  pks_configuration.secret,
-                                  proxy_uri=pks_configuration.proxy)
-            token = uaaClient.getToken()
-
-            if not token:
-                raise ValueError(
-                    "Unable to connect to PKS server : "
-                    f"{pks_server.get('name')} ({pks_server.get('host')})")
-
-            pks_configuration.token = token
-            client = ApiClientV1(configuration=pks_configuration)
-
-            if client:
-                click.secho(f"Connected to PKS server ("
-                            f"{pks_server.get('name')})",
-                            fg='green')
-=======
         pks_account = pks_account_info_table.get(pks_server.get('name'))
         pks_configuration = Configuration()
         pks_configuration.proxy = f"http://{pks_server['proxy']}:80" \
@@ -795,7 +755,6 @@
             click.secho(f"Connected to PKS server ("
                         f"{pks_server.get('name')} ({pks_server.get('host')})",
                         fg='green')
->>>>>>> 5da106ef
 
     # Check validity of all PKS api servers referenced in NSX-T section
     for nsxt_server in pks_config[PKS_NSXT_SERVERS_SECTION_KEY]:

# container-service-extension
# Copyright (c) 2017 VMware, Inc. All Rights Reserved.
# SPDX-License-Identifier: BSD-2-Clause
import importlib
import importlib.resources as pkg_resources
import json
import time

import pika
import pyvcloud.vcd.api_extension as api_extension
from pyvcloud.vcd.client import ApiVersion as vCDApiVersion
from pyvcloud.vcd.client import BasicLoginCredentials
from pyvcloud.vcd.client import Client
from pyvcloud.vcd.client import NSMAP
from pyvcloud.vcd.exceptions import AccessForbiddenException
from pyvcloud.vcd.exceptions import EntityNotFoundException
from pyvcloud.vcd.exceptions import MissingRecordException
from pyvcloud.vcd.org import Org
from pyvcloud.vcd.role import Role
import pyvcloud.vcd.utils as pyvcloud_vcd_utils
from pyvcloud.vcd.vapp import VApp
from pyvcloud.vcd.vm import VM
import requests
import semantic_version

import container_service_extension.compute_policy_manager as compute_policy_manager # noqa: E501
import container_service_extension.def_.entity_service as def_entity_svc
import container_service_extension.def_.models as def_models
import container_service_extension.def_.schema_service as def_schema_svc
import container_service_extension.def_.utils as def_utils
import container_service_extension.exceptions as cse_exception
import container_service_extension.local_template_manager as ltm
from container_service_extension.logger import INSTALL_LOGGER
from container_service_extension.logger import INSTALL_WIRELOG_FILEPATH
from container_service_extension.logger import NULL_LOGGER
from container_service_extension.logger import SERVER_CLI_LOGGER
from container_service_extension.logger import SERVER_CLI_WIRELOG_FILEPATH
from container_service_extension.logger import SERVER_CLOUDAPI_WIRE_LOGGER
from container_service_extension.logger import SERVER_NSXT_WIRE_LOGGER
from container_service_extension.mqtt_extension_manager import \
    MQTTExtensionManager
from container_service_extension.nsxt.cse_nsxt_setup_utils import \
    setup_nsxt_constructs
from container_service_extension.nsxt.nsxt_client import NSXTClient
import container_service_extension.pyvcloud_utils as vcd_utils
from container_service_extension.remote_template_manager import \
    RemoteTemplateManager
from container_service_extension.right_bundle_manager import RightBundleManager
import container_service_extension.server_constants as server_constants
import container_service_extension.shared_constants as shared_constants
from container_service_extension.telemetry.constants import CseOperation
from container_service_extension.telemetry.constants import OperationStatus
from container_service_extension.telemetry.constants import PayloadKey
from container_service_extension.telemetry.telemetry_handler \
    import record_user_action
from container_service_extension.telemetry.telemetry_handler import \
    record_user_action_details
from container_service_extension.telemetry.telemetry_utils import \
    store_telemetry_settings
import container_service_extension.template_builder as template_builder
from container_service_extension.user_context import UserContext
import container_service_extension.utils as utils
from container_service_extension.vcdbroker import get_all_clusters as get_all_cse_clusters # noqa: E501
from container_service_extension.vsphere_utils import populate_vsphere_list

API_FILTER_PATTERNS = [
    f'/api/{shared_constants.CSE_URL_FRAGMENT}',
    f'/api/{shared_constants.CSE_URL_FRAGMENT}/.*',
    f'/api/{shared_constants.PKS_URL_FRAGMENT}',
    f'/api/{shared_constants.PKS_URL_FRAGMENT}/.*',
]


def check_cse_installation(config, msg_update_callback=utils.NullPrinter()):
    """Ensure that CSE is installed on vCD according to the config file.

    Checks,
        1. AMQP exchange exists
        2. CSE is registered with vCD,
        3. CSE K8 catalog exists

    :param dict config: config yaml file as a dictionary
    :param utils.ConsoleMessagePrinter msg_update_callback: Callback object.

    :raises Exception: if CSE is not registered to vCD as an extension, or if
        specified catalog does not exist, or if specified template(s) do not
        exist.
    """
    msg_update_callback.info(
        "Validating CSE installation according to config file")
    err_msgs = []
    client = None
    try:
        log_filename = None
        log_wire = utils.str_to_bool(config['service'].get('log_wire'))
        if log_wire:
            log_filename = SERVER_CLI_WIRELOG_FILEPATH

        client = Client(config['vcd']['host'],
                        api_version=config['vcd']['api_version'],
                        verify_ssl_certs=config['vcd']['verify'],
                        log_file=log_filename,
                        log_requests=log_wire,
                        log_headers=log_wire,
                        log_bodies=log_wire)
        credentials = BasicLoginCredentials(config['vcd']['username'],
                                            server_constants.SYSTEM_ORG_NAME,
                                            config['vcd']['password'])
        client.set_credentials(credentials)

        if utils.should_use_mqtt_protocol(config):
            _check_mqtt_extension_installation(client, msg_update_callback,
                                               err_msgs)
        else:
            _check_amqp_extension_installation(client, config,
                                               msg_update_callback, err_msgs)

        # check that catalog exists in vCD
        org_name = config['broker']['org']
        org = vcd_utils.get_org(client, org_name=org_name)
        catalog_name = config['broker']['catalog']
        if vcd_utils.catalog_exists(org, catalog_name):
            msg = f"Found catalog '{catalog_name}'"
            msg_update_callback.general(msg)
            SERVER_CLI_LOGGER.info(msg)
        else:
            msg = f"Catalog '{catalog_name}' not found"
            msg_update_callback.error(msg)
            SERVER_CLI_LOGGER.error(msg)
            err_msgs.append(msg)
    finally:
        if client:
            client.logout()

    if err_msgs:
        raise Exception(err_msgs)
    msg = "CSE installation is valid"
    msg_update_callback.general(msg)
    SERVER_CLI_LOGGER.info(msg)


def _check_amqp_extension_installation(client, config, msg_update_callback,
                                       err_msgs):
    """Check that AMQP exchange and api extension exists."""
    amqp = config['amqp']
    credentials = pika.PlainCredentials(amqp['username'],
                                        amqp['password'])
    parameters = pika.ConnectionParameters(amqp['host'], amqp['port'],
                                           amqp['vhost'], credentials,
                                           ssl=amqp['ssl'],
                                           connection_attempts=3,
                                           retry_delay=2,
                                           socket_timeout=5)
    connection = None
    try:
        connection = pika.BlockingConnection(parameters)
        channel = connection.channel()
        try:
            channel.exchange_declare(exchange=amqp['exchange'],
                                     exchange_type=server_constants.EXCHANGE_TYPE,  # noqa: E501
                                     durable=True,
                                     passive=True,
                                     auto_delete=False)
            msg = f"AMQP exchange '{amqp['exchange']}' exists"
            msg_update_callback.general(msg)
            SERVER_CLI_LOGGER.info(msg)
        except pika.exceptions.ChannelClosed:
            msg = f"AMQP exchange '{amqp['exchange']}' does not exist"
            msg_update_callback.error(msg)
            SERVER_CLI_LOGGER.error(msg)
            err_msgs.append(msg)
    except Exception:  # TODO() replace raw exception with specific
        msg = f"Could not connect to AMQP exchange '{amqp['exchange']}'"
        msg_update_callback.error(msg)
        SERVER_CLI_LOGGER.error(msg)
        err_msgs.append(msg)
    finally:
        if connection is not None:
            connection.close()

    # check that CSE is registered to vCD correctly
    ext = api_extension.APIExtension(client)
    try:
        cse_info = ext.get_extension(server_constants.CSE_SERVICE_NAME,
                                     namespace=server_constants.CSE_SERVICE_NAMESPACE)  # noqa: E501
        rkey_matches = cse_info['routingKey'] == amqp['routing_key']
        exchange_matches = cse_info['exchange'] == amqp['exchange']
        if not rkey_matches or not exchange_matches:
            msg = "CSE is registered as an extension, but the " \
                  "extension settings on vCD are not the same as " \
                  "config settings."
            if not rkey_matches:
                msg += f"\nvCD-CSE routing key: " \
                       f"{cse_info['routingKey']}" \
                       f"\nCSE config routing key: " \
                       f"{amqp['routing_key']}"
            if not exchange_matches:
                msg += f"\nvCD-CSE exchange: {cse_info['exchange']}" \
                       f"\nCSE config exchange: {amqp['exchange']}"
            msg_update_callback.info(msg)
            SERVER_CLI_LOGGER.info(msg)
            err_msgs.append(msg)
        if cse_info['enabled'] == 'true':
            msg = "CSE on vCD is currently enabled"
            msg_update_callback.general(msg)
            SERVER_CLI_LOGGER.info(msg)
        else:
            msg = "CSE on vCD is currently disabled"
            msg_update_callback.info(msg)
            SERVER_CLI_LOGGER.info(msg)
    except MissingRecordException:
        msg = "CSE is not registered to vCD"
        msg_update_callback.error(msg)
        SERVER_CLI_LOGGER.error(msg)
        err_msgs.append(msg)


def _check_mqtt_extension_installation(client, msg_update_callback, err_msgs):
    """Check that MQTT extension exists with its API filter."""
    mqtt_ext_manager = MQTTExtensionManager(client)
    mqtt_ext_info = mqtt_ext_manager.get_extension_info(
        ext_name=server_constants.CSE_SERVICE_NAME,
        ext_version=server_constants.MQTT_EXTENSION_VERSION,
        ext_vendor=server_constants.MQTT_EXTENSION_VENDOR)
    if mqtt_ext_info:
        # Check MQTT api filter status
        ext_urn_id = mqtt_ext_info['ext_urn_id']
        ext_uuid = mqtt_ext_manager.get_extension_uuid(ext_urn_id)
        api_filters_status = mqtt_ext_manager.check_api_filters_setup(
            ext_uuid, API_FILTER_PATTERNS)
        if not api_filters_status:
            msg = f"Could not find MQTT API FIlter: " \
                  f"{server_constants.MQTT_API_FILTER_PATTERN}"
            msg_update_callback.error(msg)
            SERVER_CLI_LOGGER.error(msg)
            err_msgs.append(msg)
        else:
            msg = "MQTT extension and API filters found"
            msg_update_callback.general(msg)
            SERVER_CLI_LOGGER.info(msg)
    else:
        msg = "Could not find MQTT Extension"
        msg_update_callback.error(msg)
        SERVER_CLI_LOGGER.error(msg)
        err_msgs.append(msg)


def _construct_cse_extension_description(target_vcd_api_version):
    """."""
    cse_version = utils.get_installed_cse_version()
    description = f"cse-{cse_version},vcd_api-{target_vcd_api_version}"
    return description


def parse_cse_extension_description(sys_admin_client, is_mqtt_extension):
    """Parse CSE extension description.

    :param Client sys_admin_client: system admin vcd client
    :param bool is_mqtt_extension: whether or not the extension is MQTT

    :raises: (when using MQTT) HTTPError if there is an error when making the
        GET request for the extension info
    """
    description = ''
    if is_mqtt_extension:
        mqtt_ext_manager = MQTTExtensionManager(sys_admin_client)
        mqtt_ext_info = mqtt_ext_manager.get_extension_info(
            ext_name=server_constants.CSE_SERVICE_NAME,
            ext_version=server_constants.MQTT_EXTENSION_VERSION,
            ext_vendor=server_constants.MQTT_EXTENSION_VENDOR)
        if mqtt_ext_info:
            description = \
                mqtt_ext_info[server_constants.MQTTExtKey.EXT_DESCRIPTION]
    else:
        ext = api_extension.APIExtension(sys_admin_client)
        ext_dict = ext.get_extension_info(
            server_constants.CSE_SERVICE_NAME,
            namespace=server_constants.CSE_SERVICE_NAMESPACE)
        ext_xml = ext.get_extension_xml(ext_dict['id'])
        child = ext_xml.find(f"{{{NSMAP['vcloud']}}}Description")
        if child:
            description = child.text

    cse_version = server_constants.UNKNOWN_CSE_VERSION
    vcd_api_version = server_constants.UNKNOWN_VCD_API_VERSION
    tokens = description.split(",")
    if len(tokens) == 2:
        cse_tokens = tokens[0].split("-")
        if len(cse_tokens) == 2:
            cse_version = semantic_version.Version(cse_tokens[1])
        vcd_api_tokens = tokens[1].split("-")
        if len(vcd_api_tokens) == 2:
            vcd_api_version = vcd_api_tokens[1]
    return (cse_version, vcd_api_version)


def install_cse(config_file_name, config, skip_template_creation,
                ssh_key, retain_temp_vapp, pks_config_file_name=None,
                skip_config_decryption=False,
                msg_update_callback=utils.NullPrinter()):
    """Handle logistics for CSE installation.

    Handles decision making for configuring AMQP exchange/settings,
    defined entity schema registration for vCD api version >= 35,
    extension registration, catalog setup and template creation.

    Also records telemetry data on installation details.

    :param str config_file_name: config file name.
    :param dict config: content of the CSE config file.
    :param bool skip_template_creation: If True, skip creating the templates.
    :param str ssh_key: public ssh key to place into template vApp(s).
    :param bool retain_temp_vapp: if True, temporary vApp will not destroyed,
        so the user can ssh into and debug the vm.
    :param str pks_config_file_name: pks config file name.
    :param bool skip_config_decryption: do not decrypt the config file.
    :param utils.ConsoleMessagePrinter msg_update_callback: Callback object.

    :raises cse_exception.AmqpError: (when using AMQP) if AMQP exchange
        could not be created.
    :raises requests.exceptions.HTTPError: (when using MQTT) if there is an
        issue in retrieiving MQTT info or in setting up the MQTT components
    """
    populate_vsphere_list(config['vcs'])

    msg = f"Installing CSE on vCloud Director using config file " \
          f"'{config_file_name}'"
    msg_update_callback.info(msg)
    INSTALL_LOGGER.info(msg)

    client = None
    try:
        # Telemetry - Construct telemetry data
        telemetry_data = {
            PayloadKey.WAS_DECRYPTION_SKIPPED: bool(skip_config_decryption),  # noqa: E501
            PayloadKey.WAS_PKS_CONFIG_FILE_PROVIDED: bool(pks_config_file_name),  # noqa: E501
            PayloadKey.WERE_TEMPLATES_SKIPPED: bool(skip_template_creation),  # noqa: E501
            PayloadKey.WAS_TEMP_VAPP_RETAINED: bool(retain_temp_vapp),  # noqa: E501
            PayloadKey.WAS_SSH_KEY_SPECIFIED: bool(ssh_key)  # noqa: E501
        }

        # Telemetry - Record detailed telemetry data on install
        record_user_action_details(CseOperation.SERVICE_INSTALL,
                                   telemetry_data,
                                   telemetry_settings=config['service']['telemetry'])  # noqa: E501

        log_filename = None
        log_wire = utils.str_to_bool(config['service'].get('log_wire'))
        if log_wire:
            log_filename = INSTALL_WIRELOG_FILEPATH

        client = Client(config['vcd']['host'],
                        api_version=config['vcd']['api_version'],
                        verify_ssl_certs=config['vcd']['verify'],
                        log_file=log_filename,
                        log_requests=log_wire,
                        log_headers=log_wire,
                        log_bodies=log_wire)
        credentials = BasicLoginCredentials(config['vcd']['username'],
                                            server_constants.SYSTEM_ORG_NAME,
                                            config['vcd']['password'])
        client.set_credentials(credentials)
        msg = f"Connected to vCD as system administrator: " \
              f"{config['vcd']['host']}:{config['vcd']['port']}"
        msg_update_callback.general(msg)
        INSTALL_LOGGER.info(msg)

        ext_type = _get_existing_extension_type(client)
        if ext_type != server_constants.ExtensionType.NONE:
            ext_found_msg = f"{ext_type} extension found. Use `cse upgrade` " \
                            f"instead of 'cse install'."
            INSTALL_LOGGER.error(ext_found_msg)
            raise Exception(ext_found_msg)

        # Setup extension message protocol
        if utils.should_use_mqtt_protocol(config):
            _register_cse_as_mqtt_extension(client,
                                            config['vcd']['api_version'],
                                            msg_update_callback)
        else:
            # create amqp exchange if it doesn't exist
            amqp = config['amqp']
            _create_amqp_exchange(amqp['exchange'], amqp['host'], amqp['port'],
                                  amqp['vhost'], amqp['ssl'], amqp['username'],
                                  amqp['password'],
                                  msg_update_callback=msg_update_callback)

            # register cse as an api extension to vCD
            _register_cse_as_amqp_extension(
                client=client,
                routing_key=amqp['routing_key'],
                exchange=amqp['exchange'],
                target_vcd_api_version=config['vcd']['api_version'],
                msg_update_callback=msg_update_callback)

            # register rights to vCD
            # TODO() should also remove rights when unregistering CSE
            _register_right(client,
                            right_name=server_constants.CSE_NATIVE_DEPLOY_RIGHT_NAME,  # noqa: E501
                            description=server_constants.CSE_NATIVE_DEPLOY_RIGHT_DESCRIPTION,  # noqa: E501
                            category=server_constants.CSE_NATIVE_DEPLOY_RIGHT_CATEGORY,  # noqa: E501
                            bundle_key=server_constants.CSE_NATIVE_DEPLOY_RIGHT_BUNDLE_KEY,  # noqa: E501
                            msg_update_callback=msg_update_callback)
            _register_right(client,
                            right_name=server_constants.CSE_PKS_DEPLOY_RIGHT_NAME,  # noqa: E501
                            description=server_constants.CSE_PKS_DEPLOY_RIGHT_DESCRIPTION,  # noqa: E501
                            category=server_constants.CSE_PKS_DEPLOY_RIGHT_CATEGORY,  # noqa: E501
                            bundle_key=server_constants.CSE_PKS_DEPLOY_RIGHT_BUNDLE_KEY,  # noqa: E501
                            msg_update_callback=msg_update_callback)

        # Since we use CSE extension id as our telemetry instance_id, the
        # validated config won't have the instance_id yet. Now that CSE has
        # been registered as an extension, we should update the telemetry
        # config with the correct instance_id
        if config['service']['telemetry']['enable']:
            store_telemetry_settings(config)

        # register cse def schema on VCD
        _register_def_schema(client=client, config=config,
                             msg_update_callback=msg_update_callback,
                             log_wire=log_wire)

        # set up placement policies for all types of clusters
        is_tkg_plus_enabled = utils.is_tkg_plus_enabled(config=config)
        _setup_placement_policies(
            client=client,
            policy_list=shared_constants.CLUSTER_RUNTIME_PLACEMENT_POLICIES,
            is_tkg_plus_enabled=is_tkg_plus_enabled,
            msg_update_callback=msg_update_callback,
            log_wire=log_wire)

        # set up cse catalog
        org = vcd_utils.get_org(client, org_name=config['broker']['org'])
        vcd_utils.create_and_share_catalog(
            org, config['broker']['catalog'], catalog_desc='CSE templates',
            logger=INSTALL_LOGGER, msg_update_callback=msg_update_callback)

        if skip_template_creation:
            msg = "Skipping creation of templates."
            msg_update_callback.info(msg)
            INSTALL_LOGGER.info(msg)
        else:
            # install all templates
            _install_all_templates(
                client=client,
                config=config,
                force_create=False,
                retain_temp_vapp=retain_temp_vapp,
                ssh_key=retain_temp_vapp,
                msg_update_callback=msg_update_callback)

        # if it's a PKS setup, setup NSX-T constructs
        if config.get('pks_config'):
            configure_nsxt_for_cse(
                nsxt_servers=config['pks_config']['nsxt_servers'],
                log_wire=log_wire,
                msg_update_callback=msg_update_callback
            )

        # Telemetry - Record successful install action
        record_user_action(CseOperation.SERVICE_INSTALL,
                           telemetry_settings=config['service']['telemetry'])
    except Exception:
        msg_update_callback.error(
            "CSE Installation Error. Check CSE install logs")
        INSTALL_LOGGER.error("CSE Installation Error", exc_info=True)
        # Telemetry - Record failed install action
        record_user_action(CseOperation.SERVICE_INSTALL,
                           status=OperationStatus.FAILED,
                           telemetry_settings=config['service']['telemetry'])
        raise  # TODO() need installation relevant exceptions for rollback
    finally:
        if client is not None:
            client.logout()


def _get_existing_extension_type(client):
    """Get the existing extension type.

    Only one extension type will be returned because having two extensions
        is prevented in install_cse.

    ::param Client client: client used to install cse server components

    :return: the current extension type: ExtensionType.MQTT, AMQP, or NONE
    :rtype: str
    """
    # If API version meets minimum MQTT API version requirement,
    # check for MQTT extension
    if float(client.get_api_version()) >= \
            server_constants.MQTT_MIN_API_VERSION:
        try:
            mqtt_ext_manager = MQTTExtensionManager(client)
            ext_info = mqtt_ext_manager.get_extension_info(
                ext_name=server_constants.CSE_SERVICE_NAME,
                ext_version=server_constants.MQTT_EXTENSION_VERSION,
                ext_vendor=server_constants.MQTT_EXTENSION_VENDOR)
            if ext_info:
                return server_constants.ExtensionType.MQTT
        except requests.exceptions.HTTPError as http_err:
            if http_err.response.status_code != requests.codes.not_found:
                raise

    # Check for AMQP extension
    try:
        amqp_ext = api_extension.APIExtension(client)
        amqp_ext.get_extension_info(
            server_constants.CSE_SERVICE_NAME,
            namespace=server_constants.CSE_SERVICE_NAMESPACE)
        return server_constants.ExtensionType.AMQP
    except MissingRecordException:
        pass

    return server_constants.ExtensionType.NONE


def _register_cse_as_mqtt_extension(client, target_vcd_api_version,
                                    msg_update_callback):
    """Install the MQTT extension and api filter.

    :param Client client: client used to install cse server components
    :param str target_vcd_api_version: the desired vcd api version
    :param utils.ConsoleMessagePrinter msg_update_callback: Callback object.

    :raises requests.exceptions.HTTPError: if the MQTT extension and api filter
        were not set up correctly
    """
    mqtt_ext_manager = MQTTExtensionManager(client)
    description = _construct_cse_extension_description(
        target_vcd_api_version)
    ext_info = mqtt_ext_manager.setup_extension(
        ext_name=server_constants.CSE_SERVICE_NAME,
        ext_version=server_constants.MQTT_EXTENSION_VERSION,
        ext_vendor=server_constants.MQTT_EXTENSION_VENDOR,
        description=description)
    ext_uuid = mqtt_ext_manager.get_extension_uuid(
        ext_info['ext_urn_id'])
    _ = mqtt_ext_manager.setup_api_filter_patterns(ext_uuid,
                                                   API_FILTER_PATTERNS)

    mqtt_msg = 'MQTT extension is ready'
    msg_update_callback.general(mqtt_msg)
    INSTALL_LOGGER.info(mqtt_msg)


def _create_amqp_exchange(exchange_name, host, port, vhost, use_ssl,
                          username, password,
                          msg_update_callback=utils.NullPrinter()):
    """Create the specified AMQP exchange if it does not exist.

    If specified AMQP exchange exists already, does nothing.

    :param str exchange_name: The AMQP exchange name to check for or create.
    :param str host: AMQP host name.
    :param str password: AMQP password.
    :param int port: AMQP port number.
    :param bool use_ssl: Enable ssl.
    :param str username: AMQP username.
    :param str vhost: AMQP vhost.
    :param utils.ConsoleMessagePrinter msg_update_callback: Callback object.

    :raises cse_exception.AmqpError: if AMQP exchange could not be created.
    """
    msg = f"Checking for AMQP exchange '{exchange_name}'"
    msg_update_callback.info(msg)
    INSTALL_LOGGER.info(msg)
    credentials = pika.PlainCredentials(username, password)
    parameters = pika.ConnectionParameters(host, port, vhost, credentials,
                                           ssl=use_ssl, connection_attempts=3,
                                           retry_delay=2, socket_timeout=5)
    connection = None
    try:
        connection = pika.BlockingConnection(parameters)
        channel = connection.channel()
        channel.exchange_declare(exchange=exchange_name,
                                 exchange_type=server_constants.EXCHANGE_TYPE,
                                 durable=True, auto_delete=False)
    except Exception as err:
        msg = f"Cannot create AMQP exchange '{exchange_name}'"
        msg_update_callback.error(msg)
        INSTALL_LOGGER.error(msg, exc_info=True)
        raise cse_exception.AmqpError(msg, str(err))
    finally:
        if connection is not None:
            connection.close()
    msg = f"AMQP exchange '{exchange_name}' is ready"
    msg_update_callback.general(msg)
    INSTALL_LOGGER.info(msg)


def _deregister_cse_mqtt_extension(client,
                                   msg_update_callback=utils.NullPrinter()):
    mqtt_ext_manager = MQTTExtensionManager(client)
    mqtt_ext_info = mqtt_ext_manager.get_extension_info(
        ext_name=server_constants.CSE_SERVICE_NAME,
        ext_version=server_constants.MQTT_EXTENSION_VERSION,
        ext_vendor=server_constants.MQTT_EXTENSION_VENDOR)
    ext_urn_id = mqtt_ext_info[server_constants.MQTTExtKey.EXT_URN_ID]
    mqtt_ext_manager.delete_extension(
        ext_name=server_constants.CSE_SERVICE_NAME,
        ext_version=server_constants.MQTT_EXTENSION_VERSION,
        ext_vendor=server_constants.MQTT_EXTENSION_VENDOR,
        ext_urn_id=ext_urn_id)

    msg = f"Deleted MQTT extension '{server_constants.CSE_SERVICE_NAME}'"
    msg_update_callback.general(msg)
    INSTALL_LOGGER.info(msg)


def _deregister_cse_amqp_extension(client,
                                   msg_update_callback=utils.NullPrinter()):
    """Deregister CSE AMQP extension from VCD."""
    ext = api_extension.APIExtension(client)
    ext.remove_all_api_filters_from_service(
        name=server_constants.CSE_SERVICE_NAME,
        namespace=server_constants.CSE_SERVICE_NAMESPACE)
    ext.delete_extension(name=server_constants.CSE_SERVICE_NAME,
                         namespace=server_constants.CSE_SERVICE_NAMESPACE)
    msg = "Successfully deregistered CSE AMQP extension from VCD"
    msg_update_callback.general(msg)
    INSTALL_LOGGER.info(msg)


def _register_cse_as_amqp_extension(client, routing_key, exchange,
                                    target_vcd_api_version,
                                    msg_update_callback=utils.NullPrinter()):
    """Register CSE on vCD.

    :param pyvcloud.vcd.client.Client client:
    :param pyvcloud.vcd.client.Client client:
    :param str routing_key:
    :param str exchange:
    :param utils.ConsoleMessagePrinter msg_update_callback: Callback object.
    """
    ext = api_extension.APIExtension(client)

    vcd_api_versions = client.get_supported_versions_list()
    if target_vcd_api_version not in vcd_api_versions:
        raise ValueError(f"Target VCD API version '{target_vcd_api_version}' "
                         f" is not in supported versions: {vcd_api_versions}")
    description = _construct_cse_extension_description(target_vcd_api_version)

    # No need to check for existing extension because the calling function
    # (install_cse) already handles checking for an existing extension
    ext.add_extension(
        server_constants.CSE_SERVICE_NAME,
        server_constants.CSE_SERVICE_NAMESPACE,
        routing_key,
        exchange,
        API_FILTER_PATTERNS,
        description=description)

    msg = f"Registered {server_constants.CSE_SERVICE_NAME} as an API extension in vCD" # noqa: E501
    msg_update_callback.general(msg)
    INSTALL_LOGGER.info(msg)


def _update_user_role_with_right_bundle(right_bundle_name,
                                        client: Client,
                                        msg_update_callback=utils.NullPrinter(), # noqa: E501
<<<<<<< HEAD
=======
                                        logger_debug=NULL_LOGGER,
>>>>>>> ed0ebf5c
                                        log_wire=False):
    """Add defined entity rights to user's role.

    This method should only be called on valid configurations.
    In order to call this function, caller has to make sure that the contexual
    defined entity is already created inside VCD and corresppnding right-bundle
    exists in VCD.
    The defined entity right bundle is created by VCD at the time of defined
    entity creation, dynamically. Hence, it doesn't exist before-hand
    (when user initiated the opetation).
    :param str : right_bundle_name
    :param pyvcloud.vcd.client.Client  : client
    :param utils.ConsoleMessagePrinter msg_update_callback: Callback object.
    :param bool log_wire: wire logging enabled
    :rtype bool: result of operation. If the rights were added to user's role
    or not
    """
    # Only a user from System Org can execute this function
    vcd_utils.raise_error_if_user_not_from_system_org(client)

    logger_wire = SERVER_CLOUDAPI_WIRE_LOGGER if log_wire else NULL_LOGGER
    cloudapi_client = \
        vcd_utils.get_cloudapi_client_from_vcd_client(client=client,
<<<<<<< HEAD
                                                      logger_debug=INSTALL_LOGGER, # noqa: E501
=======
                                                      logger_debug=logger_debug, # noqa: E501
>>>>>>> ed0ebf5c
                                                      logger_wire=logger_wire) # noqa: E501

    # Determine role name for the user
    user_context = UserContext(client, cloudapi_client)
    role_name = user_context.role

    # Given that this user is sysadmin, Org must be System
    # If its not, we should receive an exception during one of the below
    # operations
    system_org = Org(client, resource=client.get_org())

    # Using the Org, determine Role object (using Role-name we identified)
    role_record = system_org.get_role_record(role_name)
    role_record_read_only = role_record.get("isReadOnly").lower() in ["true"]
    if (role_record_read_only):
        msg = "User has predefined non editable role. Not adding native entitlement rights." # noqa: E501
        msg_update_callback.general(msg)
        return False

    # Determine the rights necessary from rights bundle
    # It is assumed that user already has "View Rights Bundle" Right
    rbm = RightBundleManager(client, log_wire, msg_update_callback)
    native_def_rights = \
        rbm.get_rights_for_right_bundle(right_bundle_name)

    # Get rights as a list of right-name strings
    rights = []
    for right_record in native_def_rights.get("values"):
        rights.append(right_record["name"])

    try:
        # Add rights to the Role
        role_obj = Role(client, resource=system_org.get_role_resource(role_name)) # noqa: E501
        role_obj.add_rights(rights, system_org)
    except AccessForbiddenException as err:
        msg = "User doesn't have permission to edit Roles."
        msg_update_callback.error(msg)
        msg_update_callback.error(str(err))
        raise err

    msg = "Updated user-role: " + str(role_name) + " with Rights-bundle: " + \
        str(right_bundle_name)
<<<<<<< HEAD
    msg_update_callback.info(msg)
    INSTALL_LOGGER.info(msg)
=======
    msg_update_callback.general(msg)
    logger_debug.info(msg)
>>>>>>> ed0ebf5c

    return True


def _register_def_schema(client: Client,
                         config=[],
                         msg_update_callback=utils.NullPrinter(),
                         log_wire=False):
    """Register defined entity interface and defined entity type.

    If vCD api version is >= 35, register the vCD api version based
    defined entity interface and defined entity type. Read the schema present
    in the location dictated by api version to register the
    defined entity type.

    :param pyvcloud.vcd.client.Client client:
    :param utils.ConsoleMessagePrinter msg_update_callback: Callback object.
    :param bool log_wire: wire logging enabled
    """
    msg = "Registering defined entity schema"
    msg_update_callback.info(msg)
    INSTALL_LOGGER.info(msg)
    logger_wire = SERVER_CLOUDAPI_WIRE_LOGGER if log_wire else NULL_LOGGER
    cloudapi_client = vcd_utils.get_cloudapi_client_from_vcd_client(client=client, # noqa: E501
                                                                    logger_debug=INSTALL_LOGGER, # noqa: E501
                                                                    logger_wire=logger_wire) # noqa: E501
    schema_file = None
    try:
        def_utils.raise_error_if_def_not_supported(cloudapi_client)
        schema_svc = def_schema_svc.DefSchemaService(cloudapi_client)
        keys_map = def_utils.MAP_API_VERSION_TO_KEYS[float(client.get_api_version())] # noqa: E501
        defKey = def_utils.DefKey
        kubernetes_interface = def_models.\
            DefInterface(name=keys_map[defKey.INTERFACE_NAME],
                         vendor=keys_map[defKey.INTERFACE_VENDOR],
                         nss=keys_map[defKey.INTERFACE_NSS],
                         version=keys_map[defKey.INTERFACE_VERSION], # noqa: E501
                         readonly=False)
        try:
            # k8s interface should always be present
            schema_svc.get_interface(kubernetes_interface.get_id())
        except cse_exception.DefSchemaServiceError:
            msg = "Failed to obtain built-in defined entity interface " \
                  f"{keys_map[defKey.INTERFACE_NAME]}"
            msg_update_callback.error(msg)
            INSTALL_LOGGER.error(msg)
            raise

        schema_module = importlib.import_module(
            f'{def_utils.DEF_SCHEMA_DIRECTORY}.{keys_map[defKey.ENTITY_TYPE_SCHEMA_VERSION]}') # noqa: E501
        schema_file = pkg_resources.open_text(schema_module, def_utils.DEF_ENTITY_TYPE_SCHEMA_FILE) # noqa: E501
        native_entity_type = def_models.\
            DefEntityType(name=keys_map[defKey.ENTITY_TYPE_NAME],
                          description='',
                          vendor=keys_map[defKey.ENTITY_TYPE_VENDOR],
                          nss=keys_map[defKey.ENTITY_TYPE_NSS],
                          version=keys_map[defKey.ENTITY_TYPE_VERSION],
                          schema=json.load(schema_file),
                          interfaces=[kubernetes_interface.get_id()],
                          readonly=False)

        msg = ""
        try:
            schema_svc.get_entity_type(native_entity_type.get_id())
            msg = "Skipping creation of Defined Entity Type. Defined Entity Type already exists." # noqa: E501
        except cse_exception.DefSchemaServiceError:
            # TODO handle this part only if the entity type was not found
            native_entity_type = schema_svc.create_entity_type(native_entity_type)  # noqa: E501
<<<<<<< HEAD
            msg = "Successfully registered defined entity type"

        # Update user's role with right bundle associated with native defined
        # entity
        if(_update_user_role_with_right_bundle(
                def_utils.DEF_NATIVE_ENTITY_TYPE_RIGHT_BUNDLE,
                client=client,
                msg_update_callback=msg_update_callback,
                log_wire=log_wire)):
            # Given that Rights for the current user have been updated, CSE
            # should logout the user and login again.
            # This will make sure that SecurityContext object in VCD is
            # recreated and newly added rights are effective for the user.
            client.logout()
            credentials = BasicLoginCredentials(config['vcd']['username'],
                                                server_constants.SYSTEM_ORG_NAME, # noqa: E501
                                                config['vcd']['password'])
            client.set_credentials(credentials)
=======
            msg = "Successfully registered defined entity type\n"

            entity_svc = def_entity_svc.DefEntityService(cloudapi_client)
            entity_svc.create_acl_for_entity(
                native_entity_type.get_id(),
                grant_type=server_constants.AclGrantType.MembershipACLGrant,
                access_level_id=server_constants.AclAccessLevelId.AccessLevelReadWrite, # noqa: E501
                member_id=server_constants.AclMemberId.SystemOrgId)
            msg += "Successfully added ReadWrite ACL for native defined entity to System Org" # noqa: E501
>>>>>>> ed0ebf5c

        msg_update_callback.general(msg)
        INSTALL_LOGGER.info(msg)

        # Update user's role with right bundle associated with native defined
        # entity
        if(_update_user_role_with_right_bundle(
                def_utils.DEF_NATIVE_ENTITY_TYPE_RIGHT_BUNDLE,
                client=client,
                msg_update_callback=msg_update_callback,
                logger_debug=INSTALL_LOGGER,
                log_wire=log_wire)):
            # Given that Rights for the current user have been updated, CSE
            # should logout the user and login again.
            # This will make sure that SecurityContext object in VCD is
            # recreated and newly added rights are effective for the user.
            client.logout()
            credentials = BasicLoginCredentials(config['vcd']['username'],
                                                server_constants.SYSTEM_ORG_NAME, # noqa: E501
                                                config['vcd']['password'])
            client.set_credentials(credentials)
    except cse_exception.DefNotSupportedException:
        msg = "Skipping defined entity type and defined entity interface" \
              " registration"
        msg_update_callback.general(msg)
        INSTALL_LOGGER.info(msg)
    except (ImportError, ModuleNotFoundError, FileNotFoundError) as e:
        msg = f"Error while loading defined entity schema: {str(e)}"
        msg_update_callback.error(msg)
        INSTALL_LOGGER.error(msg)
        raise e
    except Exception as e:
        msg = f"Error occurred while registering defined entity schema: {str(e)}" # noqa: E501
        msg_update_callback.error(msg)
        INSTALL_LOGGER.error(msg)
        raise e
    finally:
        try:
            schema_file.close()
        except Exception:
            pass


def _register_right(client, right_name, description, category, bundle_key,
                    msg_update_callback=utils.NullPrinter()):
    """Register a right for CSE.

    :param pyvcloud.vcd.client.Client client:
    :param str right_name: the name of the new right to be registered.
    :param str description: brief description about the new right.
    :param str category: add the right in existing categories in
        vCD Roles and Rights or specify a new category name.
    :param str bundle_key: is used to identify the right name and change
        its value to different languages using localization bundle.
    :param utils.ConsoleMessagePrinter msg_update_callback: Callback object.

    :raises BadRequestException: if a right with given name already
        exists in vCD.
    """
    ext = api_extension.APIExtension(client)
    # Since the client is a sys admin, org will hold a reference to System org
    system_org = Org(client, resource=client.get_org())
    try:
        right_name_in_vcd = f"{{{server_constants.CSE_SERVICE_NAME}}}:{right_name}" # noqa: E501
        # TODO(): When org.get_right_record() is moved outside the org scope in
        # pyvcloud, update the code below to adhere to the new method names.
        system_org.get_right_record(right_name_in_vcd)
        msg = f"Right: {right_name} already exists in vCD"
        msg_update_callback.general(msg)
        INSTALL_LOGGER.info(msg)
        # Presence of the right in vCD is not a guarantee that the right will
        # be assigned to system org too.
        rights_in_system = system_org.list_rights_of_org()
        for dikt in rights_in_system:
            # TODO(): When localization support comes in, this check should be
            # ditched for a better one.
            if dikt['name'] == right_name_in_vcd:
                msg = f"Right: {right_name} already assigned to System " \
                    f"organization."
                msg_update_callback.general(msg)
                INSTALL_LOGGER.info(msg)
                return
        # Since the right is not assigned to system org, we need to add it.
        msg = f"Assigning Right: {right_name} to System organization."
        msg_update_callback.general(msg)
        INSTALL_LOGGER.info(msg)
        system_org.add_rights([right_name_in_vcd])
    except EntityNotFoundException:
        # Registering a right via api extension end point, auto assigns it to
        # System org.
        msg = f"Registering Right: {right_name} in vCD"
        msg_update_callback.general(msg)
        INSTALL_LOGGER.info(msg)
        ext.add_service_right(
            right_name, server_constants.CSE_SERVICE_NAME,
            server_constants.CSE_SERVICE_NAMESPACE, description,
            category, bundle_key)


def _setup_placement_policies(client,
                              policy_list,
                              is_tkg_plus_enabled,
                              msg_update_callback=utils.NullPrinter(),
                              log_wire=False):
    """Create placement policies for each cluster type.

    Create the global pvdc compute policy if not present and create placement
    policy for each policy in the policy list. This should be done only for
    vcd api version >= 35 (zeus)

    :parma client vcdClient.Client
    :param policy_list str[]
    """
    msg = "Setting up placement policies for cluster types"
    msg_update_callback.info(msg)
    INSTALL_LOGGER.info(msg)
    cpm = \
        compute_policy_manager.ComputePolicyManager(client, log_wire=log_wire)
    pvdc_compute_policy = None
    try:
        try:
            pvdc_compute_policy = \
                compute_policy_manager.get_cse_pvdc_compute_policy(
                    cpm,
                    server_constants.CSE_GLOBAL_PVDC_COMPUTE_POLICY_NAME)
            msg = "Skipping creation of global PVDC compute policy. Policy already exists" # noqa: E501
            msg_update_callback.general(msg)
            INSTALL_LOGGER.info(msg)
        except EntityNotFoundException:
            msg = "Creating global PVDC compute policy"
            msg_update_callback.general(msg)
            INSTALL_LOGGER.info(msg)
            pvdc_compute_policy = \
                compute_policy_manager.add_cse_pvdc_compute_policy(
                    cpm,
                    server_constants.CSE_GLOBAL_PVDC_COMPUTE_POLICY_NAME,
                    server_constants.CSE_GLOBAL_PVDC_COMPUTE_POLICY_DESCRIPTION)  # noqa: E501

        for policy_name in policy_list:
            if not is_tkg_plus_enabled and \
                    policy_name == shared_constants.TKG_PLUS_CLUSTER_RUNTIME_INTERNAL_NAME:  # noqa: E501
                continue
            try:
                compute_policy_manager.get_cse_vdc_compute_policy(
                    cpm,
                    policy_name,
                    is_placement_policy=True)
                msg = f"Skipping creation of VDC placement policy '{policy_name}'. Policy already exists" # noqa: E501
                msg_update_callback.general(msg)
                INSTALL_LOGGER.info(msg)
            except EntityNotFoundException:
                msg = f"Creating placement policy '{policy_name}'"
                msg_update_callback.general(msg)
                INSTALL_LOGGER.info(msg)
                compute_policy_manager.add_cse_vdc_compute_policy(
                    cpm,
                    policy_name,
                    pvdc_compute_policy_id=pvdc_compute_policy['id'])
    except cse_exception.GlobalPvdcComputePolicyNotSupported:
        msg = "Global PVDC compute policies are not supported." \
              "Skipping creation of placement policy."
        msg_update_callback.general(msg)
        INSTALL_LOGGER.info(msg)


def _assign_placement_policies_to_existing_templates(client, config,
                                                     is_tkg_plus_enabled,
                                                     log_wire=False,
                                                     msg_update_callback=utils.NullPrinter()):  # noqa: E501
    """Read existing templates and assign respective placement policies.

    Read metadata of existing templates, get the value for the 'kind' metadata,
    assign the respective placement policy to the template.

    :param vcdClient.Client client:
    :param dict config: content of the CSE config file.
    :param bool is_tkg_plus_enable:
    :param bool log_wire:
    :param utils.ConsoleMessagePrinter msg_update_callback:
    """
    # NOTE: In CSE 3.0 if `enable_tkg_plus` flag in the config is set to false,
    # And there is an existing TKG+ template, throw an exception on the console
    # and fail the upgrade.
    msg = 'Assigning placement policies to existing templates.'
    INSTALL_LOGGER.debug(msg)
    msg_update_callback.general(msg)

    catalog_name = config['broker']['catalog']
    org_name = config['broker']['org']
    all_templates = \
        ltm.get_all_k8s_local_template_definition(
            client,
            catalog_name=catalog_name,  # noqa: E501
            org_name=org_name,
            logger_debug=INSTALL_LOGGER)
    for template in all_templates:
        kind = template.get(server_constants.LocalTemplateKey.KIND)
        catalog_item_name = ltm.get_revisioned_template_name(
            template[server_constants.RemoteTemplateKey.NAME],
            template[server_constants.RemoteTemplateKey.REVISION])
        msg = f"Processing template {catalog_item_name}"
        INSTALL_LOGGER.debug(msg)
        msg_update_callback.general(msg)
        if not kind:
            # skip processing the template if kind value is not present
            msg = f"Skipping processing of template {catalog_item_name}. Template kind not found"  # noqa: E501
            INSTALL_LOGGER.debug(msg)
            msg_update_callback.general(msg)
            continue
        if kind == shared_constants.ClusterEntityKind.TKG_PLUS.value and \
                not is_tkg_plus_enabled:
            msg = "Found a TKG+ template." \
                  " However TKG+ is not enabled on CSE. " \
                  "Please enable TKG+ for CSE via config file and re-run " \
                  "`cse upgrade` to process these vDC(s)."
            INSTALL_LOGGER.error(msg)
            raise cse_exception.CseUpgradeError(msg)
        placement_policy_name = \
            shared_constants.RUNTIME_DISPLAY_NAME_TO_INTERNAL_NAME_MAP[kind]  # noqa: E501
        template_builder.assign_placement_policy_to_template(
            client,
            placement_policy_name,
            catalog_name,
            catalog_item_name,
            org_name,
            logger=INSTALL_LOGGER,
            log_wire=log_wire,
            msg_update_callback=msg_update_callback)


def _install_all_templates(
        client, config, force_create, retain_temp_vapp,
        ssh_key, msg_update_callback=utils.NullPrinter()):
    # read remote template cookbook, download all scripts
    rtm = RemoteTemplateManager(
        remote_template_cookbook_url=config['broker']['remote_template_cookbook_url'], # noqa: E501
        logger=INSTALL_LOGGER, msg_update_callback=msg_update_callback)
    remote_template_cookbook = rtm.get_remote_template_cookbook()

    # create all templates defined in cookbook
    for template in remote_template_cookbook['templates']:
        _install_single_template(
            client=client,
            remote_template_manager=rtm,
            template=template,
            org_name=config['broker']['org'],
            vdc_name=config['broker']['vdc'],
            catalog_name=config['broker']['catalog'],
            network_name=config['broker']['network'],
            ip_allocation_mode=config['broker']['ip_allocation_mode'],
            storage_profile=config['broker']['storage_profile'],
            force_update=force_create,
            retain_temp_vapp=retain_temp_vapp,
            ssh_key=ssh_key,
            is_tkg_plus_enabled=utils.is_tkg_plus_enabled(config),
            msg_update_callback=msg_update_callback)


def install_template(template_name, template_revision, config_file_name,
                     config, force_create, retain_temp_vapp, ssh_key,
                     skip_config_decryption=False, decryption_password=None,
                     msg_update_callback=utils.NullPrinter()):
    """Install a particular template in CSE.

    If template_name and revision are wild carded to *, all templates defined
    in remote template cookbook will be installed.

    :param str template_name:
    :param str template_revision:
    :param str config_file_name: config file name.
    :param dict config: content of the CSE config file.
    :param bool force_create: if True and template already exists in vCD,
        overwrites existing template.
    :param str ssh_key: public ssh key to place into template vApp(s).
    :param bool retain_temp_vapp: if True, temporary vApp will not destroyed,
        so the user can ssh into and debug the vm.
    :param bool skip_config_decryption: do not decrypt the config file.
    :param str decryption_password: password to decrypt the config file.
    :param utils.ConsoleMessagePrinter msg_update_callback: Callback object.
    """
    populate_vsphere_list(config['vcs'])

    msg = f"Installing template '{template_name}' at revision " \
          f"'{template_revision}' on vCloud Director using config file " \
          f"'{config_file_name}'"
    msg_update_callback.info(msg)
    INSTALL_LOGGER.info(msg)

    client = None
    try:
        # Telemetry data construction
        cse_params = {
            PayloadKey.TEMPLATE_NAME: template_name,
            PayloadKey.TEMPLATE_REVISION: template_revision,
            PayloadKey.WAS_DECRYPTION_SKIPPED: bool(skip_config_decryption),
            PayloadKey.WERE_TEMPLATES_FORCE_UPDATED: bool(force_create),
            PayloadKey.WAS_TEMP_VAPP_RETAINED: bool(retain_temp_vapp),
            PayloadKey.WAS_SSH_KEY_SPECIFIED: bool(ssh_key)
        }
        # Record telemetry data
        record_user_action_details(
            cse_operation=CseOperation.TEMPLATE_INSTALL,
            cse_params=cse_params,
            telemetry_settings=config['service']['telemetry'])

        log_filename = None
        log_wire = utils.str_to_bool(config['service'].get('log_wire'))
        if log_wire:
            log_filename = INSTALL_WIRELOG_FILEPATH

        client = Client(config['vcd']['host'],
                        api_version=config['vcd']['api_version'],
                        verify_ssl_certs=config['vcd']['verify'],
                        log_file=log_filename,
                        log_requests=log_wire,
                        log_headers=log_wire,
                        log_bodies=log_wire)
        credentials = BasicLoginCredentials(config['vcd']['username'],
                                            server_constants.SYSTEM_ORG_NAME,
                                            config['vcd']['password'])
        client.set_credentials(credentials)
        msg = f"Connected to vCD as system administrator: " \
              f"{config['vcd']['host']}:{config['vcd']['port']}"
        msg_update_callback.general(msg)
        INSTALL_LOGGER.info(msg)

        # read remote template cookbook
        rtm = RemoteTemplateManager(
            remote_template_cookbook_url=config['broker']['remote_template_cookbook_url'], # noqa: E501
            logger=INSTALL_LOGGER, msg_update_callback=msg_update_callback)
        remote_template_cookbook = rtm.get_remote_template_cookbook()

        found_template = False
        for template in remote_template_cookbook['templates']:
            template_name_matched = template_name in (template[server_constants.RemoteTemplateKey.NAME], '*') # noqa: E501
            template_revision_matched = \
                str(template_revision) in (str(template[server_constants.RemoteTemplateKey.REVISION]), '*') # noqa: E501
            if template_name_matched and template_revision_matched:
                found_template = True
                _install_single_template(
                    client=client,
                    remote_template_manager=rtm,
                    template=template,
                    org_name=config['broker']['org'],
                    vdc_name=config['broker']['vdc'],
                    catalog_name=config['broker']['catalog'],
                    network_name=config['broker']['network'],
                    ip_allocation_mode=config['broker']['ip_allocation_mode'],
                    storage_profile=config['broker']['storage_profile'],
                    force_update=force_create,
                    retain_temp_vapp=retain_temp_vapp,
                    ssh_key=ssh_key,
                    is_tkg_plus_enabled=utils.is_tkg_plus_enabled(config),
                    msg_update_callback=msg_update_callback)

        if not found_template:
            msg = f"Template '{template_name}' at revision " \
                  f"'{template_revision}' not found in remote template " \
                  "cookbook."
            msg_update_callback.error(msg)
            INSTALL_LOGGER.error(msg, exc_info=True)
            raise Exception(msg)

        # Record telemetry data on successful template install
        record_user_action(cse_operation=CseOperation.TEMPLATE_INSTALL,
                           status=OperationStatus.SUCCESS,
                           telemetry_settings=config['service']['telemetry'])  # noqa: E501
    except Exception:
        msg_update_callback.error(
            "Template Installation Error. Check CSE install logs")
        INSTALL_LOGGER.error("Template Installation Error", exc_info=True)

        # Record telemetry data on template install failure
        record_user_action(cse_operation=CseOperation.TEMPLATE_INSTALL,
                           status=OperationStatus.FAILED,
                           telemetry_settings=config['service']['telemetry'])
    finally:
        if client is not None:
            client.logout()


def _install_single_template(
        client, remote_template_manager, template, org_name,
        vdc_name, catalog_name, network_name, ip_allocation_mode,
        storage_profile, force_update, retain_temp_vapp,
        ssh_key, is_tkg_plus_enabled=False,
        msg_update_callback=utils.NullPrinter()):
    # NOTE: For CSE 3.0, if the template is a TKG+ template
    # and `enable_tkg_plus` is set to false,
    # An error should be thrown and template installation should be skipped.
    api_version = float(client.get_api_version())
    if api_version >= float(vCDApiVersion.VERSION_35.value) and\
            template[server_constants.LocalTemplateKey.KIND] == \
            shared_constants.ClusterEntityKind.TKG_PLUS.value and \
            not is_tkg_plus_enabled:
        msg = "Found a TKG+ template." \
              " However TKG+ is not enabled on CSE. " \
              "Please enable TKG+ for CSE via config file and re-run " \
              "`cse upgrade` to process these vDC(s)."
        INSTALL_LOGGER.error(msg)
        msg_update_callback.error(msg)
        raise Exception(msg)
    localTemplateKey = server_constants.LocalTemplateKey
    templateBuildKey = server_constants.TemplateBuildKey
    remote_template_manager.download_template_scripts(
        template_name=template[server_constants.RemoteTemplateKey.NAME],
        revision=template[server_constants.RemoteTemplateKey.REVISION],
        force_overwrite=force_update)
    catalog_item_name = ltm.get_revisioned_template_name(
        template[server_constants.RemoteTemplateKey.NAME],
        template[server_constants.RemoteTemplateKey.REVISION])

    # remote template data is a super set of local template data, barring
    # the key 'catalog_item_name'
    template_data = dict(template)
    template_data[localTemplateKey.CATALOG_ITEM_NAME] = catalog_item_name

    missing_keys = [k for k in localTemplateKey if k not in template_data]
    if len(missing_keys) > 0:
        raise ValueError(f"Invalid template data. Missing keys: {missing_keys}") # noqa: E501

    temp_vm_name = (
        f"{template[server_constants.RemoteTemplateKey.OS].replace('.','')}-"
        f"k8s{template[server_constants.RemoteTemplateKey.KUBERNETES_VERSION].replace('.', '')}-" # noqa: E501
        f"{template[server_constants.RemoteTemplateKey.CNI]}"
        f"{template[server_constants.RemoteTemplateKey.CNI_VERSION].replace('.','')}-vm" # noqa: E501
    )
    build_params = {
        templateBuildKey.TEMPLATE_NAME: template[server_constants.RemoteTemplateKey.NAME], # noqa: E501
        templateBuildKey.TEMPLATE_REVISION: template[server_constants.RemoteTemplateKey.REVISION], # noqa: E501
        templateBuildKey.SOURCE_OVA_NAME: template[server_constants.RemoteTemplateKey.SOURCE_OVA_NAME], # noqa: E501
        templateBuildKey.SOURCE_OVA_HREF: template[server_constants.RemoteTemplateKey.SOURCE_OVA_HREF], # noqa: E501
        templateBuildKey.SOURCE_OVA_SHA256: template[server_constants.RemoteTemplateKey.SOURCE_OVA_SHA256], # noqa: E501
        templateBuildKey.ORG_NAME: org_name,
        templateBuildKey.VDC_NAME: vdc_name,
        templateBuildKey.CATALOG_NAME: catalog_name,
        templateBuildKey.CATALOG_ITEM_NAME: catalog_item_name,
        templateBuildKey.CATALOG_ITEM_DESCRIPTION: template[server_constants.RemoteTemplateKey.DESCRIPTION], # noqa: E501
        templateBuildKey.TEMP_VAPP_NAME: template[server_constants.RemoteTemplateKey.NAME] + '_temp', # noqa: E501
        templateBuildKey.TEMP_VM_NAME: temp_vm_name,
        templateBuildKey.CPU: template[server_constants.RemoteTemplateKey.CPU],
        templateBuildKey.MEMORY: template[server_constants.RemoteTemplateKey.MEMORY], # noqa: E501
        templateBuildKey.NETWORK_NAME: network_name,
        templateBuildKey.IP_ALLOCATION_MODE: ip_allocation_mode, # noqa: E501
        templateBuildKey.STORAGE_PROFILE: storage_profile
    }
    if float(client.get_api_version()) >= float(vCDApiVersion.VERSION_35.value): # noqa: E501
        if template.get(server_constants.RemoteTemplateKey.KIND) not in shared_constants.RUNTIME_DISPLAY_NAME_TO_INTERNAL_NAME_MAP: # noqa: E501
            raise ValueError(f"Cluster kind is {template.get(server_constants.RemoteTemplateKey.KIND)}" # noqa: E501
                             f" Expected {shared_constants.RUNTIME_DISPLAY_NAME_TO_INTERNAL_NAME_MAP.keys()}") # noqa: E501
        build_params[templateBuildKey.CSE_PLACEMENT_POLICY] = \
            shared_constants.RUNTIME_DISPLAY_NAME_TO_INTERNAL_NAME_MAP[template.get(server_constants.RemoteTemplateKey.KIND)] # noqa: E501
    builder = template_builder.TemplateBuilder(client, client, build_params,
                                               ssh_key=ssh_key,
                                               logger=INSTALL_LOGGER,
                                               msg_update_callback=msg_update_callback)  # noqa: E501
    builder.build(force_recreate=force_update,
                  retain_temp_vapp=retain_temp_vapp)

    ltm.save_metadata(client, org_name, catalog_name, catalog_item_name,
                      template_data)


def upgrade_cse(config_file_name, config, skip_template_creation,
                ssh_key, retain_temp_vapp, admin_password,
                msg_update_callback=utils.NullPrinter()):
    """Handle logistics for upgrading CSE to v3.0.

    Handles decision making for configuring AMQP exchange/settings,
    defined entity schema registration for vCD api version >= 35,
    extension registration, catalog setup and template creation, removing old
    CSE sizing based compute policies, assigning the new placement compute
    policy to concerned org VDCs, and create DEF entity for existing clusters.

    :param str config_file_name: config file name.
    :param dict config: content of the CSE config file.
    :param bool skip_template_creation: If True, skip creating the templates.
    :param str ssh_key: public ssh key to place into template vApp(s).
    :param bool retain_temp_vapp: if True, temporary vApp will not destroyed,
        so the user can ssh into and debug the vm.
    :param str admin_password: New password to be set on existing CSE k8s
        cluster vms. If omitted, old password will be retained, however if
        old password is missing a new password will be auto generated
        regardless.
    :param utils.ConsoleMessagePrinter msg_update_callback: Callback object.
    """
    populate_vsphere_list(config['vcs'])

    msg = f"Upgrading CSE on vCloud Director using config file " \
          f"'{config_file_name}'"
    msg_update_callback.info(msg)
    INSTALL_LOGGER.info(msg)

    client = None
    try:
        log_filename = None
        log_wire = utils.str_to_bool(config['service'].get('log_wire'))
        if log_wire:
            log_filename = INSTALL_WIRELOG_FILEPATH

        client = Client(config['vcd']['host'],
                        api_version=config['vcd']['api_version'],
                        verify_ssl_certs=config['vcd']['verify'],
                        log_file=log_filename,
                        log_requests=log_wire,
                        log_headers=log_wire,
                        log_bodies=log_wire)
        credentials = BasicLoginCredentials(config['vcd']['username'],
                                            server_constants.SYSTEM_ORG_NAME,
                                            config['vcd']['password'])
        client.set_credentials(credentials)
        msg = f"Connected to vCD as system administrator: " \
              f"{config['vcd']['host']}:{config['vcd']['port']}"
        msg_update_callback.general(msg)
        INSTALL_LOGGER.info(msg)

        # Handle no extension and upgrading from MQTT extension
        existing_ext_type = _get_existing_extension_type(client)
        if existing_ext_type == server_constants.ExtensionType.NONE:
            msg = "No existing extension.  Please use `cse install' instead " \
                "of 'cse upgrade'."
            raise Exception(msg)
        elif existing_ext_type == server_constants.ExtensionType.MQTT and \
                not utils.should_use_mqtt_protocol(config):
            # Upgrading from MQTT to AMQP extension
            msg = "Upgrading from MQTT extension to AMQP extension is not " \
                  "supported"
            raise Exception(msg)

        ext_cse_version, ext_vcd_api_version = \
            parse_cse_extension_description(
                client, utils.should_use_mqtt_protocol(config))
        if ext_cse_version == server_constants.UNKNOWN_CSE_VERSION or \
                ext_vcd_api_version == server_constants.UNKNOWN_VCD_API_VERSION: # noqa: E501
            msg = "Found CSE api extension registered with vCD, but " \
                  "couldn't determine version of CSE and/or vCD api " \
                  "used previously."
            msg_update_callback.info(msg)
            INSTALL_LOGGER.info(msg)
        else:
            msg = "Found CSE api extension registered by CSE " \
                  f"'{ext_cse_version}' at vCD api version " \
                  f"'v{ext_vcd_api_version}'."
            msg_update_callback.general(msg)
            INSTALL_LOGGER.info(msg)

        target_vcd_api_version = config['vcd']['api_version']
        target_cse_version = utils.get_installed_cse_version()

        telemetry_data = {
            PayloadKey.SOURCE_CSE_VERSION: str(ext_cse_version),
            PayloadKey.SOURCE_VCD_API_VERSION: ext_vcd_api_version,
            PayloadKey.TARGET_CSE_VERSION: str(target_cse_version),
            PayloadKey.TARGET_VCD_API_VERSION: target_vcd_api_version,
            PayloadKey.WERE_TEMPLATES_SKIPPED: bool(skip_template_creation),  # noqa: E501
            PayloadKey.WAS_TEMP_VAPP_RETAINED: bool(retain_temp_vapp),
            PayloadKey.WAS_SSH_KEY_SPECIFIED: bool(ssh_key)
        }

        # Telemetry - Record detailed telemetry data on upgrade
        record_user_action_details(CseOperation.SERVICE_UPGRADE,
                                   telemetry_data,
                                   telemetry_settings=config['service']['telemetry'])  # noqa: E501

        # Handle various upgrade scenarios
        # Post CSE 3.0.0 only the following upgrades should be allowed
        # CSE X.Y.Z -> CSE X+1.0.*, CSE X.Y+1.*, X.Y.Z+
        # vCD api X -> vCD api X+ (as supported by CSE and pyvcloud)
        # It should be noted that if CSE X.Y.Z is upgradable to CSE X'.Y'.Z',
        # then CSE X.Y.Z+ should also be allowed to upgrade to CSE X'.Y'.Z'
        # irrespective of when these patches were released.

        # Upgrading from Unknown version is allowed only in
        # CSE 3.0.0 (2.6.0.devX for the time being)

        update_path_not_valid_msg = "CSE upgrade "
        if ext_cse_version == server_constants.UNKNOWN_CSE_VERSION or \
                ext_vcd_api_version == server_constants.UNKNOWN_VCD_API_VERSION: # noqa: E501
            update_path_not_valid_msg += "to "
        else:
            update_path_not_valid_msg += \
                f"path (CSE '{ext_cse_version}', vCD " \
                f"api 'v{ext_vcd_api_version}') -> "
        update_path_not_valid_msg += f"(CSE '{target_cse_version}', vCD api " \
                                     f"'v{target_vcd_api_version}') is not " \
                                     "supported."

        if target_cse_version < ext_cse_version or \
                float(target_vcd_api_version) < float(ext_vcd_api_version):
            raise Exception(update_path_not_valid_msg)

        # CSE version info in extension description is only applicable for
        # CSE 2.6.02b.dev and CSE 3.0.0+ versions.
        cse_2_6_any_patch = semantic_version.SimpleSpec('>=2.6.0,<2.7.0')
        cse_3_0_any_previous_patch = semantic_version.SimpleSpec('>=3.0.0,<=3.0.1')  # noqa: E501
        allow_upgrade = \
            ext_cse_version == server_constants.UNKNOWN_CSE_VERSION or \
            cse_2_6_any_patch.match(ext_cse_version) or \
            cse_3_0_any_previous_patch.match(ext_cse_version)

        if not allow_upgrade:
            raise Exception(update_path_not_valid_msg)

        if target_vcd_api_version in (vCDApiVersion.VERSION_33.value,
                                      vCDApiVersion.VERSION_34.value):
            _legacy_upgrade_to_33_34(
                client=client,
                config=config,
                ext_vcd_api_version=ext_vcd_api_version,
                skip_template_creation=skip_template_creation,
                ssh_key=ssh_key,
                retain_temp_vapp=retain_temp_vapp,
                admin_password=admin_password,
                msg_update_callback=msg_update_callback)
        elif target_vcd_api_version in (vCDApiVersion.VERSION_35.value):
            _upgrade_to_35(
                client=client,
                config=config,
                ext_vcd_api_version=ext_vcd_api_version,
                skip_template_creation=skip_template_creation,
                ssh_key=ssh_key,
                retain_temp_vapp=retain_temp_vapp,
                admin_password=admin_password,
                msg_update_callback=msg_update_callback,
                log_wire=log_wire)
        else:
            raise Exception(update_path_not_valid_msg)

        record_user_action(CseOperation.SERVICE_UPGRADE,
                           status=OperationStatus.SUCCESS,
                           telemetry_settings=config['service']['telemetry'])

        msg = "Upgraded CSE successfully."
        msg_update_callback.general(msg)
        INSTALL_LOGGER.info(msg)
    except Exception:
        msg_update_callback.error(
            "CSE Installation Error. Check CSE install logs")
        INSTALL_LOGGER.error("CSE Installation Error", exc_info=True)
        record_user_action(CseOperation.SERVICE_UPGRADE,
                           status=OperationStatus.FAILED,
                           telemetry_settings=config['service']['telemetry'])
        raise
    finally:
        if client is not None:
            client.logout()


def _update_cse_mqtt_extension(client, target_vcd_api_version,
                               msg_update_callback=utils.NullPrinter()):
    """Update description and remove and add api filters."""
    mqtt_ext_manager = MQTTExtensionManager(client)

    description = _construct_cse_extension_description(target_vcd_api_version)
    mqtt_ext_manager.update_extension(
        ext_name=server_constants.CSE_SERVICE_NAME,
        ext_version=server_constants.MQTT_EXTENSION_VERSION,
        ext_vendor=server_constants.MQTT_EXTENSION_VENDOR,
        description=description)

    # Remove and add api filters
    ext_info = mqtt_ext_manager.get_extension_info(
        ext_name=server_constants.CSE_SERVICE_NAME,
        ext_version=server_constants.MQTT_EXTENSION_VERSION,
        ext_vendor=server_constants.MQTT_EXTENSION_VENDOR)
    ext_urn_id = ext_info[server_constants.MQTTExtKey.EXT_URN_ID]
    ext_uuid = mqtt_ext_manager.get_extension_uuid(ext_urn_id)
    mqtt_ext_manager.delete_api_filter_patterns(ext_uuid, API_FILTER_PATTERNS)
    mqtt_ext_manager.setup_api_filter_patterns(ext_uuid, API_FILTER_PATTERNS)

    msg = f"Updated MQTT extension '{server_constants.CSE_SERVICE_NAME}'"
    msg_update_callback.general(msg)
    INSTALL_LOGGER.info(msg)


def _update_cse_amqp_extension(client, routing_key, exchange,
                               target_vcd_api_version,
                               msg_update_callback=utils.NullPrinter()):
    """."""
    ext = api_extension.APIExtension(client)

    description = _construct_cse_extension_description(target_vcd_api_version)
    msg = None

    ext.update_extension(
        name=server_constants.CSE_SERVICE_NAME,
        namespace=server_constants.CSE_SERVICE_NAMESPACE,
        routing_key=routing_key,
        exchange=exchange,
        description=description)

    ext.remove_all_api_filters_from_service(
        name=server_constants.CSE_SERVICE_NAME,
        namespace=server_constants.CSE_SERVICE_NAMESPACE)

    ext.add_api_filters_to_service(
        name=server_constants.CSE_SERVICE_NAME,
        patterns=API_FILTER_PATTERNS,
        namespace=server_constants.CSE_SERVICE_NAMESPACE)

    msg = f"Updated API extension '{server_constants.CSE_SERVICE_NAME}' in vCD"
    msg_update_callback.general(msg)
    INSTALL_LOGGER.info(msg)


def _legacy_upgrade_to_33_34(client, config, ext_vcd_api_version,
                             skip_template_creation, ssh_key,
                             retain_temp_vapp, admin_password,
                             msg_update_callback=utils.NullPrinter()):
    # create amqp exchange if it doesn't exist
    amqp = config['amqp']
    _create_amqp_exchange(amqp['exchange'], amqp['host'], amqp['port'],
                          amqp['vhost'], amqp['ssl'], amqp['username'],
                          amqp['password'],
                          msg_update_callback=msg_update_callback)

    if skip_template_creation:
        msg = "Skipping creation of templates."
        msg_update_callback.info(msg)
        INSTALL_LOGGER.info(msg)
    else:
        # Recreate all supported templates
        _install_all_templates(
            client=client,
            config=config,
            force_create=True,
            retain_temp_vapp=retain_temp_vapp,
            ssh_key=retain_temp_vapp,
            msg_update_callback=msg_update_callback)

    # Fix cluster metadata and admin password
    clusters = get_all_cse_clusters(client)
    _fix_cluster_metadata(
        client=client,
        config=config,
        cse_clusters=clusters,
        msg_update_callback=msg_update_callback)
    _fix_cluster_admin_password(
        client=client,
        cse_clusters=clusters,
        new_admin_password=admin_password,
        msg_update_callback=msg_update_callback)

    # update cse api extension
    _update_cse_amqp_extension(
        client=client,
        routing_key=amqp['routing_key'],
        exchange=amqp['exchange'],
        target_vcd_api_version=config['vcd']['api_version'],
        msg_update_callback=msg_update_callback)


def _upgrade_to_35(client, config, ext_vcd_api_version,
                   skip_template_creation, ssh_key, retain_temp_vapp,
                   admin_password, msg_update_callback=utils.NullPrinter(),
                   log_wire=False):
    """Handle upgrade to api version 35.

    :raises: MultipleRecordsException: (when using mqtt) if more than one
        service with the given name and namespace are found when trying to
        delete the amqp-based extension.
    :raises requests.exceptions.HTTPError: (when using MQTT) if the MQTT
        components were not installed correctly
    """
    is_tkg_plus_enabled = utils.is_tkg_plus_enabled(config=config)

    # Add global placement polcies
    _setup_placement_policies(
        client=client,
        policy_list=shared_constants.CLUSTER_RUNTIME_PLACEMENT_POLICIES,
        is_tkg_plus_enabled=is_tkg_plus_enabled,
        msg_update_callback=msg_update_callback,
        log_wire=log_wire)

    # Register def schema
    _register_def_schema(
        client=client,
        config=config,
        msg_update_callback=msg_update_callback,
        log_wire=log_wire)

    if skip_template_creation:
        msg = "Skipping creation of templates."
        msg_update_callback.info(msg)
        INSTALL_LOGGER.info(msg)
        _assign_placement_policies_to_existing_templates(
            client=client,
            config=config,
            is_tkg_plus_enabled=is_tkg_plus_enabled,
            log_wire=utils.str_to_bool(config['service'].get('log_wire')),
            msg_update_callback=msg_update_callback)
    else:
        # Recreate all supported templates
        _install_all_templates(
            client=client,
            config=config,
            force_create=True,
            retain_temp_vapp=retain_temp_vapp,
            ssh_key=retain_temp_vapp,
            msg_update_callback=msg_update_callback)

    msg = "Loading all CSE clusters for processing..."
    INSTALL_LOGGER.info(msg)
    msg_update_callback.info(msg)
    clusters = get_all_cse_clusters(client=client, fetch_details=False)

    # Update clusters to have auto generated password and fix their metadata
    _fix_cluster_metadata(
        client=client,
        config=config,
        cse_clusters=clusters,
        msg_update_callback=msg_update_callback)
    _fix_cluster_admin_password(
        client=client,
        cse_clusters=clusters,
        new_admin_password=admin_password,
        msg_update_callback=msg_update_callback)

    # Loading the clusters again after their metadata has been fixed.
    # This time do fetch node details, org name etc. So that the def schema
    # can be populated.
    msg = "Loading all CSE clusters for processing..."
    INSTALL_LOGGER.info(msg)
    msg_update_callback.info(msg)
    clusters = get_all_cse_clusters(client=client, fetch_details=True)

    # Add new vdc (placement) compute policy to ovdc with existing CSE clusters
    _assign_placement_policy_to_vdc_and_right_bundle_to_org(
        client=client,
        cse_clusters=clusters,
        is_tkg_plus_enabled=is_tkg_plus_enabled,
        msg_update_callback=msg_update_callback,
        log_wire=log_wire)

    # Remove all old CSE compute policies from the system
    _remove_old_cse_sizing_compute_policies(
        client=client,
        msg_update_callback=msg_update_callback,
        log_wire=log_wire)

    # The new placement policies can't be assigned to existing CSE k8s clusters
    # because the support for assigning compute policy to deployed vms is not
    # there in CSE's compute policy manager. However skipping this step is not
    # going to hurt us, since the cse placement policies are dummy policies
    # designed to gate cluster deployment and has no play once the cluster has
    # been deployed.

    # Create DEF entity for all existing clusters (if missing)
    _create_def_entity_for_existing_clusters(
        client=client,
        cse_clusters=clusters,
        msg_update_callback=msg_update_callback,
        is_tkg_plus_enabled=is_tkg_plus_enabled,
        log_wire=log_wire)

    # Print list of users categorized by org, who currently owns CSE clusters
    # and will need DEF entity rights.
    _print_users_in_need_of_def_rights(
        cse_clusters=clusters, msg_update_callback=msg_update_callback)

    # update extension
    if utils.should_use_mqtt_protocol(config):
        # Caller guarantees that there is an extension present
        existing_ext_type = _get_existing_extension_type(client)
        if existing_ext_type == server_constants.ExtensionType.AMQP:
            _deregister_cse_amqp_extension(client)
            _register_cse_as_mqtt_extension(client,
                                            config['vcd']['api_version'],
                                            msg_update_callback)
        elif existing_ext_type == server_constants.ExtensionType.MQTT:
            # Remove api filters and update description
            _update_cse_mqtt_extension(client, config['vcd']['api_version'],
                                       msg_update_callback)
    else:
        # Update amqp exchange
        _create_amqp_exchange(
            exchange_name=config['amqp']['exchange'],
            host=config['amqp']['host'],
            port=config['amqp']['port'],
            vhost=config['amqp']['vhost'],
            use_ssl=config['amqp']['ssl'],
            username=config['amqp']['username'],
            password=config['amqp']['password'],
            msg_update_callback=msg_update_callback)

        # Update cse api extension (along with api end points)
        _update_cse_amqp_extension(
            client=client,
            routing_key=config['amqp']['routing_key'],
            exchange=config['amqp']['exchange'],
            target_vcd_api_version=config['vcd']['api_version'],
            msg_update_callback=msg_update_callback)


def _fix_cluster_metadata(client,
                          config,
                          cse_clusters,
                          msg_update_callback=utils.NullPrinter()):
    msg = "Fixing metadata on CSE k8s clusters."
    INSTALL_LOGGER.info(msg)
    msg_update_callback.info(msg)
    if not cse_clusters:
        msg = "No CSE k8s clusters were found."
        INSTALL_LOGGER.info(msg)
        msg_update_callback.info(msg)
        return

    for cluster in cse_clusters:
        msg = f"Processing metadata of cluster '{cluster['name']}'."
        INSTALL_LOGGER.info(msg)
        msg_update_callback.info(msg)

        vapp_href = cluster['vapp_href']
        vapp = VApp(client, href=vapp_href)

        # This step removes the old 'cse.template' metadata and adds
        # cse.template.name and cse.template.revision metadata
        # using hard-coded values taken from github history
        metadata_dict = \
            pyvcloud_vcd_utils.metadata_to_dict(vapp.get_metadata())
        template_name = metadata_dict.get(
            server_constants.ClusterMetadataKey.TEMPLATE_NAME)
        if not template_name:
            msg = "Reconstructing template name and revision for cluster."
            INSTALL_LOGGER.info(msg)
            msg_update_callback.info(msg)

            new_template_name = \
                _construct_template_name_from_history(metadata_dict)

            if not new_template_name:
                msg = "Unable to determine source template of cluster " \
                      f"'{cluster['name']}'. Stopped processing cluster."
                INSTALL_LOGGER.error(msg)
                msg_update_callback.error(msg)
                continue

            msg = "Updating metadata of cluster with template name and revision." # noqa: E501
            INSTALL_LOGGER.info(msg)
            msg_update_callback.info(msg)

            task = vapp.remove_metadata(
                server_constants.ClusterMetadataKey.BACKWARD_COMPATIBILE_TEMPLATE_NAME) # noqa: E501
            client.get_task_monitor().wait_for_success(task)

            new_metadata_to_add = {
                server_constants.ClusterMetadataKey.TEMPLATE_NAME: new_template_name, # noqa: E501
                server_constants.ClusterMetadataKey.TEMPLATE_REVISION: 0
            }
            task = vapp.set_multiple_metadata(new_metadata_to_add)
            client.get_task_monitor().wait_for_success(task)
            vapp.reload()

        # This step uses data from the newly updated cse.template.name and
        # cse.template.revision metadata fields as well as github history
        # to add [cse.os, cse.docker.version, cse.kubernetes,
        # cse.kubernetes.version, cse.cni, cse.cni.version] to the clusters
        # if they are missing.
        metadata_dict = \
            pyvcloud_vcd_utils.metadata_to_dict(vapp.get_metadata())
        template_name = metadata_dict.get(
            server_constants.ClusterMetadataKey.TEMPLATE_NAME)
        template_revision = str(metadata_dict.get(
            server_constants.ClusterMetadataKey.TEMPLATE_REVISION, 0))
        cse_version = metadata_dict.get(
            server_constants.ClusterMetadataKey.CSE_VERSION)
        k8s_distribution = metadata_dict.get(
            server_constants.ClusterMetadataKey.KUBERNETES)
        k8s_version = metadata_dict.get(
            server_constants.ClusterMetadataKey.KUBERNETES_VERSION)
        os_name = metadata_dict.get(
            server_constants.ClusterMetadataKey.OS)
        cni = metadata_dict.get(
            server_constants.ClusterMetadataKey.CNI)
        cni_version = metadata_dict.get(
            server_constants.ClusterMetadataKey.CNI_VERSION)
        docker_version = metadata_dict.get(
            server_constants.ClusterMetadataKey.DOCKER_VERSION)

        if not k8s_distribution or not k8s_version or not os_name or not cni \
                or not cni_version or not docker_version:
            msg = "Determining k8s version on cluster."
            INSTALL_LOGGER.info(msg)
            msg_update_callback.info(msg)

            if not template_name:
                msg = "Unable to determine source template of cluster " \
                      f"'{cluster['name']}'. Stopped processing cluster."
                INSTALL_LOGGER.error(msg)
                msg_update_callback.error(msg)
                continue

            tokens = template_name.split('_')
            k8s_data = tokens[1].split('-')
            cni_data = tokens[2].split('-')

            if not os_name:
                os_name = tokens[0]
            if not k8s_distribution:
                # old clusters that were converted can have non-existent
                # template name that has 'k8s' string in it instead of 'k8'
                if k8s_data[0] in ('k8', 'k8s'):
                    k8s_distribution = 'upstream'
                elif k8s_data[0] in ('tkg', 'tkgp', 'tkgplus'):
                    k8s_distribution = 'TKG+'
                else:
                    k8s_distribution = "Unknown Kubernetes distribution"
            if not cni:
                cni = cni_data[0]
            if not cni_version:
                cni_version = cni_data[1]
            if not k8s_version or not docker_version:
                k8s_version, docker_version = \
                    _get_k8s_and_docker_versions_from_history(
                        template_name=template_name,
                        template_revision=template_revision,
                        cse_version=cse_version)

            # Try to determine the above values using template definition
            org_name = config['broker']['org']
            catalog_name = config['broker']['catalog']
            k8s_templates = ltm.get_all_k8s_local_template_definition(
                client=client, catalog_name=catalog_name, org_name=org_name)
            for k8s_template in k8s_templates:
                # The source of truth for metadata on the clusters is always
                # the template metadata.
                if (str(k8s_template[server_constants.LocalTemplateKey.REVISION]), k8s_template[server_constants.LocalTemplateKey.NAME]) == (template_revision, template_name):  # noqa: E501
                    if k8s_template.get(server_constants.LocalTemplateKey.OS):
                        os_name = k8s_template.get(server_constants.LocalTemplateKey.OS) # noqa: E501
                    if k8s_template.get(server_constants.LocalTemplateKey.KUBERNETES): # noqa: E501
                        k8s_distribution = k8s_template.get(server_constants.LocalTemplateKey.KUBERNETES) # noqa: E501
                    if k8s_template.get(server_constants.LocalTemplateKey.KUBERNETES_VERSION): # noqa: E501
                        k8s_version = k8s_template[server_constants.LocalTemplateKey.KUBERNETES_VERSION] # noqa: E501
                    if k8s_template.get(server_constants.LocalTemplateKey.CNI):
                        cni = k8s_template.get(server_constants.LocalTemplateKey.CNI) # noqa: E501
                    if k8s_template.get(server_constants.LocalTemplateKey.CNI_VERSION): # noqa: E501
                        cni_version = k8s_template.get(server_constants.LocalTemplateKey.CNI_VERSION) # noqa: E501
                    if k8s_template.get(server_constants.LocalTemplateKey.DOCKER_VERSION): # noqa: E501
                        docker_version = k8s_template[server_constants.LocalTemplateKey.DOCKER_VERSION] # noqa: E501
                    break

            new_metadata = {
                server_constants.ClusterMetadataKey.OS: os_name,
                server_constants.ClusterMetadataKey.DOCKER_VERSION: docker_version, # noqa: E501
                server_constants.ClusterMetadataKey.KUBERNETES: k8s_distribution, # noqa: E501
                server_constants.ClusterMetadataKey.KUBERNETES_VERSION: k8s_version, # noqa: E501
                server_constants.ClusterMetadataKey.CNI: cni,
                server_constants.ClusterMetadataKey.CNI_VERSION: cni_version,
            }
            task = vapp.set_multiple_metadata(new_metadata)
            client.get_task_monitor().wait_for_success(task)

        msg = "Finished processing metadata of cluster."
        INSTALL_LOGGER.info(msg)
        msg_update_callback.general(msg)


def _construct_template_name_from_history(metadata_dict):
    old_template_name = metadata_dict.get(
        server_constants.ClusterMetadataKey.BACKWARD_COMPATIBILE_TEMPLATE_NAME)
    if not old_template_name:
        return

    new_template_name = None
    cse_version = metadata_dict.get(
        server_constants.ClusterMetadataKey.CSE_VERSION)
    if 'photon' in old_template_name:
        new_template_name = 'photon-v2'
        if cse_version in ('1.0.0'):
            new_template_name += '_k8-1.8_weave-2.0.5'
        elif cse_version in ('1.1.0', '1.2.0', '1.2.1', '1.2.2', '1.2.3', '1.2.4'): # noqa: E501
            new_template_name += '_k8-1.9_weave-2.3.0'
        elif cse_version in ('1.2.5', '1.2.6', '1.2.7',): # noqa: E501
            new_template_name += '_k8-1.10_weave-2.3.0'
        elif cse_version in ('2.0.0'):
            new_template_name += '_k8-1.12_weave-2.3.0'
        else:
            new_template_name += '_k8-0.0_weave-0.0.0'
    elif 'ubuntu' in old_template_name:
        new_template_name = 'ubuntu-16.04'
        if cse_version in ('1.0.0'):
            new_template_name += '_k8-1.9_weave-2.1.3'
        elif cse_version in ('1.1.0', '1.2.0', '1.2.1', '1.2.2', '1.2.3', '1.2.4', '1.2.5', '1.2.6', '1.2.7'): # noqa: E501
            new_template_name += '_k8-1.10_weave-2.3.0'
        elif cse_version in ('2.0.0'):
            new_template_name += '_k8-1.13_weave-2.3.0'
        else:
            new_template_name += '_k8-0.0_weave-0.0.0'

    return new_template_name


def _get_k8s_and_docker_versions_from_history(
        template_name,
        template_revision,
        cse_version):
    docker_version = '0.0.0'
    k8s_version = template_name.split('_')[1].split('-')[1]
    if 'photon' in template_name:
        docker_version = '17.06.0'
        if template_revision == '1':
            docker_version = '18.06.2'
        if '1.8' in template_name:
            k8s_version = '1.8.1'
        elif '1.9' in template_name:
            k8s_version = '1.9.6'
        elif '1.10' in template_name:
            k8s_version = '1.10.11'
        elif '1.12' in template_name:
            k8s_version = '1.12.7'
        elif '1.14' in template_name:
            k8s_version = '1.14.6'
    elif 'ubuntu' in template_name:
        docker_version = '18.09.7'
        if '1.9' in template_name:
            docker_version = '17.12.0'
            k8s_version = '1.9.3'
        elif '1.10' in template_name:
            docker_version = '18.03.0'
            k8s_version = '1.10.1'
            if cse_version in ('1.2.5', '1.2.6, 1.2.7'):
                k8s_version = '1.10.11'
            if cse_version in ('1.2.7'):
                docker_version = '18.06.2'
        elif '1.13' in template_name:
            docker_version = '18.06.3'
            k8s_version = '1.13.5'
            if template_revision == '2':
                k8s_version = '1.13.12'
        elif '1.15' in template_name:
            docker_version = '18.09.7'
            k8s_version = '1.15.3'
            if template_revision == '2':
                k8s_version = '1.15.5'

    return k8s_version, docker_version


def _fix_cluster_admin_password(client,
                                cse_clusters,
                                new_admin_password=None,
                                msg_update_callback=utils.NullPrinter()):
    msg = "Fixing admin password of CSE k8s clusters."
    INSTALL_LOGGER.info(msg)
    msg_update_callback.info(msg)
    if len(cse_clusters) == 0:
        msg = "No CSE k8s clusters were found."
        INSTALL_LOGGER.info(msg)
        msg_update_callback.info(msg)
        return

    href_of_vms_to_verify = []
    for cluster in cse_clusters:
        msg = f"Processing admin password of cluster '{cluster['name']}'."
        INSTALL_LOGGER.info(msg)
        msg_update_callback.info(msg)

        vm_hrefs_for_password_update = []
        vapp_href = cluster['vapp_href']
        vapp = VApp(client, href=vapp_href)
        vm_resources = vapp.get_all_vms()
        for vm_resource in vm_resources:
            vm = VM(client, href=vm_resource.get('href'))
            msg = f"Determining if vm '{vm.get_resource().get('name')}' " \
                  "needs processing'."
            INSTALL_LOGGER.info(msg)
            msg_update_callback.info(msg)

            gc_section = vm.get_guest_customization_section()
            admin_password_enabled = False
            if hasattr(gc_section, 'AdminPasswordEnabled'):
                admin_password_enabled = utils.str_to_bool(gc_section.AdminPasswordEnabled) # noqa: E501
            admin_password_on_vm = None
            if hasattr(gc_section, 'AdminPassword'):
                admin_password_on_vm = gc_section.AdminPassword.text

            skip_vm = False
            if admin_password_enabled:
                if new_admin_password:
                    if new_admin_password == admin_password_on_vm:
                        skip_vm = True
                else:
                    if admin_password_on_vm:
                        skip_vm = True
            if not skip_vm:
                href_of_vms_to_verify.append(vm.href)
                vm_hrefs_for_password_update.append(vm.href)

        # At least one vm in the vApp needs a password update
        if len(vm_hrefs_for_password_update) > 0:
            for href in vm_hrefs_for_password_update:
                vm = VM(client=client, href=href)
                try:
                    msg = "Undeploying vm."
                    INSTALL_LOGGER.info(msg)
                    msg_update_callback.info(msg)
                    task = vm.undeploy()
                    client.get_task_monitor().wait_for_success(task)
                    msg = "Successfully undeployed vm"
                    INSTALL_LOGGER.info(msg)
                    msg_update_callback.general(msg)
                except Exception as err:
                    INSTALL_LOGGER.debug(str(err))
                    msg_update_callback.info(str(err))

                msg = f"Processing vm '{vm.get_resource().get('name')}'." \
                      "\nUpdating vm admin password"
                INSTALL_LOGGER.info(msg)
                msg_update_callback.info(msg)
                vm.reload()
                task = vm.update_guest_customization_section(
                    enabled=True,
                    admin_password_enabled=True,
                    admin_password_auto=not new_admin_password,
                    admin_password=new_admin_password,
                )
                client.get_task_monitor().wait_for_success(task)
                msg = "Successfully updated vm"
                INSTALL_LOGGER.info(msg)
                msg_update_callback.general(msg)

                msg = "Deploying vm."
                INSTALL_LOGGER.info(msg)
                msg_update_callback.info(msg)
                vm.reload()
                task = vm.power_on_and_force_recustomization()
                client.get_task_monitor().wait_for_success(task)
                msg = "Successfully deployed vm"
                INSTALL_LOGGER.info(msg)
                msg_update_callback.general(msg)

        msg = f"Successfully processed cluster '{cluster['name']}'"
        INSTALL_LOGGER.info(msg)
        msg_update_callback.general(msg)

    while len(href_of_vms_to_verify) != 0:
        msg = f"Waiting on guest customization to finish on {len(href_of_vms_to_verify)} vms." # noqa: E501
        INSTALL_LOGGER.info(msg)
        msg_update_callback.info(msg)
        to_remove = []
        for href in href_of_vms_to_verify:
            vm = VM(client=client, href=href)
            gc_section = vm.get_guest_customization_section()
            admin_password_enabled = False
            if hasattr(gc_section, 'AdminPasswordEnabled'):
                admin_password_enabled = utils.str_to_bool(gc_section.AdminPasswordEnabled) # noqa: E501
            admin_password = None
            if hasattr(gc_section, 'AdminPassword'):
                admin_password = gc_section.AdminPassword.text
            if admin_password_enabled and admin_password:
                to_remove.append(vm.href)

        for href in to_remove:
            href_of_vms_to_verify.remove(href)

        if len(href_of_vms_to_verify) > 0:
            time.sleep(5)
        else:
            msg = "Finished Guest customization on all vms."
            INSTALL_LOGGER.info(msg)
            msg_update_callback.info(msg)


def _get_placement_policy_name_from_template_name(template_name):
    if 'k8' in template_name:
        policy_name = \
            shared_constants.NATIVE_CLUSTER_RUNTIME_INTERNAL_NAME
    elif 'tkg' in template_name or 'tkgplus' in template_name:
        policy_name = \
            shared_constants.TKG_PLUS_CLUSTER_RUNTIME_INTERNAL_NAME
    else:
        raise Exception(f"Unknown kind of template '{template_name}'.")

    return policy_name


def _assign_placement_policy_to_vdc_and_right_bundle_to_org(
        client,
        cse_clusters,
        is_tkg_plus_enabled,
        msg_update_callback=utils.NullPrinter(),
        log_wire=False):
    """Assign placement policies to VDCs and right bundles to Orgs with existing clusters."""  # noqa: E501
    # NOTE: For CSE 3.0, if `enable_tkg_plus` flag in the config is set to
    # false,
    # Throw an error on the console and do not publish TKG+ placement policy to
    # the VDC
    msg = "Assigning placement compute policy(s) to vDC(s) hosting existing CSE clusters." # noqa: E501
    msg_update_callback.info(msg)
    INSTALL_LOGGER.info(msg)

    msg = "Identifying vDC(s) that are currently hosting CSE clusters."
    msg_update_callback.info(msg)
    INSTALL_LOGGER.info(msg)

    tkg_plus_ovdcs = []
    native_ovdcs = []
    vdc_names = {}
    org_ids = set()
    for cluster in cse_clusters:
        try:
            policy_name = _get_placement_policy_name_from_template_name(
                cluster['template_name'])
        except Exception:
            msg = f"Invalid template '{cluster['template_name']}' for cluster '{cluster['name']}'." # noqa: E501
            msg_update_callback.error(msg)
            INSTALL_LOGGER.error(msg)
            continue

        if policy_name == shared_constants.NATIVE_CLUSTER_RUNTIME_INTERNAL_NAME:  # noqa: E501
            id = cluster['vdc_id']
            native_ovdcs.append(id)
            vdc_names[id] = cluster['vdc_name']
        elif policy_name == shared_constants.TKG_PLUS_CLUSTER_RUNTIME_INTERNAL_NAME:  # noqa: E501
            id = cluster['vdc_id']
            tkg_plus_ovdcs.append(id)
            vdc_names[id] = cluster['vdc_name']
        org_id = cluster['org_href'].split('/')[-1]
        org_ids.add(org_id)

    native_ovdcs = set(native_ovdcs)
    tkg_plus_ovdcs = set(tkg_plus_ovdcs)

    cpm = \
        compute_policy_manager.ComputePolicyManager(client, log_wire=log_wire)

    if native_ovdcs:
        msg = f"Found {len(native_ovdcs)} vDC(s) hosting NATIVE CSE custers."
        msg_update_callback.info(msg)
        INSTALL_LOGGER.info(msg)
        native_policy = compute_policy_manager.get_cse_vdc_compute_policy(
            cpm,
            shared_constants.NATIVE_CLUSTER_RUNTIME_INTERNAL_NAME,
            is_placement_policy=True)
        for vdc_id in native_ovdcs:
            cpm.add_compute_policy_to_vdc(
                vdc_id=vdc_id,
                compute_policy_href=native_policy['href'])
            msg = "Added compute policy " \
                  f"'{native_policy['display_name']}' to vDC " \
                  f"'{vdc_names[vdc_id]}'"
            INSTALL_LOGGER.info(msg)
            msg_update_callback.general(msg)

    if tkg_plus_ovdcs:
        msg = f"Found {len(tkg_plus_ovdcs)} vDC(s) hosting TKG+ clusters."
        if not is_tkg_plus_enabled:
            msg += " However TKG+ is not enabled on CSE. vDC(s) hosting " \
                   "TKG+ clusters will not be processed. Please enable " \
                   "TKG+ for CSE via config file and re-run `cse upgrade` " \
                   "to process these vDC(s)."
            INSTALL_LOGGER.error(msg)
            raise cse_exception.CseUpgradeError(msg)
        msg_update_callback.info(msg)
        INSTALL_LOGGER.info(msg)

        if is_tkg_plus_enabled:
            tkg_plus_policy = \
                compute_policy_manager.get_cse_vdc_compute_policy(
                    cpm,
                    shared_constants.TKG_PLUS_CLUSTER_RUNTIME_INTERNAL_NAME,
                    is_placement_policy=True)
            for vdc_id in tkg_plus_ovdcs:
                cpm.add_compute_policy_to_vdc(
                    vdc_id=vdc_id,
                    compute_policy_href=tkg_plus_policy['href'])
                msg = "Added compute policy " \
                      f"'{tkg_plus_policy['display_name']}' to vDC " \
                      f"'{vdc_names[vdc_id]}'"
                INSTALL_LOGGER.info(msg)
                msg_update_callback.general(msg)

    if len(org_ids) > 0:
        msg = "Publishing CSE native cluster right bundles to orgs where " \
              "clusters are deployed"
        INSTALL_LOGGER.info(msg)
        msg_update_callback.info(msg)
        try:
            rbm = RightBundleManager(client, log_wire=log_wire, logger_debug=INSTALL_LOGGER)  # noqa: E501
            cse_right_bundle = rbm.get_right_bundle_by_name(
                def_utils.DEF_NATIVE_ENTITY_TYPE_RIGHT_BUNDLE)
            rbm.publish_cse_right_bundle_to_tenants(
                right_bundle_id=cse_right_bundle['id'],
                org_ids=list(org_ids))
        except Exception as err:
            msg = f"Error adding right bundles to the Organizations: {err}"
            INSTALL_LOGGER.error(msg)
            raise
        msg = "Successfully published CSE native cluster right bundle to Orgs"
        INSTALL_LOGGER.info(msg)
        msg_update_callback.general(msg)


def _remove_old_cse_sizing_compute_policies(
        client,
        msg_update_callback=utils.NullPrinter(),
        log_wire=False):
    msg = "Removing old sizing compute policies created by CSE."
    msg_update_callback.info(msg)
    INSTALL_LOGGER.info(msg)

    cpm = \
        compute_policy_manager.ComputePolicyManager(client, log_wire=log_wire)
    all_cse_policy_names = []
    org_resources = client.get_org_list()
    for org_resource in org_resources:
        org = Org(client, resource=org_resource)
        org_name = org.get_name()

        msg = f"Processing Org : '{org_name}'"
        msg_update_callback.info(msg)
        INSTALL_LOGGER.info(msg)

        vdcs = org.list_vdcs()
        for vdc_data in vdcs:
            vdc_name = vdc_data['name']

            msg = f"Processing Org VDC : '{vdc_name}'"
            msg_update_callback.info(msg)
            INSTALL_LOGGER.info(msg)

            vdc = vcd_utils.get_vdc(client, vdc_name=vdc_name, org_name=org_name) # noqa: E501
            vdc_id = pyvcloud_vcd_utils.extract_id(vdc.get_resource().get('id')) # noqa: E501
            vdc_sizing_policies = compute_policy_manager.list_cse_sizing_policies_on_vdc(cpm, vdc_id)  # noqa: E501
            if vdc_sizing_policies:
                for policy in vdc_sizing_policies:
                    msg = f"Processing Policy : '{policy['display_name']}' on Org VDC : '{vdc_name}'" # noqa: E501
                    msg_update_callback.info(msg)
                    INSTALL_LOGGER.info(msg)

                    all_cse_policy_names.append(policy['display_name'])
                    task_data = cpm.remove_vdc_compute_policy_from_vdc(
                        ovdc_id=vdc_id,
                        compute_policy_href=policy['href'],
                        force=True)
                    fake_task_object = {'href': task_data['task_href']}
                    client.get_task_monitor().wait_for_status(fake_task_object) # noqa: E501

                    msg = f"Removed Policy : '{policy['display_name']}' from Org VDC : '{vdc_name}'" # noqa: E501
                    msg_update_callback.general(msg)
                    INSTALL_LOGGER.info(msg)

            msg = f"Finished processing Org VDC : '{vdc_name}'"
            msg_update_callback.general(msg)
            INSTALL_LOGGER.info(msg)

        msg = f"Finished processing Org : '{org_name}'"
        msg_update_callback.general(msg)
        INSTALL_LOGGER.info(msg)

    for policy_name in all_cse_policy_names:
        try:
            msg = f"Deleting  Policy : '{policy_name}'"
            msg_update_callback.info(msg)
            INSTALL_LOGGER.info(msg)

            compute_policy_manager.delete_cse_vdc_compute_policy(cpm,
                                                                 policy_name)

            msg = f"Deleted  Policy : '{policy_name}'"
            msg_update_callback.general(msg)
            INSTALL_LOGGER.info(msg)
        except Exception:
            msg = f"Failed to deleted  Policy : '{policy_name}'"
            msg_update_callback.error(msg)
            INSTALL_LOGGER.error(msg)


def _create_def_entity_for_existing_clusters(
        client,
        cse_clusters,
        is_tkg_plus_enabled,
        msg_update_callback=utils.NullPrinter(),
        log_wire=False):
    msg = "Making old CSE k8s clusters compatible with CSE 3.0"
    msg_update_callback.info(msg)
    INSTALL_LOGGER.info(msg)

    logger_wire = SERVER_CLOUDAPI_WIRE_LOGGER if log_wire else NULL_LOGGER
    cloudapi_client = vcd_utils.get_cloudapi_client_from_vcd_client(
        client=client,
        logger_debug=INSTALL_LOGGER,
        logger_wire=logger_wire)
    entity_svc = def_entity_svc.DefEntityService(cloudapi_client)

    schema_svc = def_schema_svc.DefSchemaService(cloudapi_client)
    keys_map = def_utils.MAP_API_VERSION_TO_KEYS[float(client.get_api_version())] # noqa: E501
    entity_type_id = def_utils.generate_entity_type_id(
        vendor=keys_map[def_utils.DefKey.ENTITY_TYPE_VENDOR],
        nss=keys_map[def_utils.DefKey.ENTITY_TYPE_NSS],
        version=keys_map[def_utils.DefKey.ENTITY_TYPE_VERSION])
    native_entity_type = schema_svc.get_entity_type(entity_type_id)

    for cluster in cse_clusters:
        msg = f"Processing cluster '{cluster['name']}'"
        INSTALL_LOGGER.info(msg)
        msg_update_callback.info(msg)

        cluster_id = cluster['cluster_id']
        try:
            def_entity = entity_svc.get_entity(cluster_id)
            msg = f"Skipping cluster '{cluster['name']}' since it has " \
                  "already been processed."
            INSTALL_LOGGER.info(msg)
            msg_update_callback.info(msg)
            continue
        except Exception as err:
            INSTALL_LOGGER.debug(str(err))

        try:
            policy_name = _get_placement_policy_name_from_template_name(
                cluster['template_name'])
        except Exception:
            msg = f"Invalid template '{cluster['template_name']}' for cluster '{cluster['name']}'." # noqa: E501
            msg_update_callback.info(msg)
            INSTALL_LOGGER.info(msg)
            continue

        if policy_name == \
                shared_constants.TKG_PLUS_CLUSTER_RUNTIME_INTERNAL_NAME and \
                not is_tkg_plus_enabled:
            msg = "Found a TKG+ cluster." \
                  " However TKG+ is not enabled on CSE. " \
                  "Please enable TKG+ for CSE via config file and re-run" \
                  "`cse upgrade` to process these clusters"
            INSTALL_LOGGER.error(msg)
            raise cse_exception.CseUpgradeError(msg)
        if policy_name == shared_constants.NATIVE_CLUSTER_RUNTIME_INTERNAL_NAME:  # noqa: E501
            # TODO combine to a single constant
            kind = shared_constants.ClusterEntityKind.NATIVE.value
        elif policy_name == shared_constants.TKG_PLUS_CLUSTER_RUNTIME_INTERNAL_NAME:  # noqa: E501
            kind = shared_constants.ClusterEntityKind.TKG_PLUS.value

        worker_nodes = []
        for item in cluster['nodes']:
            worker_nodes.append(
                def_models.Node(name=item['name'], ip=item['ipAddress']))
        nfs_nodes = []
        for item in cluster['nfs_nodes']:
            nfs_nodes.append(def_models.NfsNode(
                name=item['name'],
                ip=item['ipAddress'],
                exports=item['exports']))

        cluster_entity = def_models.ClusterEntity(
            kind=kind,
            spec=def_models.ClusterSpec(
                workers=def_models.Workers(
                    count=len(cluster['nodes']),
                    storage_profile=cluster['storage_profile_name']),
                control_plane=def_models.ControlPlane(
                    count=len(cluster['master_nodes']),
                    storage_profile=cluster['storage_profile_name']),
                nfs=def_models.Nfs(
                    count=len(cluster['nfs_nodes']),
                    storage_profile=cluster['storage_profile_name']),
                settings=def_models.Settings(
                    network=cluster['network_name'],
                    ssh_key=""),  # Impossible to get this value from clusters
                k8_distribution=def_models.Distribution(
                    template_name=cluster['template_name'],
                    template_revision=int(cluster['template_revision']))),
            status=def_models.Status(
                phase=str(shared_constants.DefEntityPhase(
                    shared_constants.DefEntityOperation.CREATE,
                    shared_constants.DefEntityOperationStatus.SUCCEEDED)),
                kubernetes=f"{cluster['kubernetes']} {cluster['kubernetes_version']}", # noqa: E501
                cni=f"{cluster['cni']} {cluster['cni_version']}",
                os=cluster['os'],
                docker_version=cluster['docker_version'],
                nodes=def_models.Nodes(
                    control_plane=def_models.Node(
                        name=cluster['master_nodes'][0]['name'],
                        ip=cluster['master_nodes'][0]['ipAddress']),
                    workers=worker_nodes,
                    nfs=nfs_nodes)),
            metadata=def_models.Metadata(
                org_name=cluster['org_name'],
                ovdc_name=cluster['vdc_name'],
                cluster_name=cluster['name']),
            api_version="")

        org_resource = vcd_utils.get_org(client, org_name=cluster['org_name'])
        org_id = org_resource.href.split('/')[-1]
        def_entity = def_models.DefEntity(entity=cluster_entity)
        entity_svc.create_entity(native_entity_type.id, entity=def_entity,
                                 tenant_org_context=org_id)

        def_entity = entity_svc.get_native_entity_by_name(cluster['name'])
        def_entity_id = def_entity.id
        def_entity.externalId = cluster['vapp_href']

        # update ownership of the entity
        try:
            user = client.get_user_in_org(
                user_name=cluster['owner_name'],
                org_href=cluster['org_href'])
            user_urn = user.get('id')
            orgmember_urn = user_urn.replace(":user:", ":orgMember:")

            org_href = cluster['org_href']
            org_id = org_href.split("/")[-1]
            org_urn = f"urn:vcloud:org:{org_id}"

            def_entity.owner = def_models.Owner(
                name=cluster['owner_name'],
                id=orgmember_urn)
            def_entity.org = def_models.Org(
                name=cluster['org_name'],
                id=org_urn)
        except Exception as err:
            INSTALL_LOGGER.debug(str(err))
            msg = "Unable to determine current owner of cluster " \
                  f"'{cluster['name']}'. Unable to process ownership."
            msg_update_callback.info(msg)
            INSTALL_LOGGER.info(msg)

        entity_svc.update_entity(def_entity_id, def_entity)
        entity_svc.resolve_entity(def_entity_id)

        msg = f"Generated new id for cluster '{cluster['name']}' "
        INSTALL_LOGGER.info(msg)
        msg_update_callback.general(msg)

        # update vapp metadata to reflect new cluster_id
        msg = f"Updating metadata of cluster '{cluster['name']}'"
        INSTALL_LOGGER.info(msg)
        msg_update_callback.info(msg)

        tags = {
            server_constants.ClusterMetadataKey.CLUSTER_ID: def_entity_id
        }
        vapp = VApp(client, href=cluster['vapp_href'])
        task = vapp.set_multiple_metadata(tags)
        client.get_task_monitor().wait_for_status(task)

        msg = f"Updated metadata of cluster '{cluster['name']}'"
        INSTALL_LOGGER.info(msg)
        msg_update_callback.general(msg)

        msg = f"Finished processing cluster '{cluster['name']}'"
        INSTALL_LOGGER.info(msg)
        msg_update_callback.general(msg)

    msg = "Finished processing all clusters."
    INSTALL_LOGGER.info(msg)
    msg_update_callback.general(msg)


def _print_users_in_need_of_def_rights(
        cse_clusters, msg_update_callback=utils.NullPrinter()):
    org_user_dict = {}
    for cluster in cse_clusters:
        if cluster['org_name'] not in org_user_dict:
            org_user_dict[cluster['org_name']] = []
        org_user_dict[cluster['org_name']].append(cluster['owner_name'])

    msg = "The following users own CSE k8s clusters and will require " \
          "`cse:nativeCluster Entitlement` right bundle " \
          "to access them in CSE 3.0"
    org_users_msg = ""
    for org_name, user_list in org_user_dict.items():
        org_users_msg += f"\nOrg : {org_name} -> Users : {', '.join(set(user_list))}"  # noqa: E501

    if org_users_msg:
        msg = msg + org_users_msg
        msg_update_callback.info(msg)
        INSTALL_LOGGER.info(msg)


def configure_nsxt_for_cse(nsxt_servers, log_wire=False, msg_update_callback=utils.NullPrinter()):  # noqa: E501
    """Configure NSXT-T server for CSE.

    :param dict nsxt_servers: nsxt_server details
    :param Logger log_wire:
    :param utils.ConsoleMessagePrinter msg_update_callback: Callback object.
    """
    wire_logger = SERVER_NSXT_WIRE_LOGGER if log_wire else NULL_LOGGER
    try:
        for nsxt_server in nsxt_servers:
            msg = f"Configuring NSX-T server ({nsxt_server.get('name')})" \
                " for CSE. Please check install logs for details."
            msg_update_callback.general(msg)
            INSTALL_LOGGER.info(msg)
            nsxt_client = NSXTClient(
                host=nsxt_server.get('host'),
                username=nsxt_server.get('username'),
                password=nsxt_server.get('password'),
                logger_debug=INSTALL_LOGGER,
                logger_wire=wire_logger,
                http_proxy=nsxt_server.get('proxy'),
                https_proxy=nsxt_server.get('proxy'),
                verify_ssl=nsxt_server.get('verify'))
            setup_nsxt_constructs(
                nsxt_client=nsxt_client,
                nodes_ip_block_id=nsxt_server.get('nodes_ip_block_ids'),
                pods_ip_block_id=nsxt_server.get('pods_ip_block_ids'),
                ncp_boundary_firewall_section_anchor_id=nsxt_server.get('distributed_firewall_section_anchor_id')) # noqa: E501
    except Exception:
        msg_update_callback.error(
            "NSXT Configuration Error. Check CSE install logs")
        INSTALL_LOGGER.error("NSXT Configuration Error", exc_info=True)
        raise<|MERGE_RESOLUTION|>--- conflicted
+++ resolved
@@ -658,10 +658,7 @@
 def _update_user_role_with_right_bundle(right_bundle_name,
                                         client: Client,
                                         msg_update_callback=utils.NullPrinter(), # noqa: E501
-<<<<<<< HEAD
-=======
                                         logger_debug=NULL_LOGGER,
->>>>>>> ed0ebf5c
                                         log_wire=False):
     """Add defined entity rights to user's role.
 
@@ -685,11 +682,7 @@
     logger_wire = SERVER_CLOUDAPI_WIRE_LOGGER if log_wire else NULL_LOGGER
     cloudapi_client = \
         vcd_utils.get_cloudapi_client_from_vcd_client(client=client,
-<<<<<<< HEAD
-                                                      logger_debug=INSTALL_LOGGER, # noqa: E501
-=======
                                                       logger_debug=logger_debug, # noqa: E501
->>>>>>> ed0ebf5c
                                                       logger_wire=logger_wire) # noqa: E501
 
     # Determine role name for the user
@@ -732,13 +725,8 @@
 
     msg = "Updated user-role: " + str(role_name) + " with Rights-bundle: " + \
         str(right_bundle_name)
-<<<<<<< HEAD
-    msg_update_callback.info(msg)
-    INSTALL_LOGGER.info(msg)
-=======
     msg_update_callback.general(msg)
     logger_debug.info(msg)
->>>>>>> ed0ebf5c
 
     return True
 
@@ -807,26 +795,6 @@
         except cse_exception.DefSchemaServiceError:
             # TODO handle this part only if the entity type was not found
             native_entity_type = schema_svc.create_entity_type(native_entity_type)  # noqa: E501
-<<<<<<< HEAD
-            msg = "Successfully registered defined entity type"
-
-        # Update user's role with right bundle associated with native defined
-        # entity
-        if(_update_user_role_with_right_bundle(
-                def_utils.DEF_NATIVE_ENTITY_TYPE_RIGHT_BUNDLE,
-                client=client,
-                msg_update_callback=msg_update_callback,
-                log_wire=log_wire)):
-            # Given that Rights for the current user have been updated, CSE
-            # should logout the user and login again.
-            # This will make sure that SecurityContext object in VCD is
-            # recreated and newly added rights are effective for the user.
-            client.logout()
-            credentials = BasicLoginCredentials(config['vcd']['username'],
-                                                server_constants.SYSTEM_ORG_NAME, # noqa: E501
-                                                config['vcd']['password'])
-            client.set_credentials(credentials)
-=======
             msg = "Successfully registered defined entity type\n"
 
             entity_svc = def_entity_svc.DefEntityService(cloudapi_client)
@@ -836,7 +804,6 @@
                 access_level_id=server_constants.AclAccessLevelId.AccessLevelReadWrite, # noqa: E501
                 member_id=server_constants.AclMemberId.SystemOrgId)
             msg += "Successfully added ReadWrite ACL for native defined entity to System Org" # noqa: E501
->>>>>>> ed0ebf5c
 
         msg_update_callback.general(msg)
         INSTALL_LOGGER.info(msg)

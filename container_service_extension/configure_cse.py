# container-service-extension
# Copyright (c) 2017 VMware, Inc. All Rights Reserved.
# SPDX-License-Identifier: BSD-2-Clause
import importlib
import importlib.resources as pkg_resources
import json
import time

import pika
import pyvcloud.vcd.api_extension as api_extension
from pyvcloud.vcd.client import ApiVersion as vCDApiVersion
from pyvcloud.vcd.client import BasicLoginCredentials
from pyvcloud.vcd.client import Client
from pyvcloud.vcd.client import NSMAP
from pyvcloud.vcd.exceptions import EntityNotFoundException
from pyvcloud.vcd.exceptions import MissingRecordException
from pyvcloud.vcd.org import Org
import pyvcloud.vcd.utils as pyvcloud_vcd_utils
from pyvcloud.vcd.vapp import VApp
from pyvcloud.vcd.vm import VM
import semantic_version

import container_service_extension.compute_policy_manager as compute_policy_manager # noqa: E501
from container_service_extension.config_validator import get_validated_config
import container_service_extension.def_.entity_service as def_entity_svc
import container_service_extension.def_.models as def_models
import container_service_extension.def_.schema_service as def_schema_svc
import container_service_extension.def_.utils as def_utils
import container_service_extension.exceptions as cse_exception
import container_service_extension.local_template_manager as ltm
from container_service_extension.logger import INSTALL_LOGGER
from container_service_extension.logger import INSTALL_WIRELOG_FILEPATH
from container_service_extension.logger import NULL_LOGGER
from container_service_extension.logger import SERVER_CLI_LOGGER
from container_service_extension.logger import SERVER_CLI_WIRELOG_FILEPATH
from container_service_extension.logger import SERVER_CLOUDAPI_WIRE_LOGGER
from container_service_extension.logger import SERVER_NSXT_WIRE_LOGGER
from container_service_extension.mqtt_extension_manager import \
    MQTTExtensionManager
from container_service_extension.nsxt.cse_nsxt_setup_utils import \
    setup_nsxt_constructs
from container_service_extension.nsxt.nsxt_client import NSXTClient
import container_service_extension.pyvcloud_utils as vcd_utils
from container_service_extension.remote_template_manager import \
    RemoteTemplateManager
import container_service_extension.server_constants as server_constants
import container_service_extension.shared_constants as shared_constants
from container_service_extension.telemetry.constants import CseOperation
from container_service_extension.telemetry.constants import OperationStatus
from container_service_extension.telemetry.constants import PayloadKey
from container_service_extension.telemetry.telemetry_handler \
    import record_user_action
from container_service_extension.telemetry.telemetry_handler import \
    record_user_action_details
from container_service_extension.telemetry.telemetry_utils import \
    store_telemetry_settings
from container_service_extension.template_builder import TemplateBuilder
import container_service_extension.utils as utils
from container_service_extension.vcdbroker import get_all_clusters as get_all_cse_clusters # noqa: E501
from container_service_extension.vsphere_utils import populate_vsphere_list


def check_cse_installation(config, msg_update_callback=utils.NullPrinter()):
    """Ensure that CSE is installed on vCD according to the config file.

    Checks,
        1. AMQP exchange exists
        2. CSE is registered with vCD,
        3. CSE K8 catalog exists

    :param dict config: config yaml file as a dictionary
    :param utils.ConsoleMessagePrinter msg_update_callback: Callback object.

    :raises Exception: if CSE is not registered to vCD as an extension, or if
        specified catalog does not exist, or if specified template(s) do not
        exist.
    """
    msg_update_callback.info(
        "Validating CSE installation according to config file")
    err_msgs = []
    client = None
    try:
        log_filename = None
        log_wire = utils.str_to_bool(config['service'].get('log_wire'))
        if log_wire:
            log_filename = SERVER_CLI_WIRELOG_FILEPATH

        client = Client(config['vcd']['host'],
                        api_version=config['vcd']['api_version'],
                        verify_ssl_certs=config['vcd']['verify'],
                        log_file=log_filename,
                        log_requests=log_wire,
                        log_headers=log_wire,
                        log_bodies=log_wire)
        credentials = BasicLoginCredentials(config['vcd']['username'],
                                            server_constants.SYSTEM_ORG_NAME,
                                            config['vcd']['password'])
        client.set_credentials(credentials)

        if utils.use_mqtt_protocol(config):
            # Check that MQTT extension exists
            mqtt_ext_manager = MQTTExtensionManager(client)
            mqtt_ext_info = mqtt_ext_manager.get_extension_info(
                ext_name=server_constants.CSE_SERVICE_NAME,
                ext_version=server_constants.MQTT_EXTENSION_VERSION,
                ext_vendor=server_constants.MQTT_EXTENSION_VENDOR)
            if mqtt_ext_info:
                # Check MQTT api filter status
                ext_urn_id = mqtt_ext_info['ext_urn_id']
                ext_uuid = mqtt_ext_manager.get_extension_uuid(ext_urn_id)
                api_filter_ids = mqtt_ext_manager.get_api_filter_ids(
                    server_constants.MQTT_API_FILTER_PATTERN, ext_uuid)
                if not api_filter_ids:
                    msg = f"Could not find MQTT API FIlter: " \
                          f"{server_constants.MQTT_API_FILTER_PATTERN}"
                    err_msgs.append(msg)
            else:
                msg = "Could not find MQTT Extension"
                err_msgs.append(msg)
        else:
            # check that AMQP exchange exists
            amqp = config['amqp']
            credentials = pika.PlainCredentials(amqp['username'],
                                                amqp['password'])
            parameters = pika.ConnectionParameters(amqp['host'], amqp['port'],
                                                   amqp['vhost'], credentials,
                                                   ssl=amqp['ssl'],
                                                   connection_attempts=3,
                                                   retry_delay=2,
                                                   socket_timeout=5)
            connection = None
            try:
                connection = pika.BlockingConnection(parameters)
                channel = connection.channel()
                channel.exchange_declare(exchange=amqp['exchange'],
                                         exchange_type=server_constants.EXCHANGE_TYPE, # noqa: E501
                                         durable=True,
                                         passive=True,
                                         auto_delete=False)
                msg = f"AMQP exchange '{amqp['exchange']}' exists"
                msg_update_callback.general(msg)
                SERVER_CLI_LOGGER.info(msg)
            except pika.exceptions.ChannelClosed:
                msg = f"AMQP exchange '{amqp['exchange']}' does not exist"
                msg_update_callback.error(msg)
                SERVER_CLI_LOGGER.error(msg)
                err_msgs.append(msg)
            finally:
                if connection is not None:
                    connection.close()

            # check that CSE is registered to vCD correctly
            ext = api_extension.APIExtension(client)
            try:
                cse_info = ext.get_extension(server_constants.CSE_SERVICE_NAME,
                                             namespace=server_constants.CSE_SERVICE_NAMESPACE) # noqa: E501
                rkey_matches = cse_info['routingKey'] == amqp['routing_key']
                exchange_matches = cse_info['exchange'] == amqp['exchange']
                if not rkey_matches or not exchange_matches:
                    msg = "CSE is registered as an extension, but the " \
                          "extension settings on vCD are not the same as " \
                          "config settings."
                    if not rkey_matches:
                        msg += f"\nvCD-CSE routing key: " \
                               f"{cse_info['routingKey']}" \
                               f"\nCSE config routing key: " \
                               f"{amqp['routing_key']}"
                    if not exchange_matches:
                        msg += f"\nvCD-CSE exchange: {cse_info['exchange']}" \
                               f"\nCSE config exchange: {amqp['exchange']}"
                    msg_update_callback.info(msg)
                    SERVER_CLI_LOGGER.info(msg)
                    err_msgs.append(msg)
                if cse_info['enabled'] == 'true':
                    msg = "CSE on vCD is currently enabled"
                    msg_update_callback.general(msg)
                    SERVER_CLI_LOGGER.info(msg)
                else:
                    msg = "CSE on vCD is currently disabled"
                    msg_update_callback.info(msg)
                    SERVER_CLI_LOGGER.info(msg)
            except MissingRecordException:
                msg = "CSE is not registered to vCD"
                msg_update_callback.error(msg)
                SERVER_CLI_LOGGER.error(msg)
                err_msgs.append(msg)

        # check that catalog exists in vCD
        org_name = config['broker']['org']
        org = vcd_utils.get_org(client, org_name=org_name)
        catalog_name = config['broker']['catalog']
        if vcd_utils.catalog_exists(org, catalog_name):
            msg = f"Found catalog '{catalog_name}'"
            msg_update_callback.general(msg)
            SERVER_CLI_LOGGER.info(msg)
        else:
            msg = f"Catalog '{catalog_name}' not found"
            msg_update_callback.error(msg)
            SERVER_CLI_LOGGER.error(msg)
            err_msgs.append(msg)
    finally:
        if client:
            client.logout()

    if err_msgs:
        raise Exception(err_msgs)
    msg = "CSE installation is valid"
    msg_update_callback.general(msg)
    SERVER_CLI_LOGGER.info(msg)


def _construct_cse_extension_description(target_vcd_api_version):
    """."""
    cse_version = utils.get_installed_cse_version()
    description = f"cse-{cse_version},vcd_api-{target_vcd_api_version}"
    return description


def parse_cse_extension_description(sys_admin_client):
    """."""
    ext = api_extension.APIExtension(sys_admin_client)
    ext_dict = ext.get_extension_info(
        server_constants.CSE_SERVICE_NAME,
        namespace=server_constants.CSE_SERVICE_NAMESPACE)
    ext_xml = ext.get_extension_xml(ext_dict['id'])
    child = ext_xml.find(f"{{{NSMAP['vcloud']}}}Description")
    description = ''
    if child:
        description = child.text

    cse_version = server_constants.UNKNOWN_CSE_VERSION
    vcd_api_version = server_constants.UNKNOWN_VCD_API_VERSION
    tokens = description.split(",")
    if len(tokens) == 2:
        cse_tokens = tokens[0].split("-")
        if len(cse_tokens) == 2:
            cse_version = semantic_version.Version(cse_tokens[1])
        vcd_api_tokens = tokens[1].split("-")
        if len(vcd_api_tokens) == 2:
            vcd_api_version = vcd_api_tokens[1]
    return (cse_version, vcd_api_version)


def install_cse(config_file_name, skip_template_creation,
                ssh_key, retain_temp_vapp, pks_config_file_name=None,
                skip_config_decryption=False,
                decryption_password=None,
                msg_update_callback=utils.NullPrinter()):
    """Handle logistics for CSE installation.

    Handles decision making for configuring AMQP exchange/settings,
    defined entity schema registration for vCD api version >= 35,
    extension registration, catalog setup and template creation.

    Also records telemetry data on installation details.

    :param str config_file_name: config file name.
    :param bool skip_template_creation: If True, skip creating the templates.
    :param str ssh_key: public ssh key to place into template vApp(s).
    :param bool retain_temp_vapp: if True, temporary vApp will not destroyed,
        so the user can ssh into and debug the vm.
    :param str pks_config_file_name: pks config file name.
    :param bool skip_config_decryption: do not decrypt the config file.
    :param str decryption_password: password to decrypt the config file.
    :param utils.ConsoleMessagePrinter msg_update_callback: Callback object.

    :raises cse_exception.AmqpError: (when using AMQP) if AMQP exchange
        could not be created.
    :raises requests.exceptions.HTTPError: (when using MQTT) if the MQTT
        extension and api filter were not set up correctly
    """
    config = get_validated_config(
        config_file_name, pks_config_file_name=pks_config_file_name,
        skip_config_decryption=skip_config_decryption,
        decryption_password=decryption_password,
        log_wire_file=INSTALL_WIRELOG_FILEPATH,
        logger_debug=INSTALL_LOGGER,
        msg_update_callback=msg_update_callback)

    populate_vsphere_list(config['vcs'])

    msg = f"Installing CSE on vCloud Director using config file " \
          f"'{config_file_name}'"
    msg_update_callback.info(msg)
    INSTALL_LOGGER.info(msg)

    client = None
    try:
        # Telemetry - Construct telemetry data
        telemetry_data = {
            PayloadKey.WAS_DECRYPTION_SKIPPED: bool(skip_config_decryption),  # noqa: E501
            PayloadKey.WAS_PKS_CONFIG_FILE_PROVIDED: bool(pks_config_file_name),  # noqa: E501
            PayloadKey.WERE_TEMPLATES_SKIPPED: bool(skip_template_creation),  # noqa: E501
            PayloadKey.WAS_TEMP_VAPP_RETAINED: bool(retain_temp_vapp),  # noqa: E501
            PayloadKey.WAS_SSH_KEY_SPECIFIED: bool(ssh_key)  # noqa: E501
        }

        # Telemetry - Record detailed telemetry data on install
        record_user_action_details(CseOperation.SERVICE_INSTALL,
                                   telemetry_data,
                                   telemetry_settings=config['service']['telemetry'])  # noqa: E501

        log_filename = None
        log_wire = utils.str_to_bool(config['service'].get('log_wire'))
        if log_wire:
            log_filename = INSTALL_WIRELOG_FILEPATH

        client = Client(config['vcd']['host'],
                        api_version=config['vcd']['api_version'],
                        verify_ssl_certs=config['vcd']['verify'],
                        log_file=log_filename,
                        log_requests=log_wire,
                        log_headers=log_wire,
                        log_bodies=log_wire)
        credentials = BasicLoginCredentials(config['vcd']['username'],
                                            server_constants.SYSTEM_ORG_NAME,
                                            config['vcd']['password'])
        client.set_credentials(credentials)
        msg = f"Connected to vCD as system administrator: " \
              f"{config['vcd']['host']}:{config['vcd']['port']}"
        msg_update_callback.general(msg)
        INSTALL_LOGGER.info(msg)

        # Setup extension message protocol
        if utils.use_mqtt_protocol(config):
            mqtt_ext_manager = MQTTExtensionManager(client)
            description = _construct_cse_extension_description(
                config['vcd']['api_version'])
            ext_info = mqtt_ext_manager.setup_extension(
                ext_name=server_constants.CSE_SERVICE_NAME,
                ext_version=server_constants.MQTT_EXTENSION_VERSION,
                ext_vendor=server_constants.MQTT_EXTENSION_VENDOR,
                description=description)
            ext_uuid = mqtt_ext_manager.get_extension_uuid(
                ext_info['ext_urn_id'])
            _ = mqtt_ext_manager.setup_api_filter(
                server_constants.MQTT_API_FILTER_PATTERN, ext_uuid)
        else:
            # create amqp exchange if it doesn't exist
            amqp = config['amqp']
            _create_amqp_exchange(amqp['exchange'], amqp['host'], amqp['port'],
                                  amqp['vhost'], amqp['ssl'], amqp['username'],
                                  amqp['password'],
                                  msg_update_callback=msg_update_callback)

            # register cse as an api extension to vCD
            _register_cse_as_extension(  # TODO: see how to use MQTT
                client=client,
                routing_key=amqp['routing_key'],
                exchange=amqp['exchange'],
                target_vcd_api_version=config['vcd']['api_version'],
                msg_update_callback=msg_update_callback)

            # register rights to vCD
            # TODO() should also remove rights when unregistering CSE
            _register_right(client,
                            right_name=server_constants.CSE_NATIVE_DEPLOY_RIGHT_NAME,  # noqa: E501
                            description=server_constants.CSE_NATIVE_DEPLOY_RIGHT_DESCRIPTION,  # noqa: E501
                            category=server_constants.CSE_NATIVE_DEPLOY_RIGHT_CATEGORY,  # noqa: E501
                            bundle_key=server_constants.CSE_NATIVE_DEPLOY_RIGHT_BUNDLE_KEY,  # noqa: E501
                            msg_update_callback=msg_update_callback)
            _register_right(client,
                            right_name=server_constants.CSE_PKS_DEPLOY_RIGHT_NAME,  # noqa: E501
                            description=server_constants.CSE_PKS_DEPLOY_RIGHT_DESCRIPTION,  # noqa: E501
                            category=server_constants.CSE_PKS_DEPLOY_RIGHT_CATEGORY,  # noqa: E501
                            bundle_key=server_constants.CSE_PKS_DEPLOY_RIGHT_BUNDLE_KEY,  # noqa: E501
                            msg_update_callback=msg_update_callback)

        # Since we use CSE extension id as our telemetry instance_id, the
        # validated config won't have the instance_id yet. Now that CSE has
        # been registered as an extension, we should update the telemetry
        # config with the correct instance_id
        if config['service']['telemetry']['enable']:
            store_telemetry_settings(config)

        # register cse def schema on VCD
        _register_def_schema(client, msg_update_callback=msg_update_callback,
                             log_wire=log_wire)

        # set up placement policies for all types of clusters
        _setup_placement_policies(client,
                                  policy_list=shared_constants.CLUSTER_RUNTIME_PLACEMENT_POLICIES, # noqa: E501
                                  msg_update_callback=msg_update_callback,
                                  log_wire=log_wire)

        # set up cse catalog
        org = vcd_utils.get_org(client, org_name=config['broker']['org'])
        vcd_utils.create_and_share_catalog(
            org, config['broker']['catalog'], catalog_desc='CSE templates',
            logger=INSTALL_LOGGER, msg_update_callback=msg_update_callback)

        # install all templates
        _install_all_templates(
            client=client,
            config=config,
            skip_template_creation=skip_template_creation,
            force_create=False,
            retain_temp_vapp=retain_temp_vapp,
            ssh_key=retain_temp_vapp,
            msg_update_callback=msg_update_callback)

        # if it's a PKS setup, setup NSX-T constructs
        if config.get('pks_config'):
            nsxt_servers = config['pks_config']['nsxt_servers']
            wire_logger = NULL_LOGGER
            if log_wire:
                wire_logger = SERVER_NSXT_WIRE_LOGGER

            for nsxt_server in nsxt_servers:
                msg = f"Configuring NSX-T server ({nsxt_server.get('name')})" \
                      " for CSE. Please check install logs for details."
                msg_update_callback.general(msg)
                INSTALL_LOGGER.info(msg)
                nsxt_client = NSXTClient(
                    host=nsxt_server.get('host'),
                    username=nsxt_server.get('username'),
                    password=nsxt_server.get('password'),
                    logger_debug=INSTALL_LOGGER,
                    logger_wire=wire_logger,
                    http_proxy=nsxt_server.get('proxy'),
                    https_proxy=nsxt_server.get('proxy'),
                    verify_ssl=nsxt_server.get('verify'))
                setup_nsxt_constructs(
                    nsxt_client=nsxt_client,
                    nodes_ip_block_id=nsxt_server.get('nodes_ip_block_ids'),
                    pods_ip_block_id=nsxt_server.get('pods_ip_block_ids'),
                    ncp_boundary_firewall_section_anchor_id=nsxt_server.get('distributed_firewall_section_anchor_id')) # noqa: E501

        # Telemetry - Record successful install action
        record_user_action(CseOperation.SERVICE_INSTALL,
                           telemetry_settings=config['service']['telemetry'])
    except Exception:
        msg_update_callback.error(
            "CSE Installation Error. Check CSE install logs")
        INSTALL_LOGGER.error("CSE Installation Error", exc_info=True)
        # Telemetry - Record failed install action
        record_user_action(CseOperation.SERVICE_INSTALL,
                           status=OperationStatus.FAILED,
                           telemetry_settings=config['service']['telemetry'])
        raise  # TODO() need installation relevant exceptions for rollback
    finally:
        if client is not None:
            client.logout()


def _create_amqp_exchange(exchange_name, host, port, vhost, use_ssl,
                          username, password,
                          msg_update_callback=utils.NullPrinter()):
    """Create the specified AMQP exchange if it does not exist.

    If specified AMQP exchange exists already, does nothing.

    :param str exchange_name: The AMQP exchange name to check for or create.
    :param str host: AMQP host name.
    :param str password: AMQP password.
    :param int port: AMQP port number.
    :param bool use_ssl: Enable ssl.
    :param str username: AMQP username.
    :param str vhost: AMQP vhost.
    :param utils.ConsoleMessagePrinter msg_update_callback: Callback object.

    :raises cse_exception.AmqpError: if AMQP exchange could not be created.
    """
    msg = f"Checking for AMQP exchange '{exchange_name}'"
    msg_update_callback.info(msg)
    INSTALL_LOGGER.info(msg)
    credentials = pika.PlainCredentials(username, password)
    parameters = pika.ConnectionParameters(host, port, vhost, credentials,
                                           ssl=use_ssl, connection_attempts=3,
                                           retry_delay=2, socket_timeout=5)
    connection = None
    try:
        connection = pika.BlockingConnection(parameters)
        channel = connection.channel()
        channel.exchange_declare(exchange=exchange_name,
                                 exchange_type=server_constants.EXCHANGE_TYPE,
                                 durable=True, auto_delete=False)
    except Exception as err:
        msg = f"Cannot create AMQP exchange '{exchange_name}'"
        msg_update_callback.error(msg)
        INSTALL_LOGGER.error(msg, exc_info=True)
        raise cse_exception.AmqpError(msg, str(err))
    finally:
        if connection is not None:
            connection.close()
    msg = f"AMQP exchange '{exchange_name}' is ready"
    msg_update_callback.general(msg)
    INSTALL_LOGGER.info(msg)


def _deregister_cse(client, msg_update_callback=utils.NullPrinter()):
    """Deregister CSE from VCD."""
    ext = api_extension.APIExtension(client)
    ext.delete_extension(name=server_constants.CSE_SERVICE_NAME,
                         namespace=server_constants.CSE_SERVICE_NAMESPACE)
    msg = "Successfully deregistered CSE from VCD"
    msg_update_callback.general(msg)
    INSTALL_LOGGER.info(msg)


def _register_cse_as_extension(client, routing_key, exchange,
                               target_vcd_api_version,
                               msg_update_callback=utils.NullPrinter()):
    """Register CSE on vCD.

    Throws exception if CSE is already registered.

    :param pyvcloud.vcd.client.Client client:
    :param pyvcloud.vcd.client.Client client:
    :param str routing_key:
    :param str exchange:
    :param utils.ConsoleMessagePrinter msg_update_callback: Callback object.
    """
    ext = api_extension.APIExtension(client)
    patterns = [
        f'/api/{server_constants.CSE_SERVICE_NAME}',
        f'/api/{server_constants.CSE_SERVICE_NAME}/.*',
        f'/api/{server_constants.PKS_SERVICE_NAME}',
        f'/api/{server_constants.PKS_SERVICE_NAME}/.*',
    ]

    vcd_api_versions = client.get_supported_versions_list()
    if target_vcd_api_version not in vcd_api_versions:
        raise ValueError(f"Target VCD API version '{target_vcd_api_version}' "
                         f" is not in supported versions: {vcd_api_versions}")
    description = _construct_cse_extension_description(target_vcd_api_version)
    msg = None
    try:
        ext.get_extension_info(
            server_constants.CSE_SERVICE_NAME,
            namespace=server_constants.CSE_SERVICE_NAMESPACE)
        msg = f"API extension '{server_constants.CSE_SERVICE_NAME}' already " \
              "exists in vCD. Use `cse upgrade` instead of 'cse install'."
        raise Exception(msg)
    except MissingRecordException:
        ext.add_extension(
            server_constants.CSE_SERVICE_NAME,
            server_constants.CSE_SERVICE_NAMESPACE,
            routing_key,
            exchange,
            patterns,
            description=description)
        msg = f"Registered {server_constants.CSE_SERVICE_NAME} as an API extension in vCD" # noqa: E501

    msg_update_callback.general(msg)
    INSTALL_LOGGER.info(msg)


def _register_def_schema(client: Client,
                         msg_update_callback=utils.NullPrinter(),
                         log_wire=False):
    """Register defined entity interface and defined entity type.

    If vCD api version is >= 35, register the vCD api version based
    defined entity interface and defined entity type. Read the schema present
    in the location dictated by api version to register the
    defined entity type.

    :param pyvcloud.vcd.client.Client client:
    :param utils.ConsoleMessagePrinter msg_update_callback: Callback object.
    :param bool log_wire: wire logging enabled
    """
    msg = "Registering defined entity schema"
    msg_update_callback.info(msg)
    INSTALL_LOGGER.info(msg)
    logger_wire = SERVER_CLOUDAPI_WIRE_LOGGER if log_wire else NULL_LOGGER
    cloudapi_client = vcd_utils.get_cloudapi_client_from_vcd_client(client=client, # noqa: E501
                                                                    logger_debug=INSTALL_LOGGER, # noqa: E501
                                                                    logger_wire=logger_wire) # noqa: E501
    schema_file = None
    try:
        def_utils.raise_error_if_def_not_supported(cloudapi_client)
        schema_svc = def_schema_svc.DefSchemaService(cloudapi_client)
        keys_map = def_utils.MAP_API_VERSION_TO_KEYS[float(client.get_api_version())] # noqa: E501
        defKey = def_utils.DefKey
        kubernetes_interface = def_models.\
            DefInterface(name=keys_map[defKey.INTERFACE_NAME],
                         vendor=keys_map[defKey.INTERFACE_VENDOR],
                         nss=keys_map[defKey.INTERFACE_NSS],
                         version=keys_map[defKey.INTERFACE_VERSION], # noqa: E501
                         readonly=False)
        try:
            # k8s interface should always be present
            schema_svc.get_interface(kubernetes_interface.get_id())
        except cse_exception.DefSchemaServiceError:
            msg = "Failed to obtain built-in defined entity interface " \
                  f"{keys_map[defKey.INTERFACE_NAME]}"
            msg_update_callback.error(msg)
            INSTALL_LOGGER.error(msg)
            raise

        schema_module = importlib.import_module(
            f'{def_utils.DEF_SCHEMA_DIRECTORY}.{keys_map[defKey.ENTITY_TYPE_SCHEMA_VERSION]}') # noqa: E501
        schema_file = pkg_resources.open_text(schema_module, def_utils.DEF_ENTITY_TYPE_SCHEMA_FILE) # noqa: E501
        native_entity_type = def_models.\
            DefEntityType(name=keys_map[defKey.ENTITY_TYPE_NAME],
                          description='',
                          vendor=keys_map[defKey.ENTITY_TYPE_VENDOR],
                          nss=keys_map[defKey.ENTITY_TYPE_NSS],
                          version=keys_map[defKey.ENTITY_TYPE_VERSION],
                          schema=json.load(schema_file),
                          interfaces=[kubernetes_interface.get_id()],
                          readonly=False)
        msg = ""
        try:
            schema_svc.get_entity_type(native_entity_type.get_id())
            msg = "Skipping creation of Defined Entity Type. Defined Entity Type already exists." # noqa: E501
        except cse_exception.DefSchemaServiceError:
            # TODO handle this part only if the entity type was not found
            native_entity_type = schema_svc.create_entity_type(native_entity_type)  # noqa: E501
            msg = "Successfully registered defined entity type"
        msg_update_callback.general(msg)
        INSTALL_LOGGER.info(msg)
    except cse_exception.DefNotSupportedException:
        msg = "Skipping defined entity type and defined entity interface" \
              " registration"
        msg_update_callback.general(msg)
        INSTALL_LOGGER.info(msg)
    except (ImportError, ModuleNotFoundError, FileNotFoundError) as e:
        msg = f"Error while loading defined entity schema: {str(e)}"
        msg_update_callback.error(msg)
        INSTALL_LOGGER.error(msg)
        raise e
    except Exception as e:
        msg = f"Error occurred while registering defined entity schema: {str(e)}" # noqa: E501
        msg_update_callback.error(msg)
        INSTALL_LOGGER.error(msg)
        raise e
    finally:
        try:
            schema_file.close()
        except Exception:
            pass


def _register_right(client, right_name, description, category, bundle_key,
                    msg_update_callback=utils.NullPrinter()):
    """Register a right for CSE.

    :param pyvcloud.vcd.client.Client client:
    :param str right_name: the name of the new right to be registered.
    :param str description: brief description about the new right.
    :param str category: add the right in existing categories in
        vCD Roles and Rights or specify a new category name.
    :param str bundle_key: is used to identify the right name and change
        its value to different languages using localization bundle.
    :param utils.ConsoleMessagePrinter msg_update_callback: Callback object.

    :raises BadRequestException: if a right with given name already
        exists in vCD.
    """
    ext = api_extension.APIExtension(client)
    # Since the client is a sys admin, org will hold a reference to System org
    system_org = Org(client, resource=client.get_org())
    try:
        right_name_in_vcd = f"{{{server_constants.CSE_SERVICE_NAME}}}:{right_name}" # noqa: E501
        # TODO(): When org.get_right_record() is moved outside the org scope in
        # pyvcloud, update the code below to adhere to the new method names.
        system_org.get_right_record(right_name_in_vcd)
        msg = f"Right: {right_name} already exists in vCD"
        msg_update_callback.general(msg)
        INSTALL_LOGGER.info(msg)
        # Presence of the right in vCD is not a guarantee that the right will
        # be assigned to system org too.
        rights_in_system = system_org.list_rights_of_org()
        for dikt in rights_in_system:
            # TODO(): When localization support comes in, this check should be
            # ditched for a better one.
            if dikt['name'] == right_name_in_vcd:
                msg = f"Right: {right_name} already assigned to System " \
                    f"organization."
                msg_update_callback.general(msg)
                INSTALL_LOGGER.info(msg)
                return
        # Since the right is not assigned to system org, we need to add it.
        msg = f"Assigning Right: {right_name} to System organization."
        msg_update_callback.general(msg)
        INSTALL_LOGGER.info(msg)
        system_org.add_rights([right_name_in_vcd])
    except EntityNotFoundException:
        # Registering a right via api extension end point, auto assigns it to
        # System org.
        msg = f"Registering Right: {right_name} in vCD"
        msg_update_callback.general(msg)
        INSTALL_LOGGER.info(msg)
        ext.add_service_right(
            right_name, server_constants.CSE_SERVICE_NAME,
            server_constants.CSE_SERVICE_NAMESPACE, description,
            category, bundle_key)


def _setup_placement_policies(client, policy_list,
                              msg_update_callback=utils.NullPrinter(),
                              log_wire=False):
    """
    Create placement policies for each cluster type.

    Create the global pvdc compute policy if not present and create placement
    policy for each policy in the policy list. This should be done only for
    vcd api version >= 35 (zeus)

    :parma client vcdClient.Client
    :param policy_list str[]
    """
    msg = "Setting up placement policies for cluster types"
    msg_update_callback.info(msg)
    INSTALL_LOGGER.info(msg)
    cpm = \
        compute_policy_manager.ComputePolicyManager(client, log_wire=log_wire)
    pvdc_compute_policy = None
    try:
        try:
            pvdc_compute_policy = cpm.get_pvdc_compute_policy(
                server_constants.CSE_GLOBAL_PVDC_COMPUTE_POLICY_NAME)
            msg = "Skipping creation of global PVDC compute policy. Policy already exists" # noqa: E501
            msg_update_callback.general(msg)
            INSTALL_LOGGER.info(msg)
        except EntityNotFoundException:
            msg = "Creating global PVDC compute policy"
            msg_update_callback.general(msg)
            INSTALL_LOGGER.info(msg)
            pvdc_compute_policy = cpm.add_pvdc_compute_policy(
                server_constants.CSE_GLOBAL_PVDC_COMPUTE_POLICY_NAME,
                server_constants.CSE_GLOBAL_PVDC_COMPUTE_POLICY_DESCRIPTION)

        for policy in policy_list:
            try:
                cpm.get_vdc_compute_policy(policy, is_placement_policy=True)
                msg = f"Skipping creation of VDC placement policy '{policy}'. Policy already exists" # noqa: E501
                msg_update_callback.general(msg)
                INSTALL_LOGGER.info(msg)
            except EntityNotFoundException:
                msg = f"Creating placement policy '{policy}'"
                msg_update_callback.general(msg)
                INSTALL_LOGGER.info(msg)
                cpm.add_vdc_compute_policy(
                    policy, pvdc_compute_policy_id=pvdc_compute_policy['id'])
    except cse_exception.GlobalPvdcComputePolicyNotSupported:
        msg = "Global PVDC compute policies are not supported." \
              "Skipping creation of placement policy."
        msg_update_callback.general(msg)
        INSTALL_LOGGER.info(msg)


def _install_all_templates(
        client, config, skip_template_creation, force_create, retain_temp_vapp,
        ssh_key, msg_update_callback=utils.NullPrinter()):
    if skip_template_creation:
        msg = "Skipping creation of templates."
        msg_update_callback.info(msg)
        INSTALL_LOGGER.info(msg)
    else:
        # read remote template cookbook, download all scripts
        rtm = RemoteTemplateManager(
            remote_template_cookbook_url=config['broker']['remote_template_cookbook_url'], # noqa: E501
            logger=INSTALL_LOGGER, msg_update_callback=msg_update_callback)
        remote_template_cookbook = rtm.get_remote_template_cookbook()

        # create all templates defined in cookbook
        for template in remote_template_cookbook['templates']:
            # TODO tag created templates with placement policies
            _install_single_template(
                client=client,
                remote_template_manager=rtm,
                template=template,
                org_name=config['broker']['org'],
                vdc_name=config['broker']['vdc'],
                catalog_name=config['broker']['catalog'],
                network_name=config['broker']['network'],
                ip_allocation_mode=config['broker']['ip_allocation_mode'],
                storage_profile=config['broker']['storage_profile'],
                force_update=force_create,
                retain_temp_vapp=retain_temp_vapp,
                ssh_key=ssh_key,
                msg_update_callback=msg_update_callback)


def install_template(template_name, template_revision, config_file_name,
                     force_create, retain_temp_vapp, ssh_key,
                     skip_config_decryption=False, decryption_password=None,
                     msg_update_callback=utils.NullPrinter()):
    """Install a particular template in CSE.

    If template_name and revision are wild carded to *, all templates defined
    in remote template cookbook will be installed.

    :param str template_name:
    :param str template_revision:
    :param str config_file_name: config file name.
    :param bool force_create: if True and template already exists in vCD,
        overwrites existing template.
    :param str ssh_key: public ssh key to place into template vApp(s).
    :param bool retain_temp_vapp: if True, temporary vApp will not destroyed,
        so the user can ssh into and debug the vm.
    :param bool skip_config_decryption: do not decrypt the config file.
    :param str decryption_password: password to decrypt the config file.
    :param utils.ConsoleMessagePrinter msg_update_callback: Callback object.
    """
    config = get_validated_config(
        config_file_name, skip_config_decryption=skip_config_decryption,
        decryption_password=decryption_password,
        log_wire_file=INSTALL_WIRELOG_FILEPATH,
        logger_debug=INSTALL_LOGGER,
        msg_update_callback=msg_update_callback)

    populate_vsphere_list(config['vcs'])

    msg = f"Installing template '{template_name}' at revision " \
          f"'{template_revision}' on vCloud Director using config file " \
          f"'{config_file_name}'"
    msg_update_callback.info(msg)
    INSTALL_LOGGER.info(msg)

    client = None
    try:
        # Telemetry data construction
        cse_params = {
            PayloadKey.TEMPLATE_NAME: template_name,
            PayloadKey.TEMPLATE_REVISION: template_revision,
            PayloadKey.WAS_DECRYPTION_SKIPPED: bool(skip_config_decryption),
            PayloadKey.WERE_TEMPLATES_FORCE_UPDATED: bool(force_create),
            PayloadKey.WAS_TEMP_VAPP_RETAINED: bool(retain_temp_vapp),
            PayloadKey.WAS_SSH_KEY_SPECIFIED: bool(ssh_key)
        }
        # Record telemetry data
        record_user_action_details(
            cse_operation=CseOperation.TEMPLATE_INSTALL,
            cse_params=cse_params,
            telemetry_settings=config['service']['telemetry'])

        log_filename = None
        log_wire = utils.str_to_bool(config['service'].get('log_wire'))
        if log_wire:
            log_filename = INSTALL_WIRELOG_FILEPATH

        client = Client(config['vcd']['host'],
                        api_version=config['vcd']['api_version'],
                        verify_ssl_certs=config['vcd']['verify'],
                        log_file=log_filename,
                        log_requests=log_wire,
                        log_headers=log_wire,
                        log_bodies=log_wire)
        credentials = BasicLoginCredentials(config['vcd']['username'],
                                            server_constants.SYSTEM_ORG_NAME,
                                            config['vcd']['password'])
        client.set_credentials(credentials)
        msg = f"Connected to vCD as system administrator: " \
              f"{config['vcd']['host']}:{config['vcd']['port']}"
        msg_update_callback.general(msg)
        INSTALL_LOGGER.info(msg)

        # read remote template cookbook
        rtm = RemoteTemplateManager(
            remote_template_cookbook_url=config['broker']['remote_template_cookbook_url'], # noqa: E501
            logger=INSTALL_LOGGER, msg_update_callback=msg_update_callback)
        remote_template_cookbook = rtm.get_remote_template_cookbook()

        found_template = False
        for template in remote_template_cookbook['templates']:
            template_name_matched = template_name in (template[server_constants.RemoteTemplateKey.NAME], '*') # noqa: E501
            template_revision_matched = \
                str(template_revision) in (str(template[server_constants.RemoteTemplateKey.REVISION]), '*') # noqa: E501
            if template_name_matched and template_revision_matched:
                found_template = True
                _install_single_template(
                    client=client,
                    remote_template_manager=rtm,
                    template=template,
                    org_name=config['broker']['org'],
                    vdc_name=config['broker']['vdc'],
                    catalog_name=config['broker']['catalog'],
                    network_name=config['broker']['network'],
                    ip_allocation_mode=config['broker']['ip_allocation_mode'],
                    storage_profile=config['broker']['storage_profile'],
                    force_update=force_create,
                    retain_temp_vapp=retain_temp_vapp,
                    ssh_key=ssh_key,
                    msg_update_callback=msg_update_callback)

        if not found_template:
            msg = f"Template '{template_name}' at revision " \
                  f"'{template_revision}' not found in remote template " \
                  "cookbook."
            msg_update_callback.error(msg)
            INSTALL_LOGGER.error(msg, exc_info=True)
            raise Exception(msg)

        # Record telemetry data on successful template install
        record_user_action(cse_operation=CseOperation.TEMPLATE_INSTALL,
                           status=OperationStatus.SUCCESS,
                           telemetry_settings=config['service']['telemetry'])  # noqa: E501
    except Exception:
        msg_update_callback.error(
            "Template Installation Error. Check CSE install logs")
        INSTALL_LOGGER.error("Template Installation Error", exc_info=True)

        # Record telemetry data on template install failure
        record_user_action(cse_operation=CseOperation.TEMPLATE_INSTALL,
                           status=OperationStatus.FAILED,
                           telemetry_settings=config['service']['telemetry'])
    finally:
        if client is not None:
            client.logout()


def _install_single_template(
        client, remote_template_manager, template, org_name,
        vdc_name, catalog_name, network_name, ip_allocation_mode,
        storage_profile, force_update, retain_temp_vapp,
        ssh_key, msg_update_callback=utils.NullPrinter()):
    localTemplateKey = server_constants.LocalTemplateKey
    templateBuildKey = server_constants.TemplateBuildKey
    remote_template_manager.download_template_scripts(
        template_name=template[server_constants.RemoteTemplateKey.NAME],
        revision=template[server_constants.RemoteTemplateKey.REVISION],
        force_overwrite=force_update)
    catalog_item_name = ltm.get_revisioned_template_name(
        template[server_constants.RemoteTemplateKey.NAME],
        template[server_constants.RemoteTemplateKey.REVISION])

    # remote template data is a super set of local template data, barring
    # the key 'catalog_item_name'
    template_data = dict(template)
    template_data[localTemplateKey.CATALOG_ITEM_NAME] = catalog_item_name

    missing_keys = [k for k in localTemplateKey if k not in template_data]
    if len(missing_keys) > 0:
        raise ValueError(f"Invalid template data. Missing keys: {missing_keys}") # noqa: E501

    temp_vm_name = (
        f"{template[server_constants.RemoteTemplateKey.OS].replace('.','')}-"
        f"k8s{template[server_constants.RemoteTemplateKey.KUBERNETES_VERSION].replace('.', '')}-" # noqa: E501
        f"{template[server_constants.RemoteTemplateKey.CNI]}"
        f"{template[server_constants.RemoteTemplateKey.CNI_VERSION].replace('.','')}-vm" # noqa: E501
    )
    build_params = {
        templateBuildKey.TEMPLATE_NAME: template[server_constants.RemoteTemplateKey.NAME], # noqa: E501
        templateBuildKey.TEMPLATE_REVISION: template[server_constants.RemoteTemplateKey.REVISION], # noqa: E501
        templateBuildKey.SOURCE_OVA_NAME: template[server_constants.RemoteTemplateKey.SOURCE_OVA_NAME], # noqa: E501
        templateBuildKey.SOURCE_OVA_HREF: template[server_constants.RemoteTemplateKey.SOURCE_OVA_HREF], # noqa: E501
        templateBuildKey.SOURCE_OVA_SHA256: template[server_constants.RemoteTemplateKey.SOURCE_OVA_SHA256], # noqa: E501
        templateBuildKey.ORG_NAME: org_name,
        templateBuildKey.VDC_NAME: vdc_name,
        templateBuildKey.CATALOG_NAME: catalog_name,
        templateBuildKey.CATALOG_ITEM_NAME: catalog_item_name,
        templateBuildKey.CATALOG_ITEM_DESCRIPTION: template[server_constants.RemoteTemplateKey.DESCRIPTION], # noqa: E501
        templateBuildKey.TEMP_VAPP_NAME: template[server_constants.RemoteTemplateKey.NAME] + '_temp', # noqa: E501
        templateBuildKey.TEMP_VM_NAME: temp_vm_name,
        templateBuildKey.CPU: template[server_constants.RemoteTemplateKey.CPU],
        templateBuildKey.MEMORY: template[server_constants.RemoteTemplateKey.MEMORY], # noqa: E501
        templateBuildKey.NETWORK_NAME: network_name,
        templateBuildKey.IP_ALLOCATION_MODE: ip_allocation_mode, # noqa: E501
        templateBuildKey.STORAGE_PROFILE: storage_profile
    }
    if float(client.get_api_version()) >= float(vCDApiVersion.VERSION_35.value): # noqa: E501
        if template.get(server_constants.RemoteTemplateKey.KIND) not in shared_constants.CLUSTER_RUNTIME_PLACEMENT_POLICIES: # noqa: E501
            raise ValueError(f"Cluster kind is {template.get(server_constants.RemoteTemplateKey.KIND)}" # noqa: E501
                             f" Expected {shared_constants.CLUSTER_RUNTIME_PLACEMENT_POLICIES}") # noqa: E501
        build_params[templateBuildKey.CSE_PLACEMENT_POLICY] = template.get(server_constants.RemoteTemplateKey.KIND) # noqa: E501
    builder = TemplateBuilder(client, client, build_params, ssh_key=ssh_key,
                              logger=INSTALL_LOGGER,
                              msg_update_callback=msg_update_callback)
    builder.build(force_recreate=force_update,
                  retain_temp_vapp=retain_temp_vapp)

    ltm.save_metadata(client, org_name, catalog_name, catalog_item_name,
                      template_data)


def upgrade_cse(config_file_name, config, skip_template_creation,
                ssh_key, retain_temp_vapp, admin_password,
                msg_update_callback=utils.NullPrinter()):
    """Handle logistics for upgrading CSE to v3.0.

    Handles decision making for configuring AMQP exchange/settings,
    defined entity schema registration for vCD api version >= 35,
    extension registration, catalog setup and template creation, removing old
    CSE sizing based compute policies, assigning the new placement compute
    policy to concerned org VDCs, and create DEF entity for existing clusters.

    :param str config_file_name: config file name.
    :param dict config: content of the CSE config file.
    :param bool skip_template_creation: If True, skip creating the templates.
    :param str ssh_key: public ssh key to place into template vApp(s).
    :param bool retain_temp_vapp: if True, temporary vApp will not destroyed,
        so the user can ssh into and debug the vm.
    :param str admin_password: New password to be set on existing CSE k8s
        cluster vms. If omitted, old password will be retained, however if
        old password is missing a new password will be auto generated
        regardless.
    :param utils.ConsoleMessagePrinter msg_update_callback: Callback object.
    """
    populate_vsphere_list(config['vcs'])

    msg = f"Upgrading CSE on vCloud Director using config file " \
          f"'{config_file_name}'"
    msg_update_callback.info(msg)
    INSTALL_LOGGER.info(msg)

    client = None
    try:
        # Todo: Record telemetry detail call

        log_filename = None
        log_wire = utils.str_to_bool(config['service'].get('log_wire'))
        if log_wire:
            log_filename = INSTALL_WIRELOG_FILEPATH

        client = Client(config['vcd']['host'],
                        api_version=config['vcd']['api_version'],
                        verify_ssl_certs=config['vcd']['verify'],
                        log_file=log_filename,
                        log_requests=log_wire,
                        log_headers=log_wire,
                        log_bodies=log_wire)
        credentials = BasicLoginCredentials(config['vcd']['username'],
                                            server_constants.SYSTEM_ORG_NAME,
                                            config['vcd']['password'])
        client.set_credentials(credentials)
        msg = f"Connected to vCD as system administrator: " \
              f"{config['vcd']['host']}:{config['vcd']['port']}"
        msg_update_callback.general(msg)
        INSTALL_LOGGER.info(msg)

        try:
            ext_cse_version, ext_vcd_api_version = \
                parse_cse_extension_description(client)
            if ext_cse_version == server_constants.UNKNOWN_CSE_VERSION or \
                    ext_vcd_api_version == server_constants.UNKNOWN_VCD_API_VERSION: # noqa: E501
                msg = "Found CSE api extension registered with vCD, but " \
                      "couldn't determine version of CSE and/or vCD api " \
                      "used previously."
                msg_update_callback.info(msg)
                INSTALL_LOGGER.info(msg)
            else:
                msg = "Found CSE api extension registered by CSE " \
                      f"'{ext_cse_version}' at vCD api version " \
                      f"'v{ext_vcd_api_version}'."
                msg_update_callback.general(msg)
                INSTALL_LOGGER.info(msg)
        except MissingRecordException:
            msg = "CSE api extension not registered with vCD. Please use " \
                  "`cse install' instead of 'cse upgrade'."
            raise Exception(msg)

        target_vcd_api_version = config['vcd']['api_version']
        target_cse_version = utils.get_installed_cse_version()

        # Handle various upgrade scenarios
        # Post CSE 3.0.0 only the following upgrades should be allowed
        # CSE X.Y.Z -> CSE X+1.0.0, CSE X.Y+1.0, X.Y.Z+1
        # vCD api X -> vCD api X+ (as supported by CSE and pyvcloud)

        # Upgrading from Unknown version is allowed only in
        # CSE 3.0.0 (2.6.0.devX for the time being)

        update_path_not_valid_msg = "CSE upgrade "
        if ext_cse_version == server_constants.UNKNOWN_CSE_VERSION or \
                ext_vcd_api_version == server_constants.UNKNOWN_VCD_API_VERSION: # noqa: E501
            update_path_not_valid_msg += "to "
        else:
            update_path_not_valid_msg += \
                f"path (CSE '{ext_cse_version}', vCD " \
                f"api 'v{ext_vcd_api_version}') -> "
        update_path_not_valid_msg += f"(CSE '{target_cse_version}', vCD api " \
                                     f"'v{target_vcd_api_version}') is not " \
                                     "supported."

        if target_cse_version < ext_cse_version or \
                float(target_vcd_api_version) < float(ext_vcd_api_version):
            raise Exception(update_path_not_valid_msg)

        # CSE version info in extension description is only applicable for
        # CSE 2.6.02b.dev and CSE 3.0.0+ versions.
        cse_2_6_0 = semantic_version.Version('2.6.0')
        cse_3_0_0 = semantic_version.Version('3.0.0')
        if ext_cse_version in \
                (server_constants.UNKNOWN_CSE_VERSION, cse_2_6_0, cse_3_0_0):
            if target_vcd_api_version in (vCDApiVersion.VERSION_33.value,
                                          vCDApiVersion.VERSION_34.value):
                _legacy_upgrade_to_33_34(
                    client=client,
                    config=config,
                    ext_vcd_api_version=ext_vcd_api_version,
                    skip_template_creation=skip_template_creation,
                    ssh_key=ssh_key,
                    retain_temp_vapp=retain_temp_vapp,
                    admin_password=admin_password,
                    msg_update_callback=msg_update_callback)
            elif target_vcd_api_version in (vCDApiVersion.VERSION_35.value):
                _upgrade_to_35(
                    client=client,
                    config=config,
                    ext_vcd_api_version=ext_vcd_api_version,
                    skip_template_creation=skip_template_creation,
                    ssh_key=ssh_key,
                    retain_temp_vapp=retain_temp_vapp,
                    admin_password=admin_password,
                    msg_update_callback=msg_update_callback,
                    log_wire=log_wire)
            else:
                raise Exception(update_path_not_valid_msg)
        else:
            raise Exception(update_path_not_valid_msg)

        # Todo: Telemetry - Record successful upgrade

        msg = "Upgraded CSE successfully."
        msg_update_callback.general(msg)
        INSTALL_LOGGER.info(msg)
    except Exception:
        msg_update_callback.error(
            "CSE Installation Error. Check CSE install logs")
        INSTALL_LOGGER.error("CSE Installation Error", exc_info=True)
        # Todo: Telemetry - Record failed upgrade
        raise
    finally:
        if client is not None:
            client.logout()


def _update_cse_extension(client, routing_key, exchange,
                          target_vcd_api_version,
                          msg_update_callback=utils.NullPrinter()):
    """."""
    ext = api_extension.APIExtension(client)
    patterns = [
        f'/api/{server_constants.CSE_SERVICE_NAME}',
        f'/api/{server_constants.CSE_SERVICE_NAME}/.*',
        f'/api/{server_constants.PKS_SERVICE_NAME}',
        f'/api/{server_constants.PKS_SERVICE_NAME}/.*',
    ]

    description = _construct_cse_extension_description(target_vcd_api_version)
    msg = None

    ext.update_extension(
        name=server_constants.CSE_SERVICE_NAME,
        namespace=server_constants.CSE_SERVICE_NAMESPACE,
        routing_key=routing_key,
        exchange=exchange,
        description=description)

    ext.remove_all_api_filters_from_service(
        name=server_constants.CSE_SERVICE_NAME,
        namespace=server_constants.CSE_SERVICE_NAMESPACE)

    ext.add_api_filters_to_service(
        name=server_constants.CSE_SERVICE_NAME,
        patterns=patterns,
        namespace=server_constants.CSE_SERVICE_NAMESPACE)

    msg = f"Updated API extension '{server_constants.CSE_SERVICE_NAME}' in vCD"
    msg_update_callback.general(msg)
    INSTALL_LOGGER.info(msg)


def _legacy_upgrade_to_33_34(client, config, ext_vcd_api_version,
                             skip_template_creation, ssh_key,
                             retain_temp_vapp, admin_password,
                             msg_update_callback=utils.NullPrinter()):
    # create amqp exchange if it doesn't exist
    amqp = config['amqp']
    _create_amqp_exchange(amqp['exchange'], amqp['host'], amqp['port'],
                          amqp['vhost'], amqp['ssl'], amqp['username'],
                          amqp['password'],
                          msg_update_callback=msg_update_callback)

    # update cse api extension
    _update_cse_extension(
        client=client,
        routing_key=amqp['routing_key'],
        exchange=amqp['exchange'],
        target_vcd_api_version=config['vcd']['api_version'],
        msg_update_callback=msg_update_callback)

    # Recreate all supported templates
    _install_all_templates(
        client=client,
        config=config,
        skip_template_creation=skip_template_creation,
        force_create=True,
        retain_temp_vapp=retain_temp_vapp,
        ssh_key=retain_temp_vapp,
        msg_update_callback=msg_update_callback)

    # Fix cluster metadata and admin password
    clusters = get_all_cse_clusters(client)
    _fix_cluster_metadata(
        client=client,
        config=config,
        cse_clusters=clusters,
        msg_update_callback=msg_update_callback)
    _fix_cluster_admin_password(
        client=client,
        cse_clusters=clusters,
        new_admin_password=admin_password,
        msg_update_callback=msg_update_callback)


def _upgrade_to_35(client, config, ext_vcd_api_version,
                   skip_template_creation, ssh_key, retain_temp_vapp,
                   admin_password, msg_update_callback=utils.NullPrinter(),
                   log_wire=False):
<<<<<<< HEAD
    if utils.use_mqtt_protocol(config):
        # Delete extension if present and set up MQTT extension
        try:
            api_ext = api_extension.APIExtension(client)
            api_ext.delete_extension(
                name=server_constants.CSE_SERVICE_NAME,
                namespace=server_constants.CSE_SERVICE_NAMESPACE)
        except MissingRecordException:
            pass

        mqtt_ext_manager = MQTTExtensionManager(client)
        ext_info = mqtt_ext_manager.setup_extension(
            ext_name=server_constants.CSE_SERVICE_NAME,
            ext_version=server_constants.MQTT_EXTENSION_VERSION,
            ext_vendor=server_constants.MQTT_EXTENSION_VENDOR,
            description='')
        ext_uuid = mqtt_ext_manager.get_extension_uuid(ext_info['ext_urn_id'])
        _ = mqtt_ext_manager.setup_api_filter(
            server_constants.MQTT_API_FILTER_PATTERN, ext_uuid)
    else:
        # Update amqp exchange
        _create_amqp_exchange(
            exchange_name=config['amqp']['exchange'],
            host=config['amqp']['host'],
            port=config['amqp']['port'],
            vhost=config['amqp']['vhost'],
            use_ssl=config['amqp']['ssl'],
            username=config['amqp']['username'],
            password=config['amqp']['password'],
            msg_update_callback=msg_update_callback)

        # Update cse api extension (along with api end points)
        _update_cse_extension(
            client=client,
            routing_key=config['amqp']['routing_key'],
            exchange=config['amqp']['exchange'],
            target_vcd_api_version=config['vcd']['api_version'],
            msg_update_callback=msg_update_callback)
=======
    # Update amqp exchange
    _create_amqp_exchange(  # TODO: check if using mqtt
        exchange_name=config['amqp']['exchange'],
        host=config['amqp']['host'],
        port=config['amqp']['port'],
        vhost=config['amqp']['vhost'],
        use_ssl=config['amqp']['ssl'],
        username=config['amqp']['username'],
        password=config['amqp']['password'],
        msg_update_callback=msg_update_callback)

    # Update cse api extension (along with api end points)
    _update_cse_extension(  # TODO: check if using mqtt
        client=client,
        routing_key=config['amqp']['routing_key'],
        exchange=config['amqp']['exchange'],
        target_vcd_api_version=config['vcd']['api_version'],
        msg_update_callback=msg_update_callback)
>>>>>>> 3831d127

    # Add global placement polcies
    _setup_placement_policies(
        client=client,
        policy_list=shared_constants.CLUSTER_RUNTIME_PLACEMENT_POLICIES,
        msg_update_callback=msg_update_callback,
        log_wire=log_wire)

    # Register def schema
    _register_def_schema(
        client=client,
        msg_update_callback=msg_update_callback,
        log_wire=log_wire)

    # Recreate all supported templates
    _install_all_templates(
        client=client,
        config=config,
        skip_template_creation=skip_template_creation,
        force_create=True,
        retain_temp_vapp=retain_temp_vapp,
        ssh_key=retain_temp_vapp,
        msg_update_callback=msg_update_callback)

    msg = "Loading all CSE clusters for processing..."
    INSTALL_LOGGER.info(msg)
    msg_update_callback.info(msg)
    clusters = get_all_cse_clusters(client=client, fetch_details=False)

    # Update clusters to have auto generated password and fix their metadata
    _fix_cluster_metadata(
        client=client,
        config=config,
        cse_clusters=clusters,
        msg_update_callback=msg_update_callback)
    _fix_cluster_admin_password(
        client=client,
        cse_clusters=clusters,
        new_admin_password=admin_password,
        msg_update_callback=msg_update_callback)

    # Loading the clusters again after their metadata has been fixed.
    # This time do fetch node details, org name etc. So that the def schema
    # can be populated.
    msg = "Loading all CSE clusters for processing..."
    INSTALL_LOGGER.info(msg)
    msg_update_callback.info(msg)
    clusters = get_all_cse_clusters(client=client, fetch_details=True)

    # Add new vdc (placement) compute policy to ovdc with existing CSE clusters
    _assign_placement_policy_to_vdc_with_existing_clusters(
        client=client,
        cse_clusters=clusters,
        msg_update_callback=msg_update_callback,
        log_wire=log_wire)

    # Remove all old CSE compute policies from the system
    _remove_old_cse_sizing_compute_policies(
        client=client,
        msg_update_callback=msg_update_callback,
        log_wire=log_wire)

    # The new placement policies can't be assigned to existing CSE k8s clusters
    # because the support for assigning compute policy to deployed vms is not
    # there in CSE's compute policy manager. However skipping this step is not
    # going to hurt us, since the cse placement policies are dummy policies
    # designed to gate cluster deployment and has no play once the cluster has
    # been deployed.

    # Create DEF entity for all existing clusters (if missing)
    _create_def_entity_for_existing_clusters(
        client=client,
        cse_clusters=clusters,
        msg_update_callback=msg_update_callback,
        log_wire=log_wire)


def _fix_cluster_metadata(client,
                          config,
                          cse_clusters,
                          msg_update_callback=utils.NullPrinter()):
    msg = "Fixing metadata on CSE k8s clusters."
    INSTALL_LOGGER.info(msg)
    msg_update_callback.info(msg)
    if not cse_clusters:
        msg = "No CSE k8s clusters were found."
        INSTALL_LOGGER.info(msg)
        msg_update_callback.info(msg)
        return

    for cluster in cse_clusters:
        msg = f"Processing metadata of cluster '{cluster['name']}'."
        INSTALL_LOGGER.info(msg)
        msg_update_callback.info(msg)

        vapp_href = cluster['vapp_href']
        vapp = VApp(client, href=vapp_href)

        # This step removes the old 'cse.template' metadata and adds
        # cse.template.name and cse.template.revision metadata
        # using hard-coded values taken from github history
        metadata_dict = \
            pyvcloud_vcd_utils.metadata_to_dict(vapp.get_metadata())
        template_name = metadata_dict.get(
            server_constants.ClusterMetadataKey.TEMPLATE_NAME)
        if not template_name:
            msg = "Reconstructing template name and revision for cluster."
            INSTALL_LOGGER.info(msg)
            msg_update_callback.info(msg)

            new_template_name = \
                _construct_template_name_from_history(metadata_dict)

            if not new_template_name:
                msg = "Unable to determine source template of cluster " \
                      f"'{cluster['name']}'. Stopped processing cluster."
                INSTALL_LOGGER.error(msg)
                msg_update_callback.error(msg)
                continue

            msg = "Updating metadata of cluster with template name and revision." # noqa: E501
            INSTALL_LOGGER.info(msg)
            msg_update_callback.info(msg)

            task = vapp.remove_metadata(
                server_constants.ClusterMetadataKey.BACKWARD_COMPATIBILE_TEMPLATE_NAME) # noqa: E501
            client.get_task_monitor().wait_for_success(task)

            new_metadata_to_add = {
                server_constants.ClusterMetadataKey.TEMPLATE_NAME: new_template_name, # noqa: E501
                server_constants.ClusterMetadataKey.TEMPLATE_REVISION: 0
            }
            task = vapp.set_multiple_metadata(new_metadata_to_add)
            client.get_task_monitor().wait_for_success(task)

        # This step uses data from the newly updated cse.template.name and
        # cse.template.revision metadata fields as well as github history
        # to add [cse.os, cse.docker.version, cse.kubernetes,
        # cse.kubernetes.version, cse.cni, cse.cni.version] to the clusters.
        vapp.reload()
        metadata_dict = \
            pyvcloud_vcd_utils.metadata_to_dict(vapp.get_metadata())
        template_name = metadata_dict.get(
            server_constants.ClusterMetadataKey.TEMPLATE_NAME)
        template_revision = str(metadata_dict.get(
            server_constants.ClusterMetadataKey.TEMPLATE_REVISION, 0))
        cse_version = metadata_dict.get(
            server_constants.ClusterMetadataKey.CSE_VERSION)

        msg = "Determining k8s version on cluster."
        INSTALL_LOGGER.info(msg)
        msg_update_callback.info(msg)

        if not template_name:
            msg = "Unable to determine source template of cluster " \
                  f"'{cluster['name']}'. Stopped processing cluster."
            INSTALL_LOGGER.error(msg)
            msg_update_callback.error(msg)
            continue

        tokens = template_name.split('_')
        k8s_data = tokens[1].split('-')
        cni_data = tokens[2].split('-')

        os = tokens[0]
        # old clusters that were converted can have non-existent template name
        # that has 'k8s' string in it instead of 'k8'
        if k8s_data[0] in ('k8', 'k8s'):
            k8s_distribution = 'upstream'
        elif k8s_data[0] in ('tkg', 'tkgp'):
            k8s_distribution = 'TKG+'
        else:
            k8s_distribution = "Unknown Kubernetes distribution"
        cni = cni_data[0]
        cni_version = cni_data[1]
        k8s_version, docker_version = \
            _get_k8s_and_docker_versions_from_history(
                template_name=template_name,
                template_revision=template_revision,
                cse_version=cse_version)

        # Try to determine the above values using template definition
        org_name = config['broker']['org']
        catalog_name = config['broker']['catalog']
        k8_templates = ltm.get_all_k8s_local_template_definition(
            client=client, catalog_name=catalog_name, org_name=org_name)
        for k8_template in k8_templates:
            if (str(k8_template[server_constants.LocalTemplateKey.REVISION]), k8_template[server_constants.LocalTemplateKey.NAME]) == (template_revision, template_name):  # noqa: E501
                if k8_template.get(server_constants.LocalTemplateKey.OS):
                    os = k8_template.get(server_constants.LocalTemplateKey.OS)
                if k8_template.get(server_constants.LocalTemplateKey.KUBERNETES): # noqa: E501
                    k8s_distribution = k8_template.get(server_constants.LocalTemplateKey.KUBERNETES) # noqa: E501
                if k8_template.get(server_constants.LocalTemplateKey.KUBERNETES_VERSION): # noqa: E501
                    k8s_version = k8_template[server_constants.LocalTemplateKey.KUBERNETES_VERSION] # noqa: E501
                if k8_template.get(server_constants.LocalTemplateKey.CNI):
                    cni = k8_template.get(server_constants.LocalTemplateKey.CNI) # noqa: E501
                if k8_template.get(server_constants.LocalTemplateKey.CNI_VERSION): # noqa: E501
                    cni_version = k8_template.get(server_constants.LocalTemplateKey.CNI_VERSION) # noqa: E501
                if k8_template.get(server_constants.LocalTemplateKey.DOCKER_VERSION): # noqa: E501
                    docker_version = k8_template[server_constants.LocalTemplateKey.DOCKER_VERSION] # noqa: E501
                break

        new_metadata = {
            server_constants.ClusterMetadataKey.OS: os,
            server_constants.ClusterMetadataKey.DOCKER_VERSION: docker_version,
            server_constants.ClusterMetadataKey.KUBERNETES: k8s_distribution,
            server_constants.ClusterMetadataKey.KUBERNETES_VERSION: k8s_version, # noqa: E501
            server_constants.ClusterMetadataKey.CNI: cni,
            server_constants.ClusterMetadataKey.CNI_VERSION: cni_version,
        }
        task = vapp.set_multiple_metadata(new_metadata)
        client.get_task_monitor().wait_for_success(task)

        msg = "Finished processing metadata of cluster."
        INSTALL_LOGGER.info(msg)
        msg_update_callback.general(msg)


def _construct_template_name_from_history(metadata_dict):
    old_template_name = metadata_dict.get(
        server_constants.ClusterMetadataKey.BACKWARD_COMPATIBILE_TEMPLATE_NAME)
    if not old_template_name:
        return

    new_template_name = None
    cse_version = metadata_dict.get(
        server_constants.ClusterMetadataKey.CSE_VERSION)
    if 'photon' in old_template_name:
        new_template_name = 'photon-v2'
        if cse_version in ('1.0.0'):
            new_template_name += '_k8-1.8_weave-2.0.5'
        elif cse_version in ('1.1.0', '1.2.0', '1.2.1', '1.2.2', '1.2.3', '1.2.4'): # noqa: E501
            new_template_name += '_k8-1.9_weave-2.3.0'
        elif cse_version in ('1.2.5', '1.2.6', '1.2.7',): # noqa: E501
            new_template_name += '_k8-1.10_weave-2.3.0'
        elif cse_version in ('2.0.0'):
            new_template_name += '_k8-1.12_weave-2.3.0'
        else:
            new_template_name += '_k8-0.0_weave-0.0.0'
    elif 'ubuntu' in old_template_name:
        new_template_name = 'ubuntu-16.04'
        if cse_version in ('1.0.0'):
            new_template_name += '_k8-1.9_weave-2.1.3'
        elif cse_version in ('1.1.0', '1.2.0', '1.2.1', '1.2.2', '1.2.3', '1.2.4', '1.2.5', '1.2.6', '1.2.7'): # noqa: E501
            new_template_name += '_k8-1.10_weave-2.3.0'
        elif cse_version in ('2.0.0'):
            new_template_name += '_k8-1.13_weave-2.3.0'
        else:
            new_template_name += '_k8-0.0_weave-0.0.0'

    return new_template_name


def _get_k8s_and_docker_versions_from_history(
        template_name,
        template_revision,
        cse_version):
    docker_version = '0.0.0'
    k8s_version = template_name.split('_')[1].split('-')[1]
    if 'photon' in template_name:
        docker_version = '17.06.0'
        if template_revision == '1':
            docker_version = '18.06.2'
        if '1.8' in template_name:
            k8s_version = '1.8.1'
        elif '1.9' in template_name:
            k8s_version = '1.9.6'
        elif '1.10' in template_name:
            k8s_version = '1.10.11'
        elif '1.12' in template_name:
            k8s_version = '1.12.7'
        elif '1.14' in template_name:
            k8s_version = '1.14.6'
    elif 'ubuntu' in template_name:
        docker_version = '18.09.7'
        if '1.9' in template_name:
            docker_version = '17.12.0'
            k8s_version = '1.9.3'
        elif '1.10' in template_name:
            docker_version = '18.03.0'
            k8s_version = '1.10.1'
            if cse_version in ('1.2.5', '1.2.6, 1.2.7'):
                k8s_version = '1.10.11'
            if cse_version in ('1.2.7'):
                docker_version = '18.06.2'
        elif '1.13' in template_name:
            docker_version = '18.06.3'
            k8s_version = '1.13.5'
            if template_revision == '2':
                k8s_version = '1.13.12'
        elif '1.15' in template_name:
            docker_version = '18.09.7'
            k8s_version = '1.15.3'
            if template_revision == '2':
                k8s_version = '1.15.5'

    return k8s_version, docker_version


def _fix_cluster_admin_password(client,
                                cse_clusters,
                                new_admin_password=None,
                                msg_update_callback=utils.NullPrinter()):
    msg = "Fixing admin password of CSE k8s clusters."
    INSTALL_LOGGER.info(msg)
    msg_update_callback.info(msg)
    if len(cse_clusters) == 0:
        msg = "No CSE k8s clusters were found."
        INSTALL_LOGGER.info(msg)
        msg_update_callback.info(msg)
        return

    href_of_vms_to_verify = []
    for cluster in cse_clusters:
        msg = f"Processing admin password of cluster '{cluster['name']}'."
        INSTALL_LOGGER.info(msg)
        msg_update_callback.info(msg)

        vm_hrefs_for_password_update = []
        vapp_href = cluster['vapp_href']
        vapp = VApp(client, href=vapp_href)
        vm_resources = vapp.get_all_vms()
        for vm_resource in vm_resources:
            vm = VM(client, href=vm_resource.get('href'))
            msg = f"Determining if vm '{vm.get_resource().get('name')}' " \
                  "needs processing'."
            INSTALL_LOGGER.info(msg)
            msg_update_callback.info(msg)

            gc_section = vm.get_guest_customization_section()
            admin_password_enabled = False
            if hasattr(gc_section, 'AdminPasswordEnabled'):
                admin_password_enabled = utils.str_to_bool(gc_section.AdminPasswordEnabled) # noqa: E501
            admin_password_on_vm = None
            if hasattr(gc_section, 'AdminPassword'):
                admin_password_on_vm = gc_section.AdminPassword.text

            skip_vm = False
            if admin_password_enabled:
                if new_admin_password:
                    if new_admin_password == admin_password_on_vm:
                        skip_vm = True
                else:
                    if admin_password_on_vm:
                        skip_vm = True
            if not skip_vm:
                href_of_vms_to_verify.append(vm.href)
                vm_hrefs_for_password_update.append(vm.href)

        # At least one vm in the vApp needs a password update
        if len(vm_hrefs_for_password_update) > 0:
            for href in vm_hrefs_for_password_update:
                vm = VM(client=client, href=href)
                try:
                    msg = "Undeploying vm."
                    INSTALL_LOGGER.info(msg)
                    msg_update_callback.info(msg)
                    task = vm.undeploy()
                    client.get_task_monitor().wait_for_success(task)
                    msg = "Successfully undeployed vm"
                    INSTALL_LOGGER.info(msg)
                    msg_update_callback.general(msg)
                except Exception as err:
                    INSTALL_LOGGER.debug(str(err))
                    msg_update_callback.info(str(err))

                msg = f"Processing vm '{vm.get_resource().get('name')}'." \
                      "\nUpdating vm admin password"
                INSTALL_LOGGER.info(msg)
                msg_update_callback.info(msg)
                vm.reload()
                task = vm.update_guest_customization_section(
                    enabled=True,
                    admin_password_enabled=True,
                    admin_password_auto=not new_admin_password,
                    admin_password=new_admin_password,
                )
                client.get_task_monitor().wait_for_success(task)
                msg = "Successfully updated vm"
                INSTALL_LOGGER.info(msg)
                msg_update_callback.general(msg)

                msg = "Deploying vm."
                INSTALL_LOGGER.info(msg)
                msg_update_callback.info(msg)
                vm.reload()
                task = vm.power_on_and_force_recustomization()
                client.get_task_monitor().wait_for_success(task)
                msg = "Successfully deployed vm"
                INSTALL_LOGGER.info(msg)
                msg_update_callback.general(msg)

        msg = f"Successfully processed cluster '{cluster['name']}'"
        INSTALL_LOGGER.info(msg)
        msg_update_callback.general(msg)

    while len(href_of_vms_to_verify) != 0:
        msg = f"Waiting on guest customization to finish on {len(href_of_vms_to_verify)} vms." # noqa: E501
        INSTALL_LOGGER.info(msg)
        msg_update_callback.info(msg)
        to_remove = []
        for href in href_of_vms_to_verify:
            vm = VM(client=client, href=href)
            gc_section = vm.get_guest_customization_section()
            admin_password_enabled = False
            if hasattr(gc_section, 'AdminPasswordEnabled'):
                admin_password_enabled = utils.str_to_bool(gc_section.AdminPasswordEnabled) # noqa: E501
            admin_password = None
            if hasattr(gc_section, 'AdminPassword'):
                admin_password = gc_section.AdminPassword.text
            if admin_password_enabled and admin_password:
                to_remove.append(vm.href)

        for href in to_remove:
            href_of_vms_to_verify.remove(href)

        if len(href_of_vms_to_verify) > 0:
            time.sleep(5)
        else:
            msg = "Finished Guest customization on all vms."
            INSTALL_LOGGER.info(msg)
            msg_update_callback.info(msg)


def _get_placement_policy_name_from_template_name(template_name):
    if 'k8' in template_name:
        policy_name = \
            shared_constants.NATIVE_CLUSTER_RUNTIME_POLICY
    elif 'tkg' in template_name or 'tkgp' in template_name:
        policy_name = \
            shared_constants.TKG_PLUS_CLUSTER_RUNTIME_POLICY
    else:
        raise Exception(f"Unknown kind of template '{template_name}'.")

    return policy_name


def _assign_placement_policy_to_vdc_with_existing_clusters(
        client,
        cse_clusters,
        msg_update_callback=utils.NullPrinter(),
        log_wire=False):
    msg = "Assigning placement compute policy(s) to vDC(s) hosting existing CSE clusters." # noqa: E501
    msg_update_callback.info(msg)
    INSTALL_LOGGER.info(msg)

    msg = "Identifying vDC(s) that are currently hosting CSE clusters."
    msg_update_callback.info(msg)
    INSTALL_LOGGER.info(msg)

    tkg_plus_ovdcs = []
    native_ovdcs = []
    vdc_names = {}
    for cluster in cse_clusters:
        try:
            policy_name = _get_placement_policy_name_from_template_name(
                cluster['template_name'])
        except Exception:
            msg = f"Invalid template '{cluster['template_name']}' for cluster '{cluster['name']}'." # noqa: E501
            msg_update_callback.error(msg)
            INSTALL_LOGGER.error(msg)
            continue

        if policy_name == shared_constants.NATIVE_CLUSTER_RUNTIME_POLICY:
            id = cluster['vdc_id']
            native_ovdcs.append(id)
            vdc_names[id] = cluster['vdc_name']
        elif policy_name == shared_constants.TKG_PLUS_CLUSTER_RUNTIME_POLICY:
            id = cluster['vdc_id']
            tkg_plus_ovdcs.append(id)
            vdc_names[id] = cluster['vdc_name']

    native_ovdcs = set(native_ovdcs)
    tkg_plus_ovdcs = set(tkg_plus_ovdcs)

    msg = f"Found {len(native_ovdcs)} vDC(s) hosting NATIVE CSE custers " \
          f"and {len(tkg_plus_ovdcs)} vDC(s) hosting TKG PLUS clusters."
    msg_update_callback.info(msg)
    INSTALL_LOGGER.info(msg)

    cpm = \
        compute_policy_manager.ComputePolicyManager(client, log_wire=log_wire)
    native_policy = cpm.get_vdc_compute_policy(
        policy_name=shared_constants.NATIVE_CLUSTER_RUNTIME_POLICY,
        is_placement_policy=True)
    tkg_plus_policy = cpm.get_vdc_compute_policy(
        policy_name=shared_constants.TKG_PLUS_CLUSTER_RUNTIME_POLICY,
        is_placement_policy=True)

    if native_ovdcs:
        for vdc_id in native_ovdcs:
            cpm.add_compute_policy_to_vdc(
                vdc_id=vdc_id,
                compute_policy_href=native_policy['href'])
            msg = "Added compute policy " \
                  f"'{native_policy['display_name']}' to vDC " \
                  f"'{vdc_names[vdc_id]}'"
            INSTALL_LOGGER.info(msg)
            msg_update_callback.general(msg)

    if tkg_plus_ovdcs:
        for vdc_id in tkg_plus_ovdcs:
            cpm.add_compute_policy_to_vdc(
                vdc_id=vdc_id,
                compute_policy_href=tkg_plus_policy['href'])
            msg = "Added compute policy " \
                  f"'{tkg_plus_policy['display_name']}' to vDC " \
                  f"'{vdc_names[vdc_id]}'"
            INSTALL_LOGGER.info(msg)
            msg_update_callback.general(msg)


def _remove_old_cse_sizing_compute_policies(
        client,
        msg_update_callback=utils.NullPrinter(),
        log_wire=False):
    msg = "Removing old sizing compute policies created by CSE."
    msg_update_callback.info(msg)
    INSTALL_LOGGER.info(msg)

    cpm = \
        compute_policy_manager.ComputePolicyManager(client, log_wire=log_wire)
    all_cse_policy_names = []
    org_resources = client.get_org_list()
    for org_resource in org_resources:
        org = Org(client, resource=org_resource)
        org_name = org.get_name()

        msg = f"Processing Org : '{org_name}'"
        msg_update_callback.info(msg)
        INSTALL_LOGGER.info(msg)

        vdcs = org.list_vdcs()
        for vdc_data in vdcs:
            vdc_name = vdc_data['name']

            msg = f"Processing Org VDC : '{vdc_name}'"
            msg_update_callback.info(msg)
            INSTALL_LOGGER.info(msg)

            vdc = vcd_utils.get_vdc(client, vdc_name=vdc_name, org_name=org_name) # noqa: E501
            vdc_id = pyvcloud_vcd_utils.extract_id(vdc.get_resource().get('id')) # noqa: E501
            vdc_sizing_policies = cpm.list_vdc_sizing_policies_on_vdc(vdc_id)
            if vdc_sizing_policies:
                for policy in vdc_sizing_policies:
                    msg = f"Processing Policy : '{policy['name']}' on Org VDC : '{vdc_name}'" # noqa: E501
                    msg_update_callback.info(msg)
                    INSTALL_LOGGER.info(msg)

                    all_cse_policy_names.append(policy['name'])
                    task_data = cpm.remove_vdc_compute_policy_from_vdc(
                        ovdc_id=vdc_id,
                        compute_policy_href=policy['href'],
                        force=True)
                    fake_task_object = {'href': task_data['task_href']}
                    client.get_task_monitor().wait_for_status(fake_task_object) # noqa: E501

                    msg = f"Removed Policy : '{policy['name']}' from Org VDC : '{vdc_name}'" # noqa: E501
                    msg_update_callback.general(msg)
                    INSTALL_LOGGER.info(msg)

            msg = f"Finished processing Org VDC : '{vdc_name}'"
            msg_update_callback.general(msg)
            INSTALL_LOGGER.info(msg)

        msg = f"Finished processing Org : '{org_name}'"
        msg_update_callback.general(msg)
        INSTALL_LOGGER.info(msg)

    for policy_name in all_cse_policy_names:
        try:
            msg = f"Deleting  Policy : '{policy_name}'"
            msg_update_callback.info(msg)
            INSTALL_LOGGER.info(msg)

            cpm.delete_vdc_compute_policy(policy_name=policy_name)

            msg = f"Deleted  Policy : '{policy_name}'"
            msg_update_callback.general(msg)
            INSTALL_LOGGER.info(msg)
        except Exception:
            msg = f"Failed to deleted  Policy : '{policy_name}'"
            msg_update_callback.error(msg)
            INSTALL_LOGGER.error(msg)


def _create_def_entity_for_existing_clusters(
        client,
        cse_clusters,
        msg_update_callback=utils.NullPrinter(),
        log_wire=False):
    msg = "Making old CSE k8s clusters compatible with CSE 3.0"
    msg_update_callback.info(msg)
    INSTALL_LOGGER.info(msg)

    logger_wire = SERVER_CLOUDAPI_WIRE_LOGGER if log_wire else NULL_LOGGER
    cloudapi_client = vcd_utils.get_cloudapi_client_from_vcd_client(
        client=client,
        logger_debug=INSTALL_LOGGER,
        logger_wire=logger_wire)
    entity_svc = def_entity_svc.DefEntityService(cloudapi_client)

    schema_svc = def_schema_svc.DefSchemaService(cloudapi_client)
    keys_map = def_utils.MAP_API_VERSION_TO_KEYS[float(client.get_api_version())] # noqa: E501
    entity_type_id = def_utils.generate_entity_type_id(
        vendor=keys_map[def_utils.DefKey.ENTITY_TYPE_VENDOR],
        nss=keys_map[def_utils.DefKey.ENTITY_TYPE_NSS],
        version=keys_map[def_utils.DefKey.ENTITY_TYPE_VERSION])
    native_entity_type = schema_svc.get_entity_type(entity_type_id)

    for cluster in cse_clusters:
        msg = f"Processing cluster '{cluster['name']}'"
        INSTALL_LOGGER.info(msg)
        msg_update_callback.info(msg)

        cluster_id = cluster['cluster_id']
        try:
            def_entity = entity_svc.get_entity(cluster_id)
            msg = f"Skipping cluster '{cluster['name']}' since it has " \
                  "already been processed."
            INSTALL_LOGGER.info(msg)
            msg_update_callback.info(msg)
            continue
        except Exception as err:
            INSTALL_LOGGER.debug(str(err))

        try:
            policy_name = _get_placement_policy_name_from_template_name(
                cluster['template_name'])
        except Exception:
            msg = f"Invalid template '{cluster['template_name']}' for cluster '{cluster['name']}'." # noqa: E501
            msg_update_callback.info(msg)
            INSTALL_LOGGER.info(msg)
            continue

        if policy_name == shared_constants.NATIVE_CLUSTER_RUNTIME_POLICY:
            kind = def_utils.ClusterEntityKind.NATIVE.value
        elif policy_name == shared_constants.TKG_PLUS_CLUSTER_RUNTIME_POLICY:
            kind = def_utils.ClusterEntityKind.TANZU_PLUS

        worker_nodes = []
        for item in cluster['nodes']:
            worker_nodes.append(
                def_models.Node(name=item['name'], ip=item['ipAddress']))
        nfs_nodes = []
        for item in cluster['nfs_nodes']:
            nfs_nodes.append(def_models.NfsNode(
                name=item['name'],
                ip=item['ipAddress'],
                exports=item['exports']))

        cluster_entity = def_models.ClusterEntity(
            kind=kind,
            spec=def_models.ClusterSpec(
                workers=def_models.Workers(
                    count=len(cluster['nodes']),
                    storage_profile=cluster['storage_profile_name']),
                control_plane=def_models.ControlPlane(
                    count=len(cluster['master_nodes']),
                    storage_profile=cluster['storage_profile_name']),
                nfs=def_models.Nfs(
                    count=len(cluster['nfs_nodes']),
                    storage_profile=cluster['storage_profile_name']),
                settings=def_models.Settings(
                    network=cluster['network_name'],
                    ssh_key=""),  # Impossible to get this value from clusters
                k8_distribution=def_models.Distribution(
                    template_name=cluster['template_name'],
                    template_revision=int(cluster['template_revision']))),
            status=def_models.Status(
                phase=str(shared_constants.DefEntityPhase(
                    shared_constants.DefEntityOperation.CREATE,
                    shared_constants.DefEntityOperationStatus.SUCCEEDED)),
                master_ip=cluster['leader_endpoint'],
                kubernetes=f"{cluster['kubernetes']} {cluster['kubernetes_version']}", # noqa: E501
                cni=f"{cluster['cni']} {cluster['cni_version']}",
                os=cluster['os'],
                docker_version=cluster['docker_version'],
                nodes=def_models.Nodes(
                    master=def_models.Node(
                        name=cluster['master_nodes'][0]['name'],
                        ip=cluster['master_nodes'][0]['ipAddress']),
                    workers=worker_nodes,
                    nfs=nfs_nodes)),
            metadata=def_models.Metadata(
                org_name=cluster['org_name'],
                ovdc_name=cluster['vdc_name'],
                cluster_name=cluster['name']),
            api_version="")

        def_entity = def_models.DefEntity(entity=cluster_entity)
        entity_svc.create_entity(native_entity_type.id, entity=def_entity)
        def_entity = entity_svc.get_native_entity_by_name(cluster['name'])
        def_entity_id = def_entity.id
        def_entity.externalId = cluster['vapp_href']
        entity_svc.update_entity(def_entity_id, def_entity)
        entity_svc.resolve_entity(def_entity_id)

        msg = f"Generated new id for cluster '{cluster['name']}' "
        INSTALL_LOGGER.info(msg)
        msg_update_callback.general(msg)

        # update vapp metadata to reflect new cluster_id
        msg = f"Updating metadata of cluster '{cluster['name']}'"
        INSTALL_LOGGER.info(msg)
        msg_update_callback.info(msg)

        tags = {
            server_constants.ClusterMetadataKey.CLUSTER_ID: def_entity_id
        }
        vapp = VApp(client, href=cluster['vapp_href'])
        task = vapp.set_multiple_metadata(tags)
        client.get_task_monitor().wait_for_status(task)

        msg = f"Updated metadata of cluster '{cluster['name']}'"
        INSTALL_LOGGER.info(msg)
        msg_update_callback.general(msg)

        msg = f"Finished processing cluster '{cluster['name']}'"
        INSTALL_LOGGER.info(msg)
        msg_update_callback.general(msg)

    msg = "Finished processing all clusters."
    INSTALL_LOGGER.info(msg)
    msg_update_callback.general(msg)<|MERGE_RESOLUTION|>--- conflicted
+++ resolved
@@ -1202,7 +1202,6 @@
                    skip_template_creation, ssh_key, retain_temp_vapp,
                    admin_password, msg_update_callback=utils.NullPrinter(),
                    log_wire=False):
-<<<<<<< HEAD
     if utils.use_mqtt_protocol(config):
         # Delete extension if present and set up MQTT extension
         try:
@@ -1241,26 +1240,6 @@
             exchange=config['amqp']['exchange'],
             target_vcd_api_version=config['vcd']['api_version'],
             msg_update_callback=msg_update_callback)
-=======
-    # Update amqp exchange
-    _create_amqp_exchange(  # TODO: check if using mqtt
-        exchange_name=config['amqp']['exchange'],
-        host=config['amqp']['host'],
-        port=config['amqp']['port'],
-        vhost=config['amqp']['vhost'],
-        use_ssl=config['amqp']['ssl'],
-        username=config['amqp']['username'],
-        password=config['amqp']['password'],
-        msg_update_callback=msg_update_callback)
-
-    # Update cse api extension (along with api end points)
-    _update_cse_extension(  # TODO: check if using mqtt
-        client=client,
-        routing_key=config['amqp']['routing_key'],
-        exchange=config['amqp']['exchange'],
-        target_vcd_api_version=config['vcd']['api_version'],
-        msg_update_callback=msg_update_callback)
->>>>>>> 3831d127
 
     # Add global placement polcies
     _setup_placement_policies(

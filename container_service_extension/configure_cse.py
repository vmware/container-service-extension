# container-service-extension
# Copyright (c) 2017 VMware, Inc. All Rights Reserved.
# SPDX-License-Identifier: BSD-2-Clause

from urllib.parse import urlparse

import click
import pika
from pyvcloud.vcd.api_extension import APIExtension
from pyvcloud.vcd.client import BasicLoginCredentials
from pyvcloud.vcd.client import Client
from pyvcloud.vcd.client import FenceMode
from pyvcloud.vcd.exceptions import BadRequestException
from pyvcloud.vcd.exceptions import EntityNotFoundException
from pyvcloud.vcd.exceptions import MissingRecordException
from pyvcloud.vcd.exceptions import OperationNotSupportedException
from pyvcloud.vcd.org import Org
from pyvcloud.vcd.platform import Platform
from pyvcloud.vcd.vapp import VApp
import requests
from vcd_cli.utils import stdout
from vsphere_guest_run.vsphere import VSphere
import yaml

from container_service_extension.exceptions import AmqpConnectionError
from container_service_extension.exceptions import AmqpError

from container_service_extension.logger import configure_install_logger
from container_service_extension.logger import INSTALL_LOG_FILEPATH
from container_service_extension.logger import INSTALL_LOGGER as LOGGER
from container_service_extension.logger import SERVER_DEBUG_WIRELOG_FILEPATH

from container_service_extension.logger import setup_log_file_directory
from container_service_extension.server_constants import \
    CSE_NATIVE_DEPLOY_RIGHT_BUNDLE_KEY, CSE_NATIVE_DEPLOY_RIGHT_CATEGORY, \
    CSE_NATIVE_DEPLOY_RIGHT_DESCRIPTION, CSE_NATIVE_DEPLOY_RIGHT_NAME, \
    CSE_PKS_DEPLOY_RIGHT_BUNDLE_KEY, CSE_PKS_DEPLOY_RIGHT_CATEGORY, \
    CSE_PKS_DEPLOY_RIGHT_DESCRIPTION, CSE_PKS_DEPLOY_RIGHT_NAME, \
    CSE_SERVICE_NAME, CSE_SERVICE_NAMESPACE  # noqa

from container_service_extension.utils import catalog_exists
from container_service_extension.utils import catalog_item_exists
from container_service_extension.utils import check_file_permissions
from container_service_extension.utils import check_keys_and_value_types
from container_service_extension.utils import create_and_share_catalog
from container_service_extension.utils import download_file
from container_service_extension.utils import EXCHANGE_TYPE
from container_service_extension.utils import get_data_file
from container_service_extension.utils import get_org
from container_service_extension.utils import get_vdc
from container_service_extension.utils import get_vsphere
from container_service_extension.utils import is_cse_registered
from container_service_extension.utils import SYSTEM_ORG_NAME
from container_service_extension.utils import upload_ova_to_catalog
from container_service_extension.utils import vgr_callback
from container_service_extension.utils import wait_for_catalog_item_to_resolve
from container_service_extension.utils import wait_until_tools_ready

# used for creating temp vapp
TEMP_VAPP_NETWORK_ADAPTER_TYPE = 'vmxnet3'
TEMP_VAPP_FENCE_MODE = FenceMode.BRIDGED.value

INSTRUCTIONS_FOR_PKS_CONFIG_FILE = '''#Config file for PKS enabled CSE Server to be filled by the administrator.
#This config file has the following three sections:
#   1. pks_accounts:
#       a. Cloud Admins can specify PKS service account for every (PKS managed) vCenter in vCD
#          i.e. a common PKS account per vCenter will be used for all the
#          organizations.
#       b. Cloud Admin can choose to create separate PKS service
#          account per organization per vCenter, if this option is chosen,
#          admins need to ensure that PKS accounts are correctly mapped to
#          their respective organization in the 'orgs' section of this
#          config file.
#   2. orgs: [OPTIONAL SECTION for admins who chose 1a above.]
#       a. If cloud admin chooses to define PKS service account per
#          organization per vCenter, include the organization and respective
#          pks_account names in this section, else should be left blank with empty values.
#   3. pvdcs:
#        a. List of Provider vDCs dedicated for PKS enabled CSE set up only\n
#Each PKS service account needs to have the following information fields to be filled in:
#       1. PKS account name
#       2. vCenter name in vCD for this PKS account
#       3. PKS server host
#       4. PKS server port
#       5. PKS UAAC account information
#For more information, please refer to CSE documentation page :
#               https://vmware.github.io/container-service-extension/INSTALLATION.html\n'''

NOTE_FOR_PKS_KEY_IN_CONFIG_FILE = '''#Filling out this key for regular CSE set up is optional and should be left as is.
#Only for CSE set up enabled for PKS container provider, this value needs to point to a valid PKS config file name. 
'''
<<<<<<< HEAD
OPTIONTAL_CONFIGS_NOTE = '''#[OPTIONAL] PKS CONFIGS
=======
PKS_CONFIG_NOTE = '''#[OPTIONAL] PKS CONFIGS
>>>>>>> 3273aa29
#These configs are required only for customers with PKS enabled CSE. Regular CSE users with 
# no PKS container provider do not need these configs to be filled out in a separate yaml file.
'''

SAMPLE_AMQP_CONFIG = {
    'amqp': {
        'host': 'amqp.vmware.com',
        'port': 5672,
        'prefix': 'vcd',
        'username': 'guest',
        'password': 'guest',
        'exchange': 'cse-ext',
        'routing_key': 'cse',
        'ssl': False,
        'ssl_accept_all': False,
        'vhost': '/'
    }
}

SAMPLE_VCD_CONFIG = {
    'vcd': {
        'host': 'vcd.vmware.com',
        'port': 443,
        'username': 'administrator',
        'password': 'my_secret_password',
        'api_version': '29.0',
        'verify': False,
        'log': True
    }
}

SAMPLE_VCS_CONFIG = {
    'vcs': [{
        'name': 'vc1',
        'username': 'cse_user@vsphere.local',
        'password': 'my_secret_password',
        'verify': False
    }, {
        'name': 'vc2',
        'username': 'cse_user@vsphere.local',
        'password': 'my_secret_password',
        'verify': False
    }]
}

SAMPLE_PKS_CONFIG_FILE_LOCATION = {
<<<<<<< HEAD
    #Absolute path to pks config file location
=======
    #Path to pks config file location
>>>>>>> 3273aa29
    'pks_config': 'None'
}

SAMPLE_PKS_CONFIG = {
    'orgs': [{
        'name': 'Org1',
        'pks_accounts': ['Org1ServiceAccount1', 'Org1ServiceAccount2']
    }, {
        'name': 'Org2',
        'pks_accounts': ['Org2ServiceAccount']
    }],
    'pks_accounts' : [{
        'name' : 'Org1ServiceAccount1',
        'vc' : 'vc1',
        'host' : 'https://deadend-12345.eng.vmware.com',
        'port' : '9021',
        'uaac' : {
            'port' : '8443',
            'secret' : 'secret',
            'username' : 'org1Admin'
        }
    },{
        'name' : 'Org1ServiceAccount2',
        'vc' : 'vc2',
        'host' : 'https://deadend-12345.eng.vmware.com',
        'port' : '9021',
        'uaac' : {
            'port' : '8443',
            'secret' : 'secret',
            'username' : 'org1Admin'
        }
    },{
        'name' : 'Org2ServiceAccount',
        'vc' : 'vc1',
        'host' : 'https://deadend-12345.eng.vmware.com',
        'port' : '9021',
        'uaac' : {
            'port' : '8443',
            'secret' : 'secret',
            'username' : 'org2Admin'
        }
    }],
    'pvdcs':[{
        'name' : 'pvdc1',
        'vc' : 'vc1',
        'rp_paths': ['datacenter1/cluster1/rp1']
    },{
        'name' : 'pvdc2',
        'vc': 'vc1',
        'rp_paths' : ['HA_datacenter/HA_cluster1/gold_rp/sub-rp']
    },{
        'name' : 'pvdc3',
        'vc' : 'vc2',
        'rp_paths' : ['datacenter/cluster1/rp1/sub-rp1/sub-rp2']
    }]
}

SAMPLE_SERVICE_CONFIG = {
    'service': {
        'listeners': 5,
        'enforce_authorization': False
    }
}

SAMPLE_TEMPLATE_PHOTON_V2 = {
    'name': 'photon-v2',
    'catalog_item': 'photon-custom-hw11-2.0-304b817-k8s',
    'source_ova_name': 'photon-custom-hw11-2.0-304b817.ova',
    'source_ova': 'http://dl.bintray.com/vmware/photon/2.0/GA/ova/photon-custom-hw11-2.0-304b817.ova',  # noqa
    'sha256_ova': 'cb51e4b6d899c3588f961e73282709a0d054bb421787e140a1d80c24d4fd89e1',  # noqa
    'temp_vapp': 'photon2-temp',
    'cleanup': True,
    'cpu': 2,
    'mem': 2048,
    'admin_password': 'guest_os_admin_password',
    'description': 'PhotonOS v2\nDocker 17.06.0-4\nKubernetes 1.9.1\nweave 2.3.0'  # noqa
}

SAMPLE_TEMPLATE_UBUNTU_16_04 = {
    'name': 'ubuntu-16.04',
    'catalog_item': 'ubuntu-16.04-server-cloudimg-amd64-k8s',
    'source_ova_name': 'ubuntu-16.04-server-cloudimg-amd64.ova',
    'source_ova': 'https://cloud-images.ubuntu.com/releases/xenial/release-20180418/ubuntu-16.04-server-cloudimg-amd64.ova',  # noqa
    'sha256_ova': '3c1bec8e2770af5b9b0462e20b7b24633666feedff43c099a6fb1330fcc869a9',  # noqa
    'temp_vapp': 'ubuntu1604-temp',
    'cleanup': True,
    'cpu': 2,
    'mem': 2048,
    'admin_password': 'guest_os_admin_password',
    'description': 'Ubuntu 16.04\nDocker 18.03.0~ce\nKubernetes 1.10.1\nweave 2.3.0'  # noqa
}

SAMPLE_BROKER_CONFIG = {
    'broker': {
        'type': 'default',
        'org': 'Admin',
        'vdc': 'Catalog',
        'catalog': 'cse',
        'network': 'admin_network',
        'ip_allocation_mode': 'pool',
        'storage_profile': '*',
        'default_template': SAMPLE_TEMPLATE_PHOTON_V2['name'],
        'templates': [SAMPLE_TEMPLATE_PHOTON_V2, SAMPLE_TEMPLATE_UBUNTU_16_04],
        'cse_msg_dir': '/tmp/cse'
    }
}

# This allows us to compare top-level config keys and value types
SAMPLE_CONFIG = {**SAMPLE_AMQP_CONFIG, **SAMPLE_VCD_CONFIG,
                 **SAMPLE_VCS_CONFIG, **SAMPLE_SERVICE_CONFIG,
                 **SAMPLE_BROKER_CONFIG}

# This allows us to compare top-level config keys and value types
# for pks enabled customers
SAMPLE_CONFIG_WITH_PKS = {**SAMPLE_AMQP_CONFIG, **SAMPLE_VCD_CONFIG,
                          **SAMPLE_VCS_CONFIG,
                          **SAMPLE_PKS_CONFIG_FILE_LOCATION,
                          **SAMPLE_SERVICE_CONFIG,
                          **SAMPLE_BROKER_CONFIG}


def generate_sample_config(output=None, pks_output=None):
    """Generates sample configs for cse. If config file names are
    provided, configs are dumped into respective files.

    :param str output: name of the config file to dump the CSE configs.
    :param str pks_output: name of the PKS config file to dump the PKS
    configs.

    :return: sample config/ sample config files

    :rtype: dict
    """
    sample_config = yaml.safe_dump(SAMPLE_AMQP_CONFIG,
                                   default_flow_style=False) + '\n'
    sample_config += yaml.safe_dump(SAMPLE_VCD_CONFIG,
                                    default_flow_style=False) + '\n'
    sample_config += yaml.safe_dump(SAMPLE_VCS_CONFIG,
                                    default_flow_style=False) + '\n'

    sample_config += yaml.safe_dump(SAMPLE_SERVICE_CONFIG,
                                    default_flow_style=False) + '\n'
    sample_config += yaml.safe_dump(SAMPLE_BROKER_CONFIG,
                                    default_flow_style=False) + '\n'
    sample_config += NOTE_FOR_PKS_KEY_IN_CONFIG_FILE
    sample_config += yaml.safe_dump(SAMPLE_PKS_CONFIG_FILE_LOCATION,
                                        default_flow_style=False) + '\n'
    sample_pks_config = yaml.safe_dump(
            SAMPLE_PKS_CONFIG, default_flow_style=False) + '\n'
    if output is not None:
        with open(output, 'w') as f:
            f.write(sample_config)
            click.secho(f"Config file '{output}' is generated.",
                        fg='green')
            if pks_output is None:
                return
    if pks_output is not None:
        sample_pks_config = yaml.safe_dump(
            SAMPLE_PKS_CONFIG, default_flow_style=False) + '\n'
        with open(pks_output, 'w') as f:
            f.write(f"{INSTRUCTIONS_FOR_PKS_CONFIG_FILE}\n{sample_pks_config}")
            click.secho(f"PKS config file '{pks_output}' is "
                        f"generated.", fg='green')
        return
<<<<<<< HEAD
    return sample_config.strip() + '\n\n' + OPTIONTAL_CONFIGS_NOTE + \
=======
    return sample_config.strip() + '\n\n' + PKS_CONFIG_NOTE + \
>>>>>>> 3273aa29
           '\n' + sample_pks_config.strip()


def get_validated_config(config_file_name, pks_config='pks.yaml'):
    """Gets the config file as a dictionary and checks for validity.

    Ensures that all properties exist and all values are the expected type.
    Checks that AMQP connection is available, and vCD/VCs are valid.
    Does not guarantee that CSE has been installed according to this
    config file.

    :param str config_file_name: path to config file.

    :param str pks_config_file_name: path to pks config file.

    :return: CSE config

    :rtype: dict

    :raises KeyError: if config file has missing or extra properties.
    :raises ValueError: if the value type for a config file property
        is incorrect.
    :raises AmqpConnectionError: if AMQP connection failed.
    """
    check_file_permissions(config_file_name)
    with open(config_file_name) as config_file:
        config = yaml.safe_load(config_file)

    click.secho(f"Validating config file '{config_file_name}'", fg='yellow')
    if 'pks_config' in config:
        check_keys_and_value_types(config, SAMPLE_CONFIG_WITH_PKS,
                                   location='config file')
        check_file_permissions(pks_config)
        with open(pks_config) as pks_config_file:
            pks = yaml.safe_load(pks_config_file)
        click.secho(f"Validating PKS config file '{pks_config}'", fg='yellow')
        check_keys_and_value_types(pks, SAMPLE_PKS_CONFIG,
                                   location='PKS config file')
        click.secho(f"PKS Config file '{pks_config}' is valid", fg='green')
        config['pks_config'] = pks
    else:
        check_keys_and_value_types(config, SAMPLE_CONFIG,
                                   location='config file')
    validate_amqp_config(config['amqp'])
    validate_vcd_and_vcs_config(config['vcd'], config['vcs'])
    validate_broker_config(config['broker'])
    check_keys_and_value_types(config['service'],
                               SAMPLE_SERVICE_CONFIG['service'],
                               location="config file 'service' section")
    click.secho(f"Config file '{config_file_name}' is valid", fg='green')
    return config


def validate_amqp_config(amqp_dict):
    """Ensure that 'amqp' section of config is correct.

    Checks that 'amqp' section of config has correct keys and value types.
    Also ensures that connection to AMQP server is valid.

    :param dict amqp_dict: 'amqp' section of config file as a dict.

    :raises KeyError: if @amqp_dict has missing or extra properties.
    :raises ValueError: if the value type for an @amqp_dict property
        is incorrect.
    :raises AmqpConnectionError: if AMQP connection failed.
    """
    check_keys_and_value_types(amqp_dict, SAMPLE_AMQP_CONFIG['amqp'],
                               location="config file 'amqp' section")
    credentials = pika.PlainCredentials(amqp_dict['username'],
                                        amqp_dict['password'])
    parameters = pika.ConnectionParameters(amqp_dict['host'],
                                           amqp_dict['port'],
                                           amqp_dict['vhost'],
                                           credentials,
                                           ssl=amqp_dict['ssl'],
                                           connection_attempts=3,
                                           retry_delay=2,
                                           socket_timeout=5)
    connection = None
    try:
        connection = pika.BlockingConnection(parameters)
        click.secho(f"Connected to AMQP server "
                    f"({amqp_dict['host']}:{amqp_dict['port']})", fg='green')
    except Exception as err:
        raise AmqpConnectionError("Amqp connection failed:", str(err))
    finally:
        if connection is not None:
            connection.close()


def validate_vcd_and_vcs_config(vcd_dict, vcs):
    """Ensure that 'vcd' and vcs' section of config are correct.

    Checks that 'vcd' and 'vcs' section of config have correct keys and value
    types. Also checks that vCD and all registered VCs in vCD are accessible.

    :param dict vcd_dict: 'vcd' section of config file as a dict.
    :param list vcs: 'vcs' section of config file as a list of dicts.

    :raises KeyError: if @vcd_dict or a vc in @vcs has missing or
        extra properties.
    :raises: ValueError: if the value type for a @vcd_dict or vc property
        is incorrect, or if vCD has a VC that is not listed in the config file.
    """
    check_keys_and_value_types(vcd_dict, SAMPLE_VCD_CONFIG['vcd'],
                               location="config file 'vcd' section")
    if not vcd_dict['verify']:
        click.secho('InsecureRequestWarning: Unverified HTTPS request is '
                    'being made. Adding certificate verification is '
                    'strongly advised.', fg='yellow', err=True)
        requests.packages.urllib3.disable_warnings()

    client = None
    try:
        # TODO() we get an error during client initialization if the specified
        # logfile points to the directory which doesn't exist. This issue
        # should be fixed in pyvcloud, where the logging setup creates
        # directories used in the log filepath if they do not exist yet.
        setup_log_file_directory()
        client = Client(vcd_dict['host'],
                        api_version=vcd_dict['api_version'],
                        verify_ssl_certs=vcd_dict['verify'],
                        log_file=SERVER_DEBUG_WIRELOG_FILEPATH,
                        log_requests=True,
                        log_headers=True,
                        log_bodies=True)
        client.set_credentials(BasicLoginCredentials(vcd_dict['username'],
                                                     SYSTEM_ORG_NAME,
                                                     vcd_dict['password']))
        click.secho(f"Connected to vCloud Director "
                    f"({vcd_dict['host']}:{vcd_dict['port']})", fg='green')

        for index, vc in enumerate(vcs, 1):
            check_keys_and_value_types(vc, SAMPLE_VCS_CONFIG['vcs'][0],
                                       location=f"config file 'vcs' section,"
                                                f" "f"vc #{index}")

        # Check that all registered VCs in vCD are listed in config file
        platform = Platform(client)
        config_vc_names = [vc['name'] for vc in vcs]
        for platform_vc in platform.list_vcenters():
            platform_vc_name = platform_vc.get('name')
            if platform_vc_name not in config_vc_names:
                raise ValueError(f"vCenter '{platform_vc_name}' registered in "
                                 f"vCD but not found in config file")

        # Check that all VCs listed in config file are registered in vCD
        for vc in vcs:
            vcenter = platform.get_vcenter(vc['name'])
            vsphere_url = urlparse(vcenter.Url.text)
            v = VSphere(vsphere_url.hostname, vc['username'],
                        vc['password'], vsphere_url.port)
            v.connect()
            click.secho(f"Connected to vCenter Server '{vc['name']}' as "
                        f"'{vc['username']}' ({vsphere_url.hostname}:"
                        f"{vsphere_url.port})", fg='green')
    finally:
        if client is not None:
            client.logout()


def validate_broker_config(broker_dict):
    """Ensure that 'broker' section of config is correct.

    Checks that 'broker' section of config has correct keys and value
    types. Also checks that 'default_broker' property is a valid template.

    :param dict broker_dict: 'broker' section of config file as a dict.

    :raises KeyError: if @broker_dict has missing or extra properties.
    :raises ValueError: if the value type for a @broker_dict property is
        incorrect, or if 'default_template' has a value not listed in the
        'templates' property.
    """
    check_keys_and_value_types(broker_dict, SAMPLE_BROKER_CONFIG['broker'],
                               location="config file 'broker' section")

    default_exists = False
    for template in broker_dict['templates']:
        check_keys_and_value_types(template, SAMPLE_TEMPLATE_PHOTON_V2,
                                   location="config file broker "
                                            "template section")
        if template['name'] == broker_dict['default_template']:
            default_exists = True

    if not default_exists:
        msg = f"Default template '{broker_dict['default_template']}' not " \
              f"found in listed templates"
        click.secho(msg, fg='red')
        raise ValueError(msg)


def check_cse_installation(config, check_template='*'):
    """Ensure that CSE is installed on vCD according to the config file.

    Checks if CSE is registered to vCD, if catalog exists, and if templates
    exist.

    :param dict config: config yaml file as a dictionary
    :param str check_template: which template to check for. Default value of
        '*' means to check all templates specified in @config

    :raises EntityNotFoundException: if CSE is not registered to vCD as an
        extension, or if specified catalog does not exist, or if specified
        template(s) do not exist.
    """
    click.secho(f"Validating CSE installation according to config file",
                fg='yellow')
    err_msgs = []
    client = None
    try:
        client = Client(config['vcd']['host'],
                        api_version=config['vcd']['api_version'],
                        verify_ssl_certs=config['vcd']['verify'],
                        log_file=SERVER_DEBUG_WIRELOG_FILEPATH,
                        log_requests=True,
                        log_headers=True,
                        log_bodies=True)
        credentials = BasicLoginCredentials(config['vcd']['username'],
                                            SYSTEM_ORG_NAME,
                                            config['vcd']['password'])
        client.set_credentials(credentials)

        # check that AMQP exchange exists
        amqp = config['amqp']
        credentials = pika.PlainCredentials(amqp['username'], amqp['password'])
        parameters = pika.ConnectionParameters(amqp['host'], amqp['port'],
                                               amqp['vhost'], credentials,
                                               ssl=amqp['ssl'],
                                               connection_attempts=3,
                                               retry_delay=2, socket_timeout=5)
        connection = None
        try:
            connection = pika.BlockingConnection(parameters)
            channel = connection.channel()
            try:
                channel.exchange_declare(exchange=amqp['exchange'],
                                         exchange_type=EXCHANGE_TYPE,
                                         durable=True,
                                         passive=True,
                                         auto_delete=False)
                click.secho(f"AMQP exchange '{amqp['exchange']}' exists",
                            fg='green')
            except pika.exceptions.ChannelClosed:
                msg = f"AMQP exchange '{amqp['exchange']}' does not exist"
                click.secho(msg, fg='red')
                err_msgs.append(msg)
        except Exception:  # TODO() replace raw exception with specific
            msg = f"Could not connect to AMQP exchange '{amqp['exchange']}'"
            click.secho(msg, fg='red')
            err_msgs.append(msg)
        finally:
            if connection is not None:
                connection.close()

        # check that CSE is registered to vCD correctly
        ext = APIExtension(client)
        try:
            cse_info = ext.get_extension(CSE_SERVICE_NAME,
                                         namespace=CSE_SERVICE_NAMESPACE)
            rkey_matches = cse_info['routingKey'] == amqp['routing_key']
            exchange_matches = cse_info['exchange'] == amqp['exchange']
            if not rkey_matches or not exchange_matches:
                msg = "CSE is registered as an extension, but the extension " \
                      "settings on vCD are not the same as config settings."
                if not rkey_matches:
                    msg += f"\nvCD-CSE routing key: {cse_info['routingKey']}" \
                           f"\nCSE config routing key: {amqp['routing_key']}"
                if not exchange_matches:
                    msg += f"\nvCD-CSE exchange: {cse_info['exchange']}" \
                           f"\nCSE config exchange: {amqp['exchange']}"
                click.secho(msg, fg='yellow')
                err_msgs.append(msg)
            if cse_info['enabled'] == 'true':
                click.secho("CSE on vCD is currently enabled", fg='green')
            else:
                click.secho("CSE on vCD is currently disabled", fg='yellow')
        except MissingRecordException:
            msg = "CSE is not registered to vCD"
            click.secho(msg, fg='red')
            err_msgs.append(msg)

        # check that catalog exists in vCD
        org = Org(client, resource=client.get_org())
        catalog_name = config['broker']['catalog']
        if catalog_exists(org, catalog_name):
            click.secho(f"Found catalog '{catalog_name}'", fg='green')
            # check that templates exist in vCD
            for template in config['broker']['templates']:
                if check_template != '*' \
                        and check_template != template['name']:
                    continue
                catalog_item_name = template['catalog_item']
                if catalog_item_exists(org, catalog_name, catalog_item_name):
                    click.secho(f"Found template '{catalog_item_name}' in "
                                f"catalog '{catalog_name}'", fg='green')
                else:
                    msg = f"Template '{catalog_item_name}' not found in " \
                          f"catalog '{catalog_name}'"
                    click.secho(msg, fg='red')
                    err_msgs.append(msg)
        else:
            msg = f"Catalog '{catalog_name}' not found"
            click.secho(msg, fg='red')
            err_msgs.append(msg)
    finally:
        if client is not None:
            client.logout()

    if err_msgs:
        raise EntityNotFoundException(err_msgs)

    click.secho(f"CSE installation is valid", fg='green')


def install_cse(ctx, config_file_name='config.yaml', template_name='*',
                update=False, no_capture=False, ssh_key=None,
                ext_install='prompt'):
    """Handle logistics for CSE installation.

    Handles decision making for configuring AMQP exchange/settings,
    extension registration, catalog setup, and template creation.

    :param click.core.Context ctx:
    :param str config_file_name: config file name.
    :param str template_name: which templates to create/update. A value of '*'
        means to create/update all templates specified in config file.
    :param bool update: if True and templates already exist in vCD,
        overwrites existing templates.
    :param bool no_capture: if True, temporary vApp will not be captured or
        destroyed, so the user can ssh into and debug the VM.
    :param str ssh_key: public ssh key to place into template vApp(s).
    :param str ext_install: 'prompt' asks the user if CSE should be registered
        to vCD. 'skip' does not register CSE to vCD. 'config' registers CSE
        to vCD without asking the user.

    :raises AmqpError: if AMQP exchange could not be created.
    """
    config = get_validated_config(config_file_name)
    configure_install_logger()
    msg = f"Installing CSE on vCloud Director using config file " \
          f"'{config_file_name}'"
    click.secho(msg, fg='yellow')
    LOGGER.info(msg)
    client = None
    try:
        client = Client(config['vcd']['host'],
                        api_version=config['vcd']['api_version'],
                        verify_ssl_certs=config['vcd']['verify'],
                        log_file=INSTALL_LOG_FILEPATH,
                        log_requests=True,
                        log_headers=True,
                        log_bodies=True)
        credentials = BasicLoginCredentials(config['vcd']['username'],
                                            SYSTEM_ORG_NAME,
                                            config['vcd']['password'])
        client.set_credentials(credentials)
        msg = f"Connected to vCD as system administrator: " \
              f"{config['vcd']['host']}:{config['vcd']['port']}"
        click.secho(msg, fg='green')
        LOGGER.info(msg)

        # create amqp exchange if it doesn't exist
        amqp = config['amqp']
        create_amqp_exchange(amqp['exchange'], amqp['host'], amqp['port'],
                             amqp['vhost'], amqp['ssl'], amqp['username'],
                             amqp['password'])

        # register cse as extension to vCD
        if should_register_cse(client, routing_key=amqp['routing_key'],
                               exchange=amqp['exchange'],
                               ext_install=ext_install):
            register_cse(client, amqp['routing_key'], amqp['exchange'])

        # register rights to vCD
        # TODO() should also remove rights when unregistering CSE
        if is_cse_registered(client):
            register_right(client, right_name=CSE_NATIVE_DEPLOY_RIGHT_NAME,
                           description=CSE_NATIVE_DEPLOY_RIGHT_DESCRIPTION,
                           category=CSE_NATIVE_DEPLOY_RIGHT_CATEGORY,
                           bundle_key=CSE_NATIVE_DEPLOY_RIGHT_BUNDLE_KEY)
            register_right(client, right_name=CSE_PKS_DEPLOY_RIGHT_NAME,
                           description=CSE_PKS_DEPLOY_RIGHT_DESCRIPTION,
                           category=CSE_PKS_DEPLOY_RIGHT_CATEGORY,
                           bundle_key=CSE_PKS_DEPLOY_RIGHT_BUNDLE_KEY)

        # set up cse catalog
        org = get_org(client, org_name=config['broker']['org'])
        create_and_share_catalog(org, config['broker']['catalog'],
                                 catalog_desc='CSE templates')
        # create, customize, capture VM templates
        for template in config['broker']['templates']:
            if template_name == '*' or template['name'] == template_name:
                create_template(ctx, client, config, template, update=update,
                                no_capture=no_capture, ssh_key=ssh_key,
                                org=org)
    except Exception:
        click.secho("CSE Installation Error. Check CSE install logs", fg='red')
        LOGGER.error("CSE Installation Error", exc_info=True)
        raise  # TODO() need installation relevant exceptions for rollback
    finally:
        if client is not None:
            client.logout()


def create_template(ctx, client, config, template_config, update=False,
                    no_capture=False, ssh_key=None, org=None, vdc=None):
    """Handle template creation phase during CSE installation.

    :param click.core.Context ctx: click context object.
    :param pyvcloud.vcd.client.Client client:
    :param dict config: CSE config.
    :param dict template_config: specific template section of @config.
    :param bool update: if True and templates already exist in vCD, overwrites
        existing templates.
    :param bool no_capture: if True, temporary vApp will not be captured or
        destroyed, so the user can ssh into the VM and debug.
    :param str ssh_key: public ssh key to place into the template vApp(s).
    :param pyvcloud.vcd.org.Org org: specific org to use. If None, uses org
        specified in @config.
    :param pyvcloud.vcd.vdc.VDC vdc: specific vdc to use. If None, uses vdc
        specified in @config.
    """
    if org is None:
        org = get_org(client, org_name=config['broker']['org'])
    if vdc is None:
        vdc = get_vdc(client, config['broker']['vdc'], org=org)
    ctx.obj = {'client': client}
    catalog_name = config['broker']['catalog']
    template_name = template_config['catalog_item']
    vapp_name = template_config['temp_vapp']
    ova_name = template_config['source_ova_name']

    if not update and catalog_item_exists(org, catalog_name, template_name):
        msg = f"Found template '{template_name}' in catalog '{catalog_name}'"
        click.secho(msg, fg='green')
        LOGGER.info(msg)
        return

    # if update flag is set, delete existing template/ova file/temp vapp
    if update:
        msg = f"--update flag set. If template, source ova file, " \
              f"and temporary vApp exist, they will be deleted"
        click.secho(msg, fg='yellow')
        LOGGER.info(msg)
        try:
            org.delete_catalog_item(catalog_name, template_name)
            wait_for_catalog_item_to_resolve(client, catalog_name,
                                             template_name, org=org)
            org.reload()
            msg = "Deleted vApp template"
            click.secho(msg, fg='green')
            LOGGER.info(msg)
        except EntityNotFoundException:
            pass
        try:
            org.delete_catalog_item(catalog_name, ova_name)
            wait_for_catalog_item_to_resolve(client, catalog_name, ova_name,
                                             org=org)
            org.reload()
            msg = "Deleted ova file"
            click.secho(msg, fg='green')
            LOGGER.info(msg)
        except EntityNotFoundException:
            pass
        try:
            task = vdc.delete_vapp(vapp_name, force=True)
            stdout(task, ctx=ctx)
            vdc.reload()
            msg = "Deleted temporary vApp"
            click.secho(msg, fg='green')
            LOGGER.info(msg)
        except EntityNotFoundException:
            pass

    # if needed, upload ova and create temp vapp
    msg = f"Creating template '{template_name}' in catalog '{catalog_name}'"
    click.secho(msg, fg='yellow')
    LOGGER.info(msg)
    temp_vapp_exists = True
    try:
        vapp = VApp(client, resource=vdc.get_vapp(vapp_name))
        msg = f"Found vApp '{vapp_name}'"
        click.secho(msg, fg='green')
        LOGGER.info(msg)
    except EntityNotFoundException:
        temp_vapp_exists = False

    # flag is used to hide previous try/except error if an error occurs below
    if not temp_vapp_exists:
        if catalog_item_exists(org, catalog_name, ova_name):
            msg = f"Found ova file '{ova_name}' in catalog '{catalog_name}'"
            click.secho(msg, fg='green')
            LOGGER.info(msg)
        else:
            # download/upload files to catalog if necessary
            ova_filepath = f"cse_cache/{ova_name}"
            download_file(template_config['source_ova'], ova_filepath,
                          sha256=template_config['sha256_ova'], logger=LOGGER)
            upload_ova_to_catalog(client, catalog_name, ova_filepath, org=org,
                                  logger=LOGGER)

        vapp = _create_temp_vapp(ctx, client, vdc, config, template_config,
                                 ssh_key)

    if no_capture:
        msg = f"'--no-capture' flag set. " \
              f"Not capturing vApp '{vapp.name}' as a template"
        click.secho(msg, fg='yellow')
        LOGGER.info(msg)
        return

    # capture temp vapp as template
    msg = f"Creating template '{template_name}' from vApp '{vapp.name}'"
    click.secho(msg, fg='yellow')
    LOGGER.info(msg)
    capture_vapp_to_template(ctx, vapp, catalog_name, template_name,
                             org=org, desc=template_config['description'],
                             power_on=not template_config['cleanup'])
    msg = f"Created template '{template_name}' from vApp '{vapp_name}'"
    click.secho(msg, fg='green')
    LOGGER.info(msg)

    # delete temp vapp
    if template_config['cleanup']:
        msg = f"Deleting vApp '{vapp_name}'"
        click.secho(msg, fg='yellow')
        LOGGER.info(msg)
        task = vdc.delete_vapp(vapp_name, force=True)
        stdout(task, ctx=ctx)
        vdc.reload()
        msg = f"Deleted vApp '{vapp_name}'"
        click.secho(msg, fg='green')
        LOGGER.info(msg)


def _create_temp_vapp(ctx, client, vdc, config, template_config, ssh_key):
    """Handle temporary VApp creation and customization step of CSE install.

    Initializes and customizes VApp.

    :param click.core.Context ctx: click context object.
    :param pyvcloud.vcd.client.Client client:
    :param dict config: CSE config.
    :param dict template_config: specific template config section of @config.
    :param str ssh_key: ssh key to use in temporary VApp's VM. Can be None.

    :return: VApp object for temporary VApp.

    :rtype: pyvcloud.vcd.vapp.VApp

    :raises FileNotFoundError: if init/customization scripts are not found.
    :raises Exception: if VM customization fails.
    """
    vapp_name = template_config['temp_vapp']
    init_script = get_data_file(f"init-{template_config['name']}.sh",
                                logger=LOGGER)
    if ssh_key is not None:
        init_script += \
            f"""
            mkdir -p /root/.ssh
            echo '{ssh_key}' >> /root/.ssh/authorized_keys
            chmod -R go-rwx /root/.ssh
            """
    msg = f"Creating vApp '{vapp_name}'"
    click.secho(msg, fg='yellow')
    LOGGER.info(msg)
    vapp = _create_vapp_from_config(client, vdc, config, template_config,
                                    init_script)
    msg = f"Created vApp '{vapp_name}'"
    click.secho(msg, fg='green')
    LOGGER.info(msg)
    msg = f"Customizing vApp '{vapp_name}'"
    click.secho(msg, fg='yellow')
    LOGGER.info(msg)
    cust_script = get_data_file(f"cust-{template_config['name']}.sh",
                                logger=LOGGER)
    ova_name = template_config['source_ova_name']
    is_photon = True if 'photon' in ova_name else False
    _customize_vm(ctx, config, vapp, vapp.name, cust_script,
                  is_photon=is_photon)
    msg = f"Customized vApp '{vapp_name}'"
    click.secho(msg, fg='green')
    LOGGER.info(msg)

    return vapp


def _create_vapp_from_config(client, vdc, config, template_config,
                             init_script):
    """Create a VApp from a specific template config.

    This vApp is intended to be captured as a vApp template for CSE.
    Fence mode and network adapter type are fixed.

    :param pyvcloud.vcd.client.Client client:
    :param dict config: CSE config.
    :param dict template_config: specific template section of CSE config.
    :param str init_script: initialization script for VApp.

    :return: initialized VApp object.

    :rtype: pyvcloud.vcd.vapp.VApp
    """
    vapp_sparse_resource = vdc.instantiate_vapp(
        template_config['temp_vapp'],
        config['broker']['catalog'],
        template_config['source_ova_name'],
        network=config['broker']['network'],
        fence_mode=TEMP_VAPP_FENCE_MODE,
        ip_allocation_mode=config['broker']['ip_allocation_mode'],
        network_adapter_type=TEMP_VAPP_NETWORK_ADAPTER_TYPE,
        deploy=True,
        power_on=True,
        memory=template_config['mem'],
        cpu=template_config['cpu'],
        password=None,
        cust_script=init_script,
        accept_all_eulas=True,
        vm_name=template_config['temp_vapp'],
        hostname=template_config['temp_vapp'],
        storage_profile=config['broker']['storage_profile'])
    task = vapp_sparse_resource.Tasks.Task[0]
    client.get_task_monitor().wait_for_success(task)
    vdc.reload()
    # we don't do lazy loading here using vapp_sparse_resource.get('href'),
    # because VApp would have an uninitialized attribute (vapp.name)
    vapp = VApp(client, resource=vapp_sparse_resource)
    vapp.reload()
    return vapp


def _customize_vm(ctx, config, vapp, vm_name, cust_script, is_photon=False):
    """Customize a VM in a VApp using the customization script @cust_script.

    :param click.core.Context ctx: click context object. Needed to pass to
        stdout.
    :param dict config: CSE config.
    :param pyvcloud.vcd.vapp.VApp vapp:
    :param str vm_name:
    :param str cust_script: the customization script to run on
    :param bool is_photon: True if the vapp was instantiated from
        a 'photon' ova file, False otherwise (False is safe even if
        the vapp is photon-based).

    :raises Exception: if unable to execute the customization script in
        VSphere.
    """
    callback = vgr_callback(prepend_msg='Waiting for guest tools, status: "')
    if not is_photon:
        vs = get_vsphere(config, vapp, vm_name, logger=LOGGER)
        wait_until_tools_ready(vapp, vs, callback=callback)

        vapp.reload()
        task = vapp.shutdown()
        stdout(task, ctx=ctx)
        vapp.reload()
        task = vapp.power_on()
        stdout(task, ctx=ctx)
        vapp.reload()

    vs = get_vsphere(config, vapp, vm_name, logger=LOGGER)
    wait_until_tools_ready(vapp, vs, callback=callback)
    password_auto = vapp.get_admin_password(vm_name)

    try:
        result = vs.execute_script_in_guest(
            vs.get_vm_by_moid(vapp.get_vm_moid(vm_name)),
            'root',
            password_auto,
            cust_script,
            target_file=None,
            wait_for_completion=True,
            wait_time=10,
            get_output=True,
            delete_script=True,
            callback=vgr_callback())
    except Exception as err:
        # TODO() replace raw exception with specific exception
        # unsure all errors execute_script_in_guest can result in
        # Docker TLS handshake timeout can occur when internet is slow
        click.secho("Failed VM customization. Check CSE install log", fg='red')
        LOGGER.error(f"Failed VM customization with error: f{err}",
                     exc_info=True)
        raise

    if len(result) > 0:
        msg = f'Result: {result}'
        click.echo(msg)
        LOGGER.debug(msg)
        result_stdout = result[1].content.decode()
        result_stderr = result[2].content.decode()
        msg = 'stderr:'
        click.echo(msg)
        LOGGER.debug(msg)
        if len(result_stderr) > 0:
            click.echo(result_stderr)
            LOGGER.debug(result_stderr)
        msg = 'stdout:'
        click.echo(msg)
        LOGGER.debug(msg)
        if len(result_stdout) > 0:
            click.echo(result_stdout)
            LOGGER.debug(result_stdout)
    if len(result) == 0 or result[0] != 0:
        msg = "Failed VM customization"
        click.secho(f"{msg}. Check CSE install log", fg='red')
        LOGGER.error(msg, exc_info=True)
        # TODO() replace raw exception with specific exception
        raise Exception(msg)


def capture_vapp_to_template(ctx, vapp, catalog_name, catalog_item_name,
                             desc='', power_on=False, org=None, org_name=None):
    """Shutdown and capture existing VApp as a template in @catalog.

    VApp should have tools ready, or shutdown will fail, and VApp will be
    unavailable to be captured.

    :param click.core.Context ctx: click context object needed for stdout.
    :param pyvcloud.vcd.vapp.VApp vapp:
    :param str catalog_name:
    :param str catalog_item_name: catalog item name for the template.
    :param str desc: template description.
    :param bool power_on: if True, turns on VApp after capturing.
    :param pyvcloud.vcd.org.Org org: specific org to use.
    :param str org_name: specific org to use if @org is not given.
        If None, uses currently logged-in org from @vapp (vapp.client).

    :raises EntityNotFoundException: if the org could not be found.
    """
    if org is None:
        org = get_org(vapp.client, org_name=org_name)
    catalog = org.get_catalog(catalog_name)
    try:
        task = vapp.shutdown()
        stdout(task, ctx=ctx)
        vapp.reload()
    except OperationNotSupportedException:
        pass

    task = org.capture_vapp(catalog, vapp.href, catalog_item_name, desc,
                            customize_on_instantiate=True, overwrite=True)
    stdout(task, ctx=ctx)
    org.reload()

    if power_on:
        task = vapp.power_on()
        stdout(task, ctx=ctx)
        vapp.reload()


def create_amqp_exchange(exchange_name, host, port, vhost, use_ssl,
                         username, password):
    """Create the specified AMQP exchange if it does not exist.

    If specified AMQP exchange exists already, does nothing.

    :param str exchange_name: The AMQP exchange name to check for or create.
    :param str host: AMQP host name.
    :param str password: AMQP password.
    :param int port: AMQP port number.
    :param bool use_ssl: Enable ssl.
    :param str username: AMQP username.
    :param str vhost: AMQP vhost.

    :raises AmqpError: if AMQP exchange could not be created.
    """
    msg = f"Checking for AMQP exchange '{exchange_name}'"
    click.secho(msg, fg='yellow')
    LOGGER.info(msg)
    credentials = pika.PlainCredentials(username, password)
    parameters = pika.ConnectionParameters(host, port, vhost, credentials,
                                           ssl=use_ssl, connection_attempts=3,
                                           retry_delay=2, socket_timeout=5)
    connection = None
    try:
        connection = pika.BlockingConnection(parameters)
        channel = connection.channel()
        channel.exchange_declare(exchange=exchange_name,
                                 exchange_type=EXCHANGE_TYPE,
                                 durable=True, auto_delete=False)
    except Exception as err:
        msg = f"Cannot create AMQP exchange '{exchange_name}'"
        click.secho(msg, fg='red')
        LOGGER.error(msg, exc_info=True)
        raise AmqpError(msg, str(err))
    finally:
        if connection is not None:
            connection.close()
    msg = f"AMQP exchange '{exchange_name}' is ready"
    click.secho(msg, fg='green')
    LOGGER.info(msg)


def should_register_cse(client, routing_key, exchange, ext_install='prompt'):
    """Decides if CSE installation should register CSE to vCD.

    Returns False if @ext_install='skip' or if user declines
    registration/update. Will print relevant information about CSE on vCD
    if it is already registered.

    :param pyvcloud.vcd.client.Client client:
    :param str routing_key: routing_key to use for CSE
    :param str exchange: exchange to use for CSE
    :param str ext_install: 'skip' skips registration,
        'config' allows registration without prompting user,
        'prompt' asks user before registration.

    :return: boolean that signals whether we should register CSE to vCD.

    :rtype: bool
    """
    ext_config = {
        'routingKey': routing_key,
        'exchange': exchange
    }

    ext = APIExtension(client)
    cse_info = None
    try:
        cse_info = ext.get_extension_info(CSE_SERVICE_NAME,
                                          namespace=CSE_SERVICE_NAMESPACE)
    except MissingRecordException:
        pass

    if cse_info is None:
        msg = 'Register CSE to vCD?'
        if ext_install == 'skip' \
                or (ext_install == 'prompt' and not click.confirm(msg)):
            msg = 'CSE is not registered to vCD. Skipping API extension ' \
                  'registration'
            click.secho(msg, fg='yellow')
            LOGGER.warning(msg)
            return False
        return True

    # cse is already registered to vCD, but settings might be off
    diff_settings = [p for p, v in ext_config.items() if cse_info[p] != v]
    if diff_settings:
        msg = 'CSE on vCD has different settings than config file' \
              '\n\nCurrent CSE settings on vCD:'
        for setting in diff_settings:
            msg += f"\n{setting}: {cse_info[setting]}"

        msg += '\n\nCurrent config file settings:'
        for setting in diff_settings:
            msg += f"\n{setting}: {ext_config[setting]}"
        click.echo(msg)
        LOGGER.info(msg)

        msg = '\nUpdate CSE on vCD to match config file settings?'
        if ext_install == 'skip' \
                or (ext_install == 'prompt' and not click.confirm(msg)):
            msg = 'Skipping CSE registration to vCD. CSE on vCD has ' \
                  'different settings than config file'
            click.secho(msg, fg='yellow')
            LOGGER.warning(msg)
            return False
        return True

    # cse is already registered to vCD, and the settings match with config file
    msg = 'CSE is registered to vCD and has same settings as config file'
    click.secho(msg, fg='green')
    LOGGER.info(msg)
    return False


def register_cse(client, routing_key, exchange):
    """Register or update CSE on vCD.

    :param pyvcloud.vcd.client.Client client:
    :param pyvcloud.vcd.client.Client client:
    :param str routing_key:
    :param str exchange:
    """
    ext = APIExtension(client)
    patterns = [
        f'/api/{CSE_SERVICE_NAME}',
        f'/api/{CSE_SERVICE_NAME}/.*',
        f'/api/{CSE_SERVICE_NAME}/.*/.*'
    ]

    cse_info = None
    try:
        cse_info = ext.get_extension_info(CSE_SERVICE_NAME,
                                          namespace=CSE_SERVICE_NAMESPACE)
    except MissingRecordException:
        pass

    if cse_info is None:
        ext.add_extension(CSE_SERVICE_NAME, CSE_SERVICE_NAMESPACE, routing_key,
                          exchange, patterns)
        msg = f"Registered {CSE_SERVICE_NAME} as an API extension in vCD"
    else:
        ext.update_extension(CSE_SERVICE_NAME, namespace=CSE_SERVICE_NAMESPACE,
                             routing_key=routing_key, exchange=exchange)
        msg = f"Updated {CSE_SERVICE_NAME} API Extension in vCD"

    click.secho(msg, fg='green')
    LOGGER.info(msg)


def register_right(client, right_name, description, category, bundle_key):
    """Register a right for CSE.

    :param pyvcloud.vcd.client.Client client:
    :param str right_name: the name of the new right to be registered.
    :param str description: brief description about the new right.
    :param str category: add the right in existing categories in
        vCD Roles and Rights or specify a new category name.
    :param str bundle_key: is used to identify the right name and change
        its value to different languages using localization bundle.

    :raises BadRequestException: if a right with given name already
        exists in vCD.
    """
    ext = APIExtension(client)
    try:
        ext.add_service_right(right_name, CSE_SERVICE_NAME,
                              CSE_SERVICE_NAMESPACE, description, category,
                              bundle_key)

        msg = f"Register {right_name} as a Right in vCD"
        click.secho(msg, fg='green')
        LOGGER.info(msg)
    except BadRequestException as err:
        # TODO() replace string matching logic to look for specific right
        right_exists_msg = f'Right with name "{{{CSE_SERVICE_NAME}}}:' \
                           f'{right_name}" already exists'
        if right_exists_msg in str(err):
            msg = f"Right: {right_name} already exists in vCD"
            click.secho(msg, fg='green')
            LOGGER.debug(msg)
        else:
            raise err<|MERGE_RESOLUTION|>--- conflicted
+++ resolved
@@ -29,7 +29,6 @@
 from container_service_extension.logger import INSTALL_LOG_FILEPATH
 from container_service_extension.logger import INSTALL_LOGGER as LOGGER
 from container_service_extension.logger import SERVER_DEBUG_WIRELOG_FILEPATH
-
 from container_service_extension.logger import setup_log_file_directory
 from container_service_extension.server_constants import \
     CSE_NATIVE_DEPLOY_RIGHT_BUNDLE_KEY, CSE_NATIVE_DEPLOY_RIGHT_CATEGORY, \
@@ -89,11 +88,7 @@
 NOTE_FOR_PKS_KEY_IN_CONFIG_FILE = '''#Filling out this key for regular CSE set up is optional and should be left as is.
 #Only for CSE set up enabled for PKS container provider, this value needs to point to a valid PKS config file name. 
 '''
-<<<<<<< HEAD
-OPTIONTAL_CONFIGS_NOTE = '''#[OPTIONAL] PKS CONFIGS
-=======
 PKS_CONFIG_NOTE = '''#[OPTIONAL] PKS CONFIGS
->>>>>>> 3273aa29
 #These configs are required only for customers with PKS enabled CSE. Regular CSE users with 
 # no PKS container provider do not need these configs to be filled out in a separate yaml file.
 '''
@@ -140,11 +135,7 @@
 }
 
 SAMPLE_PKS_CONFIG_FILE_LOCATION = {
-<<<<<<< HEAD
-    #Absolute path to pks config file location
-=======
     #Path to pks config file location
->>>>>>> 3273aa29
     'pks_config': 'None'
 }
 
@@ -265,7 +256,6 @@
                           **SAMPLE_SERVICE_CONFIG,
                           **SAMPLE_BROKER_CONFIG}
 
-
 def generate_sample_config(output=None, pks_output=None):
     """Generates sample configs for cse. If config file names are
     provided, configs are dumped into respective files.
@@ -309,11 +299,7 @@
             click.secho(f"PKS config file '{pks_output}' is "
                         f"generated.", fg='green')
         return
-<<<<<<< HEAD
-    return sample_config.strip() + '\n\n' + OPTIONTAL_CONFIGS_NOTE + \
-=======
     return sample_config.strip() + '\n\n' + PKS_CONFIG_NOTE + \
->>>>>>> 3273aa29
            '\n' + sample_pks_config.strip()
 
 

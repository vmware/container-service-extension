--- conflicted
+++ resolved
@@ -182,17 +182,7 @@
                                          request_id=body['id'])
 
     try:
-<<<<<<< HEAD
-        if is_def_request:
-            # TODO Handle the case when CSE server is disabled.
-            body_content, operation = def_handler.invoke(request_ctx,
-                                                         security_ctx)
-        else:
-            body_content, operation = _invoke_legacy_handlers(security_ctx,
-                                                              request_data)
-=======
         body_content = OPERATION_TO_HANDLER[operation](data, operation_ctx)
->>>>>>> fb8c7267
     finally:
         if not operation_ctx.is_async:
             operation_ctx.end()

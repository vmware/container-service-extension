# container-service-extension
# Copyright (c) 2017 VMware, Inc. All Rights Reserved.
# SPDX-License-Identifier: BSD-2-Clause

import base64
import json
import sys
from urllib.parse import parse_qsl

import container_service_extension.def_.utils as def_utils
from container_service_extension.exception_handler import handle_exception
import container_service_extension.exceptions as cse_exception
from container_service_extension.logger import SERVER_LOGGER as LOGGER
import container_service_extension.operation_context as ctx
import container_service_extension.request_handlers.native_cluster_handler as native_cluster_handler  # noqa: E501
import container_service_extension.request_handlers.ovdc_handler as ovdc_handler  # noqa: E501
import container_service_extension.request_handlers.pks_cluster_handler as pks_cluster_handler  # noqa: E501
import container_service_extension.request_handlers.system_handler as system_handler  # noqa: E501
import container_service_extension.request_handlers.template_handler as template_handler  # noqa: E501 E501
import container_service_extension.request_handlers.v35.def_cluster_handler as v35_cluster_handler # noqa: E501
from container_service_extension.server_constants import CseOperation
from container_service_extension.server_constants import PKS_SERVICE_NAME
from container_service_extension.shared_constants import OperationType
from container_service_extension.shared_constants import RequestKey
from container_service_extension.shared_constants import RequestMethod
from container_service_extension.shared_constants import RESPONSE_MESSAGE_KEY
import container_service_extension.utils as utils

"""Process incoming requests

Following are the valid api endpoints.

GET /cse/clusters?org={org name}&vdc={vdc name}
POST /cse/clusters
GET /cse/cluster/{cluster name}?org={org name}&vdc={vdc name}
PUT /cse/cluster/{cluster name}?org={org name}&vdc={vdc name}
DELETE /cse/cluster/{cluster name}?org={org name}&vdc={vdc name}
GET /cse/cluster/{cluster name}/config?org={org name}&vdc={vdc name}
GET /cse/cluster/{cluster name}/upgrade-plan?org={org name}&vdc={vdc name}
POST /cse/cluster/{cluster name}/action/upgrade

POST /cse/nodes
DELETE /cse/nodes
GET /cse/node/{node name}?cluster_name={cluster name}&org={org name}&vdc={vdc name}

GET /cse/internal/clusters
Entities can be filtered by nested properties as defined per the schema
GET /cse/internal/clusters?entity.kind={native}&entity.metadata.org_name={org name}
POST /cse/internal/clusters
GET /cse/internal/cluster/{cluster id}
PUT /cse/internal/cluster/{cluster id}
DELETE /cse/internal/cluster/{cluster id}
GET /cse/internal/cluster/{cluster id}/config
GET /cse/internal/cluster/{cluster id}/upgrade-plan
POST /cse/internal/cluster/{cluster id}/action/upgrade

# Yet to be finalized.
POST /cse/internal/nodes
DELETE /cse/internal/nodes
GET /cse/internal/{cluster id}/node

GET /cse/ovdcs
GET /cse/ovdc/{ovdc id}
PUT /cse/ovdc/{ovdc id}
GET /cse/ovdc/{ovdc_id}/compute-policies
PUT /cse/ovdc/{ovdc_id}/compute-policies

GET /cse/system
PUT /cse/system

GET /cse/template

GET /pks/clusters?org={org name}&vdc={vdc name}
POST /pks/clusters
GET /pks/cluster/{cluster name}?org={org name}&vdc={vdc name}
PUT /pks/cluster/{cluster name}?org={org name}&vdc={vdc name}
DELETE /pks/cluster/{cluster name}?org={org name}&vdc={vdc name}
GET /pks/cluster/{cluster name}/config?org={org name}&vdc={vdc name}
"""  # noqa: E501

OPERATION_TO_HANDLER = {
    CseOperation.CLUSTER_CONFIG: native_cluster_handler.cluster_config,
    CseOperation.CLUSTER_CREATE: native_cluster_handler.cluster_create,
    CseOperation.CLUSTER_DELETE: native_cluster_handler.cluster_delete,
    CseOperation.CLUSTER_INFO: native_cluster_handler.cluster_info,
    CseOperation.CLUSTER_LIST: native_cluster_handler.cluster_list,
    CseOperation.CLUSTER_RESIZE: native_cluster_handler.cluster_resize,
    CseOperation.CLUSTER_UPGRADE_PLAN: native_cluster_handler.cluster_upgrade_plan,  # noqa: E501
    CseOperation.CLUSTER_UPGRADE: native_cluster_handler.cluster_upgrade,
    CseOperation.NODE_CREATE: native_cluster_handler.node_create,
    CseOperation.NODE_DELETE: native_cluster_handler.node_delete,
    CseOperation.NODE_INFO: native_cluster_handler.node_info,

    CseOperation.V35_CLUSTER_CONFIG: v35_cluster_handler.cluster_config,
    CseOperation.V35_CLUSTER_CREATE: v35_cluster_handler.cluster_create,
    CseOperation.V35_CLUSTER_DELETE: v35_cluster_handler.cluster_delete,
    CseOperation.V35_CLUSTER_INFO: v35_cluster_handler.cluster_info,
    CseOperation.V35_CLUSTER_LIST: v35_cluster_handler.cluster_list,
    CseOperation.V35_CLUSTER_RESIZE: v35_cluster_handler.cluster_resize,
    CseOperation.V35_CLUSTER_UPGRADE_PLAN: v35_cluster_handler.cluster_upgrade_plan,  # noqa: E501
    CseOperation.V35_CLUSTER_UPGRADE: v35_cluster_handler.cluster_upgrade,
    CseOperation.V35_NODE_CREATE: v35_cluster_handler.node_create,
    CseOperation.V35_NODE_DELETE: v35_cluster_handler.node_delete,
    CseOperation.V35_NODE_INFO: v35_cluster_handler.node_info,

    CseOperation.OVDC_UPDATE: ovdc_handler.ovdc_update,
    CseOperation.OVDC_INFO: ovdc_handler.ovdc_info,
    CseOperation.OVDC_LIST: ovdc_handler.ovdc_list,
    CseOperation.OVDC_COMPUTE_POLICY_LIST: ovdc_handler.ovdc_compute_policy_list,  # noqa: E501
    CseOperation.OVDC_COMPUTE_POLICY_UPDATE: ovdc_handler.ovdc_compute_policy_update,  # noqa: E501
    CseOperation.SYSTEM_INFO: system_handler.system_info,
    CseOperation.SYSTEM_UPDATE: system_handler.system_update,
    CseOperation.TEMPLATE_LIST: template_handler.template_list,

    CseOperation.PKS_CLUSTER_CONFIG: pks_cluster_handler.cluster_config,
    CseOperation.PKS_CLUSTER_CREATE: pks_cluster_handler.cluster_create,
    CseOperation.PKS_CLUSTER_DELETE: pks_cluster_handler.cluster_delete,
    CseOperation.PKS_CLUSTER_INFO: pks_cluster_handler.cluster_info,
    CseOperation.PKS_CLUSTER_LIST: pks_cluster_handler.cluster_list,
    CseOperation.PKS_CLUSTER_RESIZE: pks_cluster_handler.cluster_resize
}

_OPERATION_KEY = 'operation'


def _is_v35_endpoint(url: str):
    tokens = url.split('/')
    return tokens[3] == def_utils.V35_END_POINT_DISCRIMINATOR


@handle_exception
def process_request(body):
    from container_service_extension.service import Service
    LOGGER.debug(f"Incoming request body: {json.dumps(body)}")

    url_data = _get_url_data(body['method'], body['requestUri'])
    operation = url_data[_OPERATION_KEY]
<<<<<<< HEAD
    is_v35_request = utils.is_cse_server_api_version_gte_35() and _is_v35_endpoint(body['requestUri'])  # noqa: E501
=======
    is_v35_request = utils.is_v35_supported_by_cse_server() and _is_v35_endpoint(body['requestUri'])  # noqa: E501
>>>>>>> fd61da7f
    # check if server is disabled
    if operation not in (CseOperation.SYSTEM_INFO, CseOperation.SYSTEM_UPDATE)\
            and not Service().is_running():
        raise cse_exception.BadRequestError(
            error_message='CSE service is disabled. '
                          'Contact the System Administrator.')

    # create request data dict from request body data
    request_data = {}
    if len(body['body']) > 0:
        raw_body = base64.b64decode(body['body']).decode(sys.getfilesystemencoding())  # noqa: E501
        request_body = json.loads(raw_body)
        if is_v35_request:
            request_data[RequestKey.V35_SPEC] = request_body
        else:
            request_data.update(request_body)
        LOGGER.debug(f"request body: {request_data}")
    # update request data dict with query params data
    if body['queryString']:
        query_params = dict(parse_qsl(body['queryString']))
        if is_v35_request:
            request_data[RequestKey.V35_QUERY] = query_params.get(
                RequestKey.V35_QUERY, None)
        else:
            request_data.update(query_params)
        LOGGER.debug(f"query parameters: {query_params}")
    # update request spec with operation specific data in the url
    request_data.update(url_data)
    # remove None values from request payload
    data = {k: v for k, v in request_data.items() if v is not None}
    # extract out the authorization token
    tenant_auth_token = body['headers'].get('x-vcloud-authorization')
    is_jwt_token = False
    auth_header = body['headers'].get('Authorization')
    if auth_header:
        tokens = auth_header.split(" ")
        if len(tokens) == 2 and tokens[0].lower() == 'bearer':
            tenant_auth_token = tokens[1]
            is_jwt_token = True

    # create operation context
    operation_ctx = ctx.OperationContext(tenant_auth_token,
                                         is_jwt=is_jwt_token,
                                         request_id=body['id'])

    try:
        body_content = OPERATION_TO_HANDLER[operation](data, operation_ctx)
    finally:
        if not operation_ctx.is_async:
            operation_ctx.end()

    if not isinstance(body_content, (list, dict)):
        body_content = {RESPONSE_MESSAGE_KEY: str(body_content)}
    response = {
        'status_code': operation.ideal_response_code,
        'body': body_content,
    }
    LOGGER.debug(f"Outgoing response: {str(response)}")
    return response


def _get_v35_cluster_url_data(method: str, url: str):
    """Parse url and http method to get v35 cluster specific data.

    Returns a dictionary with operation and url data.

    :param RequestMethod method: http verb
    :param str url: http url
<<<<<<< HEAD
    :return:
=======

    :rtype: dict
>>>>>>> fd61da7f
    """
    tokens = url.split('/')
    num_tokens = len(tokens)

    if num_tokens < 5:
        raise cse_exception.NotFoundRequestError()

    operation_type = tokens[4].lower()
    if operation_type.endswith('s'):
        operation_type = operation_type[:-1]

    if operation_type == OperationType.CLUSTER:
        if num_tokens == 5:
            if method == RequestMethod.GET:
                return {_OPERATION_KEY: CseOperation.V35_CLUSTER_LIST}
            if method == RequestMethod.POST:
                return {_OPERATION_KEY: CseOperation.V35_CLUSTER_CREATE}
            raise cse_exception.MethodNotAllowedRequestError()
        if num_tokens == 6:
            if method == RequestMethod.GET:
                return {
                    _OPERATION_KEY: CseOperation.V35_CLUSTER_INFO,
                    RequestKey.CLUSTER_ID: tokens[5]
                }
            if method == RequestMethod.PUT:
                return {
                    _OPERATION_KEY: CseOperation.V35_CLUSTER_RESIZE,
                    RequestKey.CLUSTER_ID: tokens[5]
                }
            if method == RequestMethod.DELETE:
                return {
                    _OPERATION_KEY: CseOperation.V35_CLUSTER_DELETE,
                    RequestKey.CLUSTER_ID: tokens[5]
                }
            raise cse_exception.MethodNotAllowedRequestError()
        if num_tokens == 7:
            if method == RequestMethod.GET:
                if tokens[6] == 'config':
                    return {
                        _OPERATION_KEY: CseOperation.V35_CLUSTER_CONFIG,
                        RequestKey.CLUSTER_ID: tokens[5]
                    }
                if tokens[6] == 'upgrade-plan':
                    return {
                        _OPERATION_KEY: CseOperation.V35_CLUSTER_UPGRADE_PLAN,  # noqa: E501
                        RequestKey.CLUSTER_ID: tokens[5]
                    }
            raise cse_exception.MethodNotAllowedRequestError()
        if num_tokens == 8:
            if method == RequestMethod.POST:
                if tokens[6] == 'action' and tokens[7] == 'upgrade':
                    return {
                        _OPERATION_KEY: CseOperation.V35_CLUSTER_UPGRADE,
                        RequestKey.CLUSTER_ID: tokens[5]
                    }
            raise cse_exception.MethodNotAllowedRequestError()


def _get_url_data(method, url):
    """Parse url and http method to get desired CSE operation and url data.

    Url is processed like a tree to find the desired operation as fast as
    possible. These explicit checks allow any invalid urls or http methods to
    fall through and trigger the appropriate exception.

    Returns a data dictionary with 'operation' key and also any relevant url
    data.

    :param RequestMethod method:
    :param str url:

    :rtype: dict
    """
    tokens = url.split('/')
    num_tokens = len(tokens)

<<<<<<< HEAD
    is_v35_request = utils.is_cse_server_api_version_gte_35() and _is_v35_endpoint(url)  # noqa: E501
=======
    is_v35_request = utils.is_v35_supported_by_cse_server() and _is_v35_endpoint(url)  # noqa: E501
>>>>>>> fd61da7f
    if is_v35_request:
        return _get_v35_cluster_url_data(method, url)

    if num_tokens < 4:
        raise cse_exception.NotFoundRequestError()

    if tokens[2] == PKS_SERVICE_NAME:
        return _get_pks_url_data(method, url)

    operation_type = tokens[3].lower()
    if operation_type.endswith('s'):
        operation_type = operation_type[:-1]

    if operation_type == OperationType.CLUSTER:
        if num_tokens == 4:
            if method == RequestMethod.GET:
                return {_OPERATION_KEY: CseOperation.CLUSTER_LIST}
            if method == RequestMethod.POST:
                return {_OPERATION_KEY: CseOperation.CLUSTER_CREATE}
            raise cse_exception.MethodNotAllowedRequestError()
        if num_tokens == 5:
            if method == RequestMethod.GET:
                return {
                    _OPERATION_KEY: CseOperation.CLUSTER_INFO,
                    RequestKey.CLUSTER_NAME: tokens[4]
                }
            if method == RequestMethod.PUT:
                return {
                    _OPERATION_KEY: CseOperation.CLUSTER_RESIZE,
                    RequestKey.CLUSTER_NAME: tokens[4]
                }
            if method == RequestMethod.DELETE:
                return {
                    _OPERATION_KEY: CseOperation.CLUSTER_DELETE,
                    RequestKey.CLUSTER_NAME: tokens[4]
                }
            raise cse_exception.MethodNotAllowedRequestError()
        if num_tokens == 6:
            if method == RequestMethod.GET:
                if tokens[5] == 'config':
                    return {
                        _OPERATION_KEY: CseOperation.CLUSTER_CONFIG,
                        RequestKey.CLUSTER_NAME: tokens[4]
                    }
                if tokens[5] == 'upgrade-plan':
                    return {
                        _OPERATION_KEY: CseOperation.CLUSTER_UPGRADE_PLAN,
                        RequestKey.CLUSTER_NAME: tokens[4]
                    }
            raise cse_exception.MethodNotAllowedRequestError()
        if num_tokens == 7:
            if method == RequestMethod.POST:
                if tokens[5] == 'action' and tokens[6] == 'upgrade':
                    return {
                        _OPERATION_KEY: CseOperation.CLUSTER_UPGRADE,
                        RequestKey.CLUSTER_NAME: tokens[4]
                    }
            raise cse_exception.MethodNotAllowedRequestError()
    elif operation_type == OperationType.NODE:
        if num_tokens == 4:
            if method == RequestMethod.POST:
                return {_OPERATION_KEY: CseOperation.NODE_CREATE}
            if method == RequestMethod.DELETE:
                return {_OPERATION_KEY: CseOperation.NODE_DELETE}
            raise cse_exception.MethodNotAllowedRequestError()
        if num_tokens == 5:
            if method == RequestMethod.GET:
                return {
                    _OPERATION_KEY: CseOperation.NODE_INFO,
                    RequestKey.NODE_NAME: tokens[4]
                }
            raise cse_exception.MethodNotAllowedRequestError()

    elif operation_type == OperationType.OVDC:
        if num_tokens == 4:
            if method == RequestMethod.GET:
                return {_OPERATION_KEY: CseOperation.OVDC_LIST}
            raise cse_exception.MethodNotAllowedRequestError()
        if num_tokens == 5:
            if method == RequestMethod.GET:
                return {
                    _OPERATION_KEY: CseOperation.OVDC_INFO,
                    RequestKey.OVDC_ID: tokens[4]
                }
            if method == RequestMethod.PUT:
                return {
                    _OPERATION_KEY: CseOperation.OVDC_UPDATE,
                    RequestKey.OVDC_ID: tokens[4]
                }
            raise cse_exception.MethodNotAllowedRequestError()
        if num_tokens == 6 and tokens[5] == 'compute-policies':
            if method == RequestMethod.GET:
                return {
                    _OPERATION_KEY: CseOperation.OVDC_COMPUTE_POLICY_LIST,
                    RequestKey.OVDC_ID: tokens[4]
                }
            if method == RequestMethod.PUT:
                return {
                    _OPERATION_KEY: CseOperation.OVDC_COMPUTE_POLICY_UPDATE,
                    RequestKey.OVDC_ID: tokens[4]
                }
            raise cse_exception.MethodNotAllowedRequestError()

    elif operation_type == OperationType.SYSTEM:
        if num_tokens == 4:
            if method == RequestMethod.GET:
                return {_OPERATION_KEY: CseOperation.SYSTEM_INFO}
            if method == RequestMethod.PUT:
                return {_OPERATION_KEY: CseOperation.SYSTEM_UPDATE}
            raise cse_exception.MethodNotAllowedRequestError()

    elif operation_type == OperationType.TEMPLATE:
        if num_tokens == 4:
            if method == RequestMethod.GET:
                return {_OPERATION_KEY: CseOperation.TEMPLATE_LIST}
            raise cse_exception.MethodNotAllowedRequestError()

    raise cse_exception.NotFoundRequestError()


def _get_pks_url_data(method, url):
    """Parse url and http method to get desired PKS operation and url data.

    Returns a data dictionary with 'operation' key and also any relevant url
    data.

    :param RequestMethod method:
    :param str url:

    :rtype: dict
    """
    tokens = url.split('/')
    num_tokens = len(tokens)
    operation_type = tokens[3].lower()
    if operation_type.endswith('s'):
        operation_type = operation_type[:-1]

    if operation_type == OperationType.CLUSTER:
        if num_tokens == 4:
            if method == RequestMethod.GET:
                return {_OPERATION_KEY: CseOperation.PKS_CLUSTER_LIST}
            if method == RequestMethod.POST:
                return {_OPERATION_KEY: CseOperation.PKS_CLUSTER_CREATE}
            raise cse_exception.MethodNotAllowedRequestError()
        if num_tokens == 5:
            if method == RequestMethod.GET:
                return {
                    _OPERATION_KEY: CseOperation.PKS_CLUSTER_INFO,
                    RequestKey.CLUSTER_NAME: tokens[4]
                }
            if method == RequestMethod.PUT:
                return {
                    _OPERATION_KEY: CseOperation.PKS_CLUSTER_RESIZE,
                    RequestKey.CLUSTER_NAME: tokens[4]
                }
            if method == RequestMethod.DELETE:
                return {
                    _OPERATION_KEY: CseOperation.PKS_CLUSTER_DELETE,
                    RequestKey.CLUSTER_NAME: tokens[4]
                }
            raise cse_exception.MethodNotAllowedRequestError()
        if num_tokens == 6:
            if method == RequestMethod.GET:
                if tokens[5] == 'config':
                    return {
                        _OPERATION_KEY: CseOperation.PKS_CLUSTER_CONFIG,
                        RequestKey.CLUSTER_NAME: tokens[4]
                    }
            raise cse_exception.MethodNotAllowedRequestError()
    raise cse_exception.MethodNotAllowedRequestError()<|MERGE_RESOLUTION|>--- conflicted
+++ resolved
@@ -135,11 +135,7 @@
 
     url_data = _get_url_data(body['method'], body['requestUri'])
     operation = url_data[_OPERATION_KEY]
-<<<<<<< HEAD
-    is_v35_request = utils.is_cse_server_api_version_gte_35() and _is_v35_endpoint(body['requestUri'])  # noqa: E501
-=======
     is_v35_request = utils.is_v35_supported_by_cse_server() and _is_v35_endpoint(body['requestUri'])  # noqa: E501
->>>>>>> fd61da7f
     # check if server is disabled
     if operation not in (CseOperation.SYSTEM_INFO, CseOperation.SYSTEM_UPDATE)\
             and not Service().is_running():
@@ -208,93 +204,85 @@
 
     :param RequestMethod method: http verb
     :param str url: http url
-<<<<<<< HEAD
-    :return:
-=======
-
-    :rtype: dict
->>>>>>> fd61da7f
-    """
-    tokens = url.split('/')
-    num_tokens = len(tokens)
-
-    if num_tokens < 5:
-        raise cse_exception.NotFoundRequestError()
-
-    operation_type = tokens[4].lower()
-    if operation_type.endswith('s'):
-        operation_type = operation_type[:-1]
-
-    if operation_type == OperationType.CLUSTER:
-        if num_tokens == 5:
-            if method == RequestMethod.GET:
-                return {_OPERATION_KEY: CseOperation.V35_CLUSTER_LIST}
-            if method == RequestMethod.POST:
-                return {_OPERATION_KEY: CseOperation.V35_CLUSTER_CREATE}
-            raise cse_exception.MethodNotAllowedRequestError()
-        if num_tokens == 6:
-            if method == RequestMethod.GET:
-                return {
-                    _OPERATION_KEY: CseOperation.V35_CLUSTER_INFO,
-                    RequestKey.CLUSTER_ID: tokens[5]
-                }
-            if method == RequestMethod.PUT:
-                return {
-                    _OPERATION_KEY: CseOperation.V35_CLUSTER_RESIZE,
-                    RequestKey.CLUSTER_ID: tokens[5]
-                }
-            if method == RequestMethod.DELETE:
-                return {
-                    _OPERATION_KEY: CseOperation.V35_CLUSTER_DELETE,
-                    RequestKey.CLUSTER_ID: tokens[5]
-                }
-            raise cse_exception.MethodNotAllowedRequestError()
-        if num_tokens == 7:
-            if method == RequestMethod.GET:
-                if tokens[6] == 'config':
-                    return {
-                        _OPERATION_KEY: CseOperation.V35_CLUSTER_CONFIG,
-                        RequestKey.CLUSTER_ID: tokens[5]
-                    }
-                if tokens[6] == 'upgrade-plan':
-                    return {
-                        _OPERATION_KEY: CseOperation.V35_CLUSTER_UPGRADE_PLAN,  # noqa: E501
-                        RequestKey.CLUSTER_ID: tokens[5]
-                    }
-            raise cse_exception.MethodNotAllowedRequestError()
-        if num_tokens == 8:
-            if method == RequestMethod.POST:
-                if tokens[6] == 'action' and tokens[7] == 'upgrade':
-                    return {
-                        _OPERATION_KEY: CseOperation.V35_CLUSTER_UPGRADE,
-                        RequestKey.CLUSTER_ID: tokens[5]
-                    }
-            raise cse_exception.MethodNotAllowedRequestError()
-
-
-def _get_url_data(method, url):
-    """Parse url and http method to get desired CSE operation and url data.
-
-    Url is processed like a tree to find the desired operation as fast as
-    possible. These explicit checks allow any invalid urls or http methods to
-    fall through and trigger the appropriate exception.
-
-    Returns a data dictionary with 'operation' key and also any relevant url
-    data.
-
-    :param RequestMethod method:
-    :param str url:
 
     :rtype: dict
     """
     tokens = url.split('/')
     num_tokens = len(tokens)
 
-<<<<<<< HEAD
-    is_v35_request = utils.is_cse_server_api_version_gte_35() and _is_v35_endpoint(url)  # noqa: E501
-=======
+    if num_tokens < 5:
+        raise cse_exception.NotFoundRequestError()
+
+    operation_type = tokens[4].lower()
+    if operation_type.endswith('s'):
+        operation_type = operation_type[:-1]
+
+    if operation_type == OperationType.CLUSTER:
+        if num_tokens == 5:
+            if method == RequestMethod.GET:
+                return {_OPERATION_KEY: CseOperation.V35_CLUSTER_LIST}
+            if method == RequestMethod.POST:
+                return {_OPERATION_KEY: CseOperation.V35_CLUSTER_CREATE}
+            raise cse_exception.MethodNotAllowedRequestError()
+        if num_tokens == 6:
+            if method == RequestMethod.GET:
+                return {
+                    _OPERATION_KEY: CseOperation.V35_CLUSTER_INFO,
+                    RequestKey.CLUSTER_ID: tokens[5]
+                }
+            if method == RequestMethod.PUT:
+                return {
+                    _OPERATION_KEY: CseOperation.V35_CLUSTER_RESIZE,
+                    RequestKey.CLUSTER_ID: tokens[5]
+                }
+            if method == RequestMethod.DELETE:
+                return {
+                    _OPERATION_KEY: CseOperation.V35_CLUSTER_DELETE,
+                    RequestKey.CLUSTER_ID: tokens[5]
+                }
+            raise cse_exception.MethodNotAllowedRequestError()
+        if num_tokens == 7:
+            if method == RequestMethod.GET:
+                if tokens[6] == 'config':
+                    return {
+                        _OPERATION_KEY: CseOperation.V35_CLUSTER_CONFIG,
+                        RequestKey.CLUSTER_ID: tokens[5]
+                    }
+                if tokens[6] == 'upgrade-plan':
+                    return {
+                        _OPERATION_KEY: CseOperation.V35_CLUSTER_UPGRADE_PLAN,  # noqa: E501
+                        RequestKey.CLUSTER_ID: tokens[5]
+                    }
+            raise cse_exception.MethodNotAllowedRequestError()
+        if num_tokens == 8:
+            if method == RequestMethod.POST:
+                if tokens[6] == 'action' and tokens[7] == 'upgrade':
+                    return {
+                        _OPERATION_KEY: CseOperation.V35_CLUSTER_UPGRADE,
+                        RequestKey.CLUSTER_ID: tokens[5]
+                    }
+            raise cse_exception.MethodNotAllowedRequestError()
+
+
+def _get_url_data(method, url):
+    """Parse url and http method to get desired CSE operation and url data.
+
+    Url is processed like a tree to find the desired operation as fast as
+    possible. These explicit checks allow any invalid urls or http methods to
+    fall through and trigger the appropriate exception.
+
+    Returns a data dictionary with 'operation' key and also any relevant url
+    data.
+
+    :param RequestMethod method:
+    :param str url:
+
+    :rtype: dict
+    """
+    tokens = url.split('/')
+    num_tokens = len(tokens)
+
     is_v35_request = utils.is_v35_supported_by_cse_server() and _is_v35_endpoint(url)  # noqa: E501
->>>>>>> fd61da7f
     if is_v35_request:
         return _get_v35_cluster_url_data(method, url)
 

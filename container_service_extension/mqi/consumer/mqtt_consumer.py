--- conflicted
+++ resolved
@@ -51,11 +51,7 @@
         payload = behavior_dispatcher.process_behavior_request(
             msg_json, self._mqtt_publisher)
 
-<<<<<<< HEAD
-        response_json = self._mqtt_publisher.form_behavior_response_json(
-=======
         response_json = self._mqtt_publisher.construct_behavior_response_json(
->>>>>>> 9d175ad7
             task_id=task_id,
             entity_id=entity_id,
             payload=payload)
@@ -64,11 +60,7 @@
 
     def process_mqtt_message(self, msg):
         msg_json = json.loads(msg.payload.decode(self.fsencoding))
-<<<<<<< HEAD
-        if msg_json['type'] == 'BEHAVIOR_INVOCATION':
-=======
         if msg_json.get('type', None) == 'BEHAVIOR_INVOCATION':   # noqa: E501
->>>>>>> 9d175ad7
             self.process_behavior_message(msg_json=msg_json)
         else:
             msg_json, reply_body, status_code, req_id = utils.get_response_fields(  # noqa: E501
@@ -81,11 +73,7 @@
 
             task_path = utils.get_task_path_from_reply_body(reply_body)
             reply_body_str = json.dumps(reply_body)
-<<<<<<< HEAD
-            response_json = self._mqtt_publisher.form_response_json(
-=======
             response_json = self._mqtt_publisher.construct_response_json(
->>>>>>> 9d175ad7
                 request_id=req_id,
                 status_code=status_code,
                 reply_body_str=reply_body_str,
@@ -99,11 +87,7 @@
         request_id = payload_json["headers"]["requestId"]
         LOGGER.debug(f"Replying with 'too many requests response' for "
                      f"request_id: {request_id} and msg id: {msg.mid}")
-<<<<<<< HEAD
-        response_json = self._mqtt_publisher.form_response_json(
-=======
         response_json = self._mqtt_publisher.construct_response_json(
->>>>>>> 9d175ad7
             request_id=request_id,
             status_code=requests.codes.too_many_requests,
             reply_body_str=constants.TOO_MANY_REQUESTS_BODY)
